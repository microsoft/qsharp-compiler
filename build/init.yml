steps:

##
# Bootstrap
##
- powershell: ./bootstrap.ps1
  displayName: "Run bootstrap.ps1"
  workingDirectory: $(System.DefaultWorkingDirectory)

<<<<<<< HEAD

=======
##
# Pre-reqs
##
>>>>>>> 6bd6ff5f
- task: NuGetToolInstaller@0
  displayName: 'Use NuGet 4.9.3'
  inputs:
    versionSpec: '4.9.3'

- task: NuGetCommand@2
  displayName: 'Restore packages for VisualStudioExtension.sln'
  inputs:
    restoreSolution: '$(System.DefaultWorkingDirectory)/VisualStudioExtension.sln'

- task: Npm@1
  displayName: 'Install vsce'
  inputs:
    command: custom
    verbose: false
    customCommand: 'install -g vsce'<|MERGE_RESOLUTION|>--- conflicted
+++ resolved
@@ -7,13 +7,9 @@
   displayName: "Run bootstrap.ps1"
   workingDirectory: $(System.DefaultWorkingDirectory)
 
-<<<<<<< HEAD
-
-=======
 ##
 # Pre-reqs
 ##
->>>>>>> 6bd6ff5f
 - task: NuGetToolInstaller@0
   displayName: 'Use NuGet 4.9.3'
   inputs:
