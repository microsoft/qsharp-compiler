--- conflicted
+++ resolved
@@ -4,13 +4,8 @@
 $ErrorActionPreference = 'Stop'
 
 & "$PSScriptRoot/set-env.ps1"
-<<<<<<< HEAD
-
-Write-Host "PowerShell version: $($PSVersionTable.PSVersion)"
-=======
 $all_ok = $True
 Write-Host "Assembly version: $Env:ASSEMBLY_VERSION"
->>>>>>> 6a3e68d8
 
 ##
 # Q# compiler
@@ -57,28 +52,6 @@
     }
 }
 
-<<<<<<< HEAD
-##
-# VS Code Extension
-##
-function Pack-VSCode() {
-    param(
-        [string]$project
-    );
-
-    Write-Host "##[info]Packing VS Code extension '$project'..."
-    Push-Location (Join-Path $PSScriptRoot $project)
-    if (Get-Command vsce -ErrorAction SilentlyContinue) {
-        Try {
-            vsce package
-
-            if ($LastExitCode -ne 0) {
-                throw;
-            }
-        } Catch {
-            Write-Host "##vso[task.logissue type=error;]Failed to pack VS Code extension."
-            $all_ok = $False
-=======
 Pack-One '../src/QsCompiler/Compiler/Compiler.csproj' '-IncludeReferencedProjects'
 Pack-One '../src/QsCompiler/CommandLineTool/CommandLineTool.csproj' '-IncludeReferencedProjects'
 Pack-One '../src/ProjectTemplates/Microsoft.Quantum.ProjectTemplates.nuspec'
@@ -196,7 +169,6 @@
 
         if ($LastExitCode -ne 0) {
             throw;
->>>>>>> 6a3e68d8
         }
     } else {
         Write-Host "##vso[task.logissue type=warning;]vsce not installed. Will skip creation of VS Code extension package"
@@ -207,28 +179,6 @@
 ##
 # VisualStudioExtension
 ##
-<<<<<<< HEAD
-function Pack-VS() {
-    param(
-        [string]$project
-    );
-
-    Write-Host "##[info]Packing VisualStudio extension '$project'..."
-    Push-Location (Join-Path $PSScriptRoot $project)
-    if (Get-Command msbuild -ErrorAction SilentlyContinue) {
-        Try {
-            msbuild QsharpVSIX.csproj `
-                /t:CreateVsixContainer `
-                /property:Configuration=$Env:BUILD_CONFIGURATION `
-                /property:AssemblyVersion=$Env:ASSEMBLY_VERSION
-
-            if  ($LastExitCode -ne 0) {
-                throw
-            }
-        } Catch {
-            Write-Host "##vso[task.logissue type=error;]Failed to pack VS extension."
-            $all_ok = $False
-=======
 
 Write-Host "##[info]Packing VisualStudio extension..."
 Push-Location (Join-Path $PSScriptRoot '..\src\VisualStudioExtension\QsharpVSIX')
@@ -241,7 +191,6 @@
 
         if  ($LastExitCode -ne 0) {
             throw
->>>>>>> 6a3e68d8
         }
     } else {    
         Write-Host "msbuild not installed. Will skip creation of VisualStudio extension package"
