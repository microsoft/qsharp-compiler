<Project Sdk="Microsoft.NET.Sdk">
  <Import Project="..\..\Common\AssemblyCommon.props" />

  <PropertyGroup>
    <TargetFramework>netstandard2.1</TargetFramework>
    <AllowUnsafeBlocks>true</AllowUnsafeBlocks>
<<<<<<< HEAD
    <AssemblyName>Microsoft.Quantum.LlvmBindings</AssemblyName>
=======
    <NoWarn>$(NoWarn);SA1636</NoWarn> <!-- This project need to use custom header, it would be switched to use custom stylecop.json in the follow-up -->
    <NoWarn>$(NoWarn);CS1574</NoWarn> <!-- Wrong types in comments cref, should be removed in the follow-up -->
>>>>>>> cec6cb94
  </PropertyGroup>

  <ItemGroup>
      <PackageReference Include="LLVMSharp" Version="11.0.0-beta" />
      <PackageReference Include="libLLVM.runtime.win-x64" Version="11.0.0" />
      <PackageReference Include="libLLVM.runtime.osx-x64" Version="11.0.0" />
      <PackageReference Include="libLLVM.runtime.ubuntu.20.04-x64" Version="11.0.0" />
      <PackageReference Include="libLLVM.runtime.ubuntu.18.04-x64" Version="11.0.0" />
  </ItemGroup>

  <ItemGroup>
    <Compile Include="..\..\Common\DelaySign.cs" Link="Properties\DelaySign.cs" />
  </ItemGroup>

</Project><|MERGE_RESOLUTION|>--- conflicted
+++ resolved
@@ -4,12 +4,9 @@
   <PropertyGroup>
     <TargetFramework>netstandard2.1</TargetFramework>
     <AllowUnsafeBlocks>true</AllowUnsafeBlocks>
-<<<<<<< HEAD
     <AssemblyName>Microsoft.Quantum.LlvmBindings</AssemblyName>
-=======
     <NoWarn>$(NoWarn);SA1636</NoWarn> <!-- This project need to use custom header, it would be switched to use custom stylecop.json in the follow-up -->
     <NoWarn>$(NoWarn);CS1574</NoWarn> <!-- Wrong types in comments cref, should be removed in the follow-up -->
->>>>>>> cec6cb94
   </PropertyGroup>
 
   <ItemGroup>
