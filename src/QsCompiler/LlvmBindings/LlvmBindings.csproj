--- conflicted
+++ resolved
@@ -4,11 +4,7 @@
   <PropertyGroup>
     <TargetFramework>netstandard2.1</TargetFramework>
     <AllowUnsafeBlocks>true</AllowUnsafeBlocks>
-<<<<<<< HEAD
-=======
     <AssemblyName>Microsoft.Quantum.LlvmBindings</AssemblyName>
-    <NoWarn>$(NoWarn);SA1636</NoWarn> <!-- This project need to use custom header, it would be switched to use custom stylecop.json in the follow-up -->
->>>>>>> f776d28a
     <NoWarn>$(NoWarn);CS1574</NoWarn> <!-- Wrong types in comments cref, should be removed in the follow-up -->
   </PropertyGroup>
 
