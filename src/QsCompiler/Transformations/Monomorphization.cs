--- conflicted
+++ resolved
@@ -110,90 +110,7 @@
                     .ToImmutableHashSet()
                 : ImmutableHashSet<QsQualifiedName>.Empty;
 
-<<<<<<< HEAD
-            var final = new List<QsCallable>();
-            // Loop through concretizations, replacing all references to generics with their concrete counterparts
-            foreach (var callable in concretizations)
-            {
-                final.Add(ReplaceTypeParamCalls.Apply(callable, getConcreteIdentifier, intrinsicsToKeep));
-            }
-
-            return ResolveGenerics.Apply(compilation, final, intrinsicsToKeep);
-        }
-
-        // Resolve Generics
-
-        private class ResolveGenerics : SyntaxTreeTransformation<ResolveGenerics.TransformationState>
-        {
-            public static QsCompilation Apply(QsCompilation compilation, List<QsCallable> callables, ImmutableHashSet<QsQualifiedName> intrinsicsToKeep)
-            {
-                var filter = new ResolveGenerics(
-                    callables
-                        .Where(call => !intrinsicsToKeep.Contains(call.FullName))
-                        .ToLookup(res => res.FullName.Namespace),
-                    intrinsicsToKeep);
-
-                return filter.OnCompilation(compilation);
-            }
-
-            public class TransformationState
-            {
-                public readonly ILookup<string, QsCallable> NamespaceCallables;
-                public readonly ImmutableHashSet<QsQualifiedName> IntrinsicsToKeep;
-
-                public TransformationState(ILookup<string, QsCallable> namespaceCallables, ImmutableHashSet<QsQualifiedName> intrinsicsToKeep)
-                {
-                    this.NamespaceCallables = namespaceCallables;
-                    this.IntrinsicsToKeep = intrinsicsToKeep;
-                }
-            }
-
-            /// <summary>
-            /// Constructor for the ResolveGenericsSyntax class. Its transform function replaces global callables in the namespace.
-            /// </summary>
-            /// <param name="namespaceCallables">Maps namespace names to an enumerable of all global callables in that namespace.</param>
-            private ResolveGenerics(ILookup<string, QsCallable> namespaceCallables, ImmutableHashSet<QsQualifiedName> intrinsicsToKeep)
-                : base(new TransformationState(namespaceCallables, intrinsicsToKeep))
-            {
-                this.Namespaces = new NamespaceTransformation(this);
-                this.Statements = new StatementTransformation<TransformationState>(this, TransformationOptions.Disabled);
-                this.Expressions = new ExpressionTransformation<TransformationState>(this, TransformationOptions.Disabled);
-                this.Types = new TypeTransformation<TransformationState>(this, TransformationOptions.Disabled);
-            }
-
-            private class NamespaceTransformation : NamespaceTransformation<TransformationState>
-            {
-                public NamespaceTransformation(SyntaxTreeTransformation<TransformationState> parent)
-                    : base(parent)
-                {
-                }
-
-                private bool NamespaceElementFilter(QsNamespaceElement elem)
-                {
-                    if (elem is QsNamespaceElement.QsCallable call)
-                    {
-                        return BuiltIn.RewriteStepDependencies.Contains(call.Item.FullName) ||
-                            this.SharedState.IntrinsicsToKeep.Contains(call.Item.FullName);
-                    }
-                    else
-                    {
-                        return true;
-                    }
-                }
-
-                public override QsNamespace OnNamespace(QsNamespace ns)
-                {
-                    // Removes unused or generic callables from the namespace
-                    // Adds in the used concrete callables
-                    return ns.WithElements(elems => elems
-                        .Where(this.NamespaceElementFilter)
-                        .Concat(this.SharedState.NamespaceCallables[ns.Name].Select(QsNamespaceElement.NewQsCallable))
-                        .ToImmutableArray());
-                }
-            }
-=======
-            return ReplaceTypeParamCalls.Apply(compWithImpls, getConcreteIdentifier, intrinsicCallableSet);
->>>>>>> 507c0a9f
+            return ReplaceTypeParamCalls.Apply(compWithImpls, getConcreteIdentifier, intrinsicsToKeep);
         }
 
         // Rewrite Implementations
@@ -380,9 +297,9 @@
                 return filter.Namespaces.OnCallableDeclaration(current);
             }
 
-            public static QsCompilation Apply(QsCompilation compilation, GetConcreteIdentifierFunc getConcreteIdentifier, ImmutableHashSet<QsQualifiedName> intrinsicCallableSet)
-            {
-                var filter = new ReplaceTypeParamCalls(getConcreteIdentifier, intrinsicCallableSet);
+            public static QsCompilation Apply(QsCompilation compilation, GetConcreteIdentifierFunc getConcreteIdentifier, ImmutableHashSet<QsQualifiedName> intrinsicsToKeep)
+            {
+                var filter = new ReplaceTypeParamCalls(getConcreteIdentifier, intrinsicsToKeep);
                 return filter.OnCompilation(compilation);
             }
 
