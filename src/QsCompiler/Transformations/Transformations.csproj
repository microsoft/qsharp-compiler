﻿<Project Sdk="Microsoft.NET.Sdk">
  <Import Project="..\..\Common\AssemblyCommon.props" />

  <PropertyGroup>
    <OutputType>Library</OutputType>
    <TargetFramework>netstandard2.1</TargetFramework>
    <AssemblyName>Microsoft.Quantum.QsTransformations</AssemblyName>
  </PropertyGroup>

  <ItemGroup>
    <ProjectReference Include="..\Core\Core.fsproj" />
    <ProjectReference Include="..\Optimizations\Optimizations.fsproj" />
    <ProjectReference Include="..\TextProcessor\TextProcessor.fsproj" />
  </ItemGroup>

  <ItemGroup>
    <Compile Include="..\..\Common\DelaySign.cs" Link="Properties\DelaySign.cs" />
    <Compile Include="..\..\Common\SigningConstants.cs" Link="Properties\SigningConstants.cs" />
  </ItemGroup>
<<<<<<< HEAD

=======
>>>>>>> b6c6912c
</Project><|MERGE_RESOLUTION|>--- conflicted
+++ resolved
@@ -17,8 +17,4 @@
     <Compile Include="..\..\Common\DelaySign.cs" Link="Properties\DelaySign.cs" />
     <Compile Include="..\..\Common\SigningConstants.cs" Link="Properties\SigningConstants.cs" />
   </ItemGroup>
-<<<<<<< HEAD
-
-=======
->>>>>>> b6c6912c
 </Project>