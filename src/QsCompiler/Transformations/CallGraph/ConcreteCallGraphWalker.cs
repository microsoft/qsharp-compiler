﻿// Copyright (c) Microsoft Corporation.
// Licensed under the MIT License.

using System;
using System.Collections.Generic;
using System.Collections.Immutable;
using System.Linq;
using Microsoft.Quantum.QsCompiler.DataTypes;
using Microsoft.Quantum.QsCompiler.DependencyAnalysis;
using Microsoft.Quantum.QsCompiler.SyntaxTokens;
using Microsoft.Quantum.QsCompiler.SyntaxTree;
using Microsoft.Quantum.QsCompiler.Transformations.Core;

namespace Microsoft.Quantum.QsCompiler.Transformations.CallGraphWalker
{
    using ConcreteGraphBuilder = CallGraphBuilder<ConcreteCallGraphNode, ConcreteCallGraphEdge>;
    using ExpressionKind = QsExpressionKind<TypedExpression, Identifier, ResolvedType>;
    using Range = DataTypes.Range;
    using TypeParameterResolutions = ImmutableDictionary<Tuple<QsQualifiedName, string>, ResolvedType>;

    internal static partial class BuildCallGraph
    {
        /// <summary>
        /// Populates the given graph based on the given compilation. Only the compilation's entry points and
        /// those callables that the entry points depend on will be included in the graph. All Generated
        /// Implementations for specializations should be resolved before calling this. This will throw an
        /// error if a Generated Implementation is encountered.
        /// </summary>
        public static void PopulateConcreteGraph(ConcreteGraphBuilder graph, QsCompilation compilation) => ConcreteCallGraphWalker.PopulateConcreteGraph(graph, compilation);

        private static class ConcreteCallGraphWalker
        {
            /// <summary>
            /// Populates the given graph based on the given compilation. Only the compilation's entry points and
            /// those callables that the entry points depend on will be included in the graph. All Generated
            /// Implementations for specializations should be resolved before calling this, except Self-Inverse,
            /// which is handled by creating a dependency to the appropriate specialization of the same callable.
            /// This will throw an error if a Generated Implementation other than a Self-Inverse is encountered.
            /// </summary>
            public static void PopulateConcreteGraph(ConcreteGraphBuilder graph, QsCompilation compilation)
            {
                var globals = compilation.Namespaces.GlobalCallableResolutions();
                var walker = new BuildGraph(graph);
                var entryPointNodes = compilation.EntryPoints.SelectMany(name =>
<<<<<<< HEAD
                    GetSpecializationKinds(globals, name).Select(kind => new ConcreteCallGraphNode(name, kind, TypeParameterResolutions.Empty)));

=======
                    GetSpecializationKinds(globals, name).Select(kind =>
                        new ConcreteCallGraphNode(name, kind, TypeParameterResolutions.Empty)));
>>>>>>> b6c6912c
                foreach (var entryPoint in entryPointNodes)
                {
                    // Make sure all the entry points are added to the graph
                    walker.SharedState.Graph.AddNode(entryPoint);
                    walker.SharedState.RequestStack.Push(entryPoint);
                }

                while (walker.SharedState.RequestStack.TryPop(out var currentRequest))
                {
                    // If there is a call to an unknown callable, throw exception
                    if (!globals.TryGetValue(currentRequest.CallableName, out QsCallable currentCallable))
                    {
                        throw new ArgumentException($"Couldn't find definition for callable: {currentRequest.CallableName}");
                    }

                    var spec = GetSpecializationFromRequest(currentRequest, currentCallable);

                    // The current request must be added before it is processed to prevent
                    // self-references from duplicating on the stack.
                    walker.SharedState.ResolvedNodeSet.Add(currentRequest);
                    walker.SharedState.CurrentNode = currentRequest;
                    walker.SharedState.GetSpecializationKinds = (callableName) => GetSpecializationKinds(globals, callableName);
                    walker.Namespaces.OnSpecializationImplementation(spec.Implementation);
                }
            }

            private static IEnumerable<QsSpecializationKind> GetSpecializationKinds(ImmutableDictionary<QsQualifiedName, QsCallable> globals, QsQualifiedName callableName)
            {
                // If there is a call to an unknown callable, throw exception
                if (!globals.TryGetValue(callableName, out QsCallable currentCallable))
                {
                    throw new ArgumentException($"Couldn't find definition for callable: {callableName}");
                }

                return currentCallable.Specializations.Select(x => x.Kind).Distinct();
            }

            /// <summary>
            /// Returns the specialization that the request is referring to.
            /// </summary>
            private static QsSpecialization GetSpecializationFromRequest(ConcreteCallGraphNode request, QsCallable callable)
            {
                var relevantSpecs = callable.Specializations.Where(s => s.Kind == request.Kind);
                var typeArgs = QsNullable<ImmutableArray<ResolvedType>>.Null;
                if (callable.Signature.TypeParameters.Any())
                {
                    // Convert ParamResolutions from a dictionary to a type argument list
                    typeArgs = QsNullable<ImmutableArray<ResolvedType>>.NewValue(callable.Signature.TypeParameters.Select(typeParam =>
                    {
                        if (typeParam is QsLocalSymbol.ValidName name)
                        {
                            if (request.ParamResolutions.TryGetValue(Tuple.Create(callable.FullName, name.Item), out var res))
                            {
                                return res;
                            }
                            else
                            {
                                throw new ArgumentException($"Couldn't resolve all type parameters for {callable.FullName}");
                            }
                        }
                        else
                        {
                            throw new ArgumentException("Encountered invalid type parameter name during call graph construction");
                        }
                    }).ToImmutableArray());
                    typeArgs = SpecializationBundleProperties.BundleId(typeArgs);
                }
                else if (relevantSpecs.Count() != 1)
                {
                    throw new ArgumentException($"Missing specialization {request.Kind} for {request.CallableName}");
                }

                if (!typeArgs.IsNull)
                {
                    // Finds the correct type specialization for the type arguments of the currentRequest.
                    // The assumption is that upon resolution, these type arguments have been cast to
                    // the type of any explicitly defined ones in the closest matching specialization.
                    var specArgMatches = relevantSpecs.Select(spec =>
                    {
                        if (spec.TypeArguments.IsNull)
                        {
                            return (0, spec);
                        }
                        if (spec.TypeArguments.Item.Count() != typeArgs.Item.Count())
                        {
                            throw new ArgumentException($"Incorrect number of type arguments in request for {request.CallableName}");
                        }
                        var specTypeArgs = spec.TypeArguments.Item.Select(StripPositionInfo.Apply).ToImmutableArray();
                        var mismatch = specTypeArgs.Where((tArg, idx) => !tArg.Resolution.IsMissingType && !tArg.Resolution.Equals(typeArgs.Item[idx])).Any();
                        if (mismatch)
                        {
                            return (-1, spec);
                        }
                        var matches = specTypeArgs.Where((tArg, idx) => !tArg.Resolution.IsMissingType && tArg.Resolution.Equals(typeArgs.Item[idx])).Count();
                        return (matches, spec);
                    });

                    if (!specArgMatches.Any(m => m.Item1 >= 0))
                    {
                        throw new ArgumentException($"Could not find a suitable {request.Kind} specialization for {request.CallableName}");
                    }

                    relevantSpecs = specArgMatches
                        .OrderByDescending(match => match.Item1)
                        .Select(match => match.spec);
                }

                return relevantSpecs.First();
            }

            private class BuildGraph : SyntaxTreeTransformation<TransformationState>
            {
                public BuildGraph(ConcreteGraphBuilder graph)
                    : base(new TransformationState(graph))
                {
                    this.Namespaces = new NamespaceWalker(this);
                    this.Statements = new CallGraphWalkerBase<ConcreteGraphBuilder, ConcreteCallGraphNode, ConcreteCallGraphEdge>.StatementWalker<TransformationState>(this);
                    this.StatementKinds = new StatementKindTransformation<TransformationState>(this, TransformationOptions.NoRebuild);
                    this.Expressions = new CallGraphWalkerBase<ConcreteGraphBuilder, ConcreteCallGraphNode, ConcreteCallGraphEdge>.ExpressionWalker<TransformationState>(this);
                    this.ExpressionKinds = new ExpressionKindWalker(this);
                    this.Types = new TypeTransformation<TransformationState>(this, TransformationOptions.Disabled);
                }
            }

            private class TransformationState : CallGraphWalkerBase<ConcreteGraphBuilder, ConcreteCallGraphNode, ConcreteCallGraphEdge>.TransformationState
            {
                public bool IsInCall = false;
                public bool HasAdjointDependency = false;
                public bool HasControlledDependency = false;
                public Func<QsQualifiedName, IEnumerable<QsSpecializationKind>> GetSpecializationKinds = _ => Enumerable.Empty<QsSpecializationKind>();
                private Range lastReferenceRange = Range.Zero; // This is used if a self-inverse generator directive is encountered.

                internal TransformationState(ConcreteGraphBuilder graph)
                    : base(graph)
                {
                }

                internal override void AddDependency(QsQualifiedName identifier)
                {
                    if (this.CurrentNode is null)
                    {
                        throw new ArgumentException("AddDependency requires CurrentNode to be non-null.");
                    }

                    var combination = new TypeResolutionCombination(this.ExprTypeParamResolutions.Append(this.CurrentNode.ParamResolutions));
                    var typeRes = combination.CombinedResolutionDictionary.FilterByOrigin(identifier);
                    this.ExprTypeParamResolutions.Clear();

                    var referenceRange = Range.Zero;
                    if (this.CurrentStatementOffset.IsValue
                        && this.CurrentExpressionRange.IsValue)
                    {
                        referenceRange = this.CurrentStatementOffset.Item + this.CurrentExpressionRange.Item;
                    }
                    this.lastReferenceRange = referenceRange;

                    void AddEdge(QsSpecializationKind kind) => this.AddEdge(identifier, kind, typeRes, referenceRange);

                    if (this.IsInCall)
                    {
                        if (this.HasAdjointDependency && this.HasControlledDependency)
                        {
                            AddEdge(QsSpecializationKind.QsControlledAdjoint);
                        }
                        else if (this.HasAdjointDependency)
                        {
                            AddEdge(QsSpecializationKind.QsAdjoint);
                        }
                        else if (this.HasControlledDependency)
                        {
                            AddEdge(QsSpecializationKind.QsControlled);
                        }
                        else
                        {
                            AddEdge(QsSpecializationKind.QsBody);
                        }
                    }
                    else
                    {
                        // The callable is being used in a non-call context, such as being
                        // assigned to a variable or passed as an argument to another callable,
                        // which means it could get a functor applied at some later time.
                        // We're conservative and add all possible kinds defined for the callable.
                        foreach (var kind in this.GetSpecializationKinds(identifier))
                        {
                            AddEdge(kind);
                        }
                    }
                }

                /// <summary>
                /// Handles adding the dependencies for specializations marked as self-inverse.
                /// </summary>
                internal void AddSelfInverseDependency(QsQualifiedName identifier, QsSpecializationKind targetSpec)
                {
                    if (this.CurrentNode is null)
                    {
                        throw new ArgumentException("AddDependency requires CurrentNode to be non-null.");
                    }

                    var combination = new TypeResolutionCombination(new[] { this.CurrentNode.ParamResolutions });
                    var typeRes = combination.CombinedResolutionDictionary.FilterByOrigin(identifier);

                    this.AddEdge(identifier, targetSpec, typeRes, this.lastReferenceRange);
                }

                private void AddEdge(QsQualifiedName identifier, QsSpecializationKind kind, TypeParameterResolutions typeRes, Range referenceRange)
                {
                    if (this.CurrentNode is null)
                    {
                        throw new ArgumentException("AddEdge requires CurrentNode to be non-null.");
                    }

                    // Add an edge to the specific specialization kind referenced
                    var called = new ConcreteCallGraphNode(identifier, kind, typeRes);
                    var edge = new ConcreteCallGraphEdge(referenceRange);
                    this.Graph.AddDependency(this.CurrentNode, called, edge);

<<<<<<< HEAD
                    // make sure we always build the dependencies for all specializations
                    var newRequests = this.GetSpecializationKinds(identifier)
                        .Select(specKind => new ConcreteCallGraphNode(identifier, specKind, typeRes));

                    foreach (var request in newRequests)
                    {
                        if (!this.RequestStack.Contains(request) && !this.ResolvedNodeSet.Contains(request))
                        {
                            this.Graph.AddNode(request);
                            this.RequestStack.Push(request);
=======
                    // Add all the specializations of the referenced callable to the graph
                    var newNodes = this.GetSpecializationKinds(identifier)
                        .Select(specKind => new ConcreteCallGraphNode(identifier, specKind, typeRes));
                    foreach (var node in newNodes)
                    {
                        if (!this.RequestStack.Contains(node) && !this.ResolvedNodeSet.Contains(node))
                        {
                            this.Graph.AddNode(node);
                            this.RequestStack.Push(node);
>>>>>>> b6c6912c
                        }
                    }
                }
            }

            private class NamespaceWalker : NamespaceTransformation<TransformationState>
            {
                public NamespaceWalker(SyntaxTreeTransformation<TransformationState> parent)
                    : base(parent, TransformationOptions.NoRebuild)
                {
                }

                public override QsGeneratorDirective OnGeneratedImplementation(QsGeneratorDirective directive)
                {
                    if (directive.IsSelfInverse)
                    {
                        if (this.SharedState.CurrentNode is null)
                        {
                            throw new ArgumentException("CurrentNode is expected to be non-null when processing self-adjoint specializations.");
                        }

                        if (this.SharedState.CurrentNode.Kind.IsQsAdjoint)
                        {
                            this.SharedState.AddSelfInverseDependency(this.SharedState.CurrentNode.CallableName, QsSpecializationKind.QsBody);
                        }
                        else if (this.SharedState.CurrentNode.Kind.IsQsControlledAdjoint)
                        {
                            this.SharedState.AddSelfInverseDependency(this.SharedState.CurrentNode.CallableName, QsSpecializationKind.QsControlled);
                        }
                        else
                        {
                            throw new ArgumentException("\"self\" can only be used on adjoint and controlled adjoint specializations.");
                        }

                        return directive;
                    }
                    else
                    {
                        throw new ArgumentException("Encountered unresolved generated specialization while constructing concrete call graph.");
                    }
                }
            }

            private class ExpressionKindWalker : ExpressionKindTransformation<TransformationState>
            {
                public ExpressionKindWalker(SyntaxTreeTransformation<TransformationState> parent)
                    : base(parent, TransformationOptions.NoRebuild)
                {
                }

                public override ExpressionKind OnCallLikeExpression(TypedExpression method, TypedExpression arg)
                {
                    var contextInCall = this.SharedState.IsInCall;
                    this.SharedState.IsInCall = true;
                    this.Expressions.OnTypedExpression(method);
                    this.SharedState.IsInCall = contextInCall;
                    this.Expressions.OnTypedExpression(arg);
                    return ExpressionKind.InvalidExpr;
                }

                public override ExpressionKind OnAdjointApplication(TypedExpression ex)
                {
                    this.SharedState.HasAdjointDependency = !this.SharedState.HasAdjointDependency;
                    var result = base.OnAdjointApplication(ex);
                    this.SharedState.HasAdjointDependency = !this.SharedState.HasAdjointDependency;
                    return result;
                }

                public override ExpressionKind OnControlledApplication(TypedExpression ex)
                {
                    var contextControlled = this.SharedState.HasControlledDependency;
                    this.SharedState.HasControlledDependency = true;
                    var result = base.OnControlledApplication(ex);
                    this.SharedState.HasControlledDependency = contextControlled;
                    return result;
                }

                public override ExpressionKind OnIdentifier(Identifier sym, QsNullable<ImmutableArray<ResolvedType>> tArgs)
                {
                    if (sym is Identifier.GlobalCallable global)
                    {
                        this.SharedState.AddDependency(global.Item);
                    }

                    return ExpressionKind.InvalidExpr;
                }
            }
        }
    }
}<|MERGE_RESOLUTION|>--- conflicted
+++ resolved
@@ -42,13 +42,8 @@
                 var globals = compilation.Namespaces.GlobalCallableResolutions();
                 var walker = new BuildGraph(graph);
                 var entryPointNodes = compilation.EntryPoints.SelectMany(name =>
-<<<<<<< HEAD
-                    GetSpecializationKinds(globals, name).Select(kind => new ConcreteCallGraphNode(name, kind, TypeParameterResolutions.Empty)));
-
-=======
                     GetSpecializationKinds(globals, name).Select(kind =>
                         new ConcreteCallGraphNode(name, kind, TypeParameterResolutions.Empty)));
->>>>>>> b6c6912c
                 foreach (var entryPoint in entryPointNodes)
                 {
                     // Make sure all the entry points are added to the graph
@@ -267,18 +262,6 @@
                     var edge = new ConcreteCallGraphEdge(referenceRange);
                     this.Graph.AddDependency(this.CurrentNode, called, edge);
 
-<<<<<<< HEAD
-                    // make sure we always build the dependencies for all specializations
-                    var newRequests = this.GetSpecializationKinds(identifier)
-                        .Select(specKind => new ConcreteCallGraphNode(identifier, specKind, typeRes));
-
-                    foreach (var request in newRequests)
-                    {
-                        if (!this.RequestStack.Contains(request) && !this.ResolvedNodeSet.Contains(request))
-                        {
-                            this.Graph.AddNode(request);
-                            this.RequestStack.Push(request);
-=======
                     // Add all the specializations of the referenced callable to the graph
                     var newNodes = this.GetSpecializationKinds(identifier)
                         .Select(specKind => new ConcreteCallGraphNode(identifier, specKind, typeRes));
@@ -288,7 +271,6 @@
                         {
                             this.Graph.AddNode(node);
                             this.RequestStack.Push(node);
->>>>>>> b6c6912c
                         }
                     }
                 }
