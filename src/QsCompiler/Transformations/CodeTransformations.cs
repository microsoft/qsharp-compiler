﻿// Copyright (c) Microsoft Corporation. All rights reserved.
// Licensed under the MIT License.

using Microsoft.Quantum.QsCompiler.SyntaxTree;
using Microsoft.Quantum.QsCompiler.Transformations.Conjugations;
using Microsoft.Quantum.QsCompiler.Transformations.FunctorGeneration;
using Microsoft.Quantum.QsCompiler.Transformations.SearchAndReplace;


namespace Microsoft.Quantum.QsCompiler.Transformations
{
    /// <summary>
    /// Static base class to accumulate the handles to individual syntax tree rewrite steps. 
    /// </summary>
    public static class CodeTransformations
    {
        /// <summary>
<<<<<<< HEAD
        /// Applying the transformation sets all location information to Null.
        /// </summary>
        public class StripLocationInformation :
            ScopeTransformation<StatementKindTransformation<StripLocationInformation>, NoExpressionTransformations>
        {
            public StripLocationInformation() :
                base(s => new StatementKindTransformation<StripLocationInformation>(s as StripLocationInformation), new NoExpressionTransformations())
            { }

            public override QsNullable<QsLocation> onLocation(QsNullable<QsLocation> loc) =>
                QsNullable<QsLocation>.Null;

            public static readonly Func<QsScope, QsScope> Apply =
                new StripLocationInformation().Transform;
        }

        /// <summary>
=======
>>>>>>> 9c9b2878
        /// Given the body of an operation, auto-generates the (content of the) adjoint specialization, 
        /// under the assumption that operation calls may only ever occur within expression statements, 
        /// and while-loops cannot occur within operations. 
        /// </summary>
        public static QsScope GenerateAdjoint(this QsScope scope)
        {
            // Since we are pulling purely classical statements up, we are potentially changing the order of declarations. 
            // We therefore need to generate unique variable names before reordering the statements. 
            scope = new UniqueVariableNames().Transform(scope); 
            scope = ApplyFunctorToOperationCalls.ApplyAdjoint(scope);
            scope = new ReverseOrderOfOperationCalls().Transform(scope);
            return StripPositionInfo.Apply(scope);
        }

        /// <summary>
        /// Given the body of an operation, auto-generates the (content of the) controlled specialization 
        /// using the default name for control qubits.
        /// </summary>
        public static QsScope GenerateControlled(this QsScope scope)
        {
            scope = ApplyFunctorToOperationCalls.ApplyControlled(scope);
            return StripPositionInfo.Apply(scope);
        }

        /// <summary>
        /// Eliminates all conjugations from the given scope by replacing them with the corresponding implementations (i.e. inlining them). 
        /// The generation of the adjoint for the outer block is subject to the same limitation as any adjoint auto-generation. 
        /// In particular, it is only guaranteed to be valid if operation calls only occur within expression statements, and 
        /// throws an InvalidOperationException if the outer block contains while-loops. 
        /// </summary>
        public static QsScope InlineConjugations(this QsScope scope) =>
            new InlineConjugationStatements().Transform(scope); 
    }
}

<|MERGE_RESOLUTION|>--- conflicted
+++ resolved
@@ -15,26 +15,6 @@
     public static class CodeTransformations
     {
         /// <summary>
-<<<<<<< HEAD
-        /// Applying the transformation sets all location information to Null.
-        /// </summary>
-        public class StripLocationInformation :
-            ScopeTransformation<StatementKindTransformation<StripLocationInformation>, NoExpressionTransformations>
-        {
-            public StripLocationInformation() :
-                base(s => new StatementKindTransformation<StripLocationInformation>(s as StripLocationInformation), new NoExpressionTransformations())
-            { }
-
-            public override QsNullable<QsLocation> onLocation(QsNullable<QsLocation> loc) =>
-                QsNullable<QsLocation>.Null;
-
-            public static readonly Func<QsScope, QsScope> Apply =
-                new StripLocationInformation().Transform;
-        }
-
-        /// <summary>
-=======
->>>>>>> 9c9b2878
         /// Given the body of an operation, auto-generates the (content of the) adjoint specialization, 
         /// under the assumption that operation calls may only ever occur within expression statements, 
         /// and while-loops cannot occur within operations. 
