﻿// Copyright (c) Microsoft Corporation. All rights reserved.
// Licensed under the MIT License.

using System;
using System.Collections.Immutable;
using System.Linq;
using System.Collections.Generic;
using Microsoft.Quantum.QsCompiler.DataTypes;
using Microsoft.Quantum.QsCompiler.Optimizations;
using Microsoft.Quantum.QsCompiler.SyntaxTree;
using Microsoft.Quantum.QsCompiler.Transformations.Conjugations;
using Microsoft.Quantum.QsCompiler.Transformations.FunctorGeneration;
using Microsoft.Quantum.QsCompiler.Transformations.Monomorphization;
using Microsoft.Quantum.QsCompiler.Transformations.MonomorphizationValidation;
using Microsoft.Quantum.QsCompiler.Transformations.SearchAndReplace;


namespace Microsoft.Quantum.QsCompiler
{
    /// <summary>
    /// Static base class to accumulate the handles to individual syntax tree rewrite steps.
    /// </summary>
    public static class CodeTransformations
    {
        /// <summary>
        /// Given the body of an operation, auto-generates the (content of the) adjoint specialization,
        /// under the assumption that operation calls may only ever occur within expression statements,
        /// and while-loops cannot occur within operations.
        /// Throws an ArgumentNullException if the given scope is null.
        /// </summary>
        public static QsScope GenerateAdjoint(this QsScope scope)
        {
            // Since we are pulling purely classical statements up, we are potentially changing the order of declarations.
            // We therefore need to generate unique variable names before reordering the statements.
            scope = new UniqueVariableNames().Transform(scope);
            scope = ApplyFunctorToOperationCalls.ApplyAdjoint(scope);
            scope = new ReverseOrderOfOperationCalls().Transform(scope);
            return StripPositionInfo.Apply(scope);
        }

        /// <summary>
        /// Given the body of an operation, auto-generates the (content of the) controlled specialization
        /// using the default name for control qubits.
        /// Throws an ArgumentNullException if the given scope is null.
        /// </summary>
        public static QsScope GenerateControlled(this QsScope scope)
        {
            scope = ApplyFunctorToOperationCalls.ApplyControlled(scope);
            return StripPositionInfo.Apply(scope);
        }

        /// <summary>
        /// Eliminates all conjugations from the given compilation by replacing them with the corresponding implementations (i.e. inlining them).
        /// The generation of the adjoint for the outer block is subject to the same limitation as any adjoint auto-generation.
        /// In particular, it is only guaranteed to be valid if operation calls only occur within expression statements, and
        /// throws an InvalidOperationException if the outer block contains while-loops.
        /// Any thrown exception is logged using the given onException action and are silently ignored if onException is not specified or null.
        /// Returns true if the transformation succeeded without throwing an exception, and false otherwise.
        /// Throws an ArgumentNullException (that is not logged or ignored) if the given compilation is null.
        /// </summary>
        public static bool InlineConjugations(this QsCompilation compilation, out QsCompilation inlined, Action<Exception> onException = null)
        {
            if (compilation == null) throw new ArgumentNullException(nameof(compilation));
            var inline = new InlineConjugations(onException);
            var namespaces = compilation.Namespaces.Select(inline.Transform).ToImmutableArray();
            inlined = new QsCompilation(namespaces, compilation.EntryPoints);
            return inline.Success;
        }

        /// <summary>
        /// Pre-evaluates as much of the classical computations as possible in the given compilation.
        /// Any thrown exception is logged using the given onException action and are silently ignored if onException is not specified or null.
        /// Returns true if the transformation succeeded without throwing an exception, and false otherwise.
        /// Throws an ArgumentNullException (that is not logged or ignored) if the given compilation is null.
        /// </summary>
        public static bool PreEvaluateAll(this QsCompilation compilation, out QsCompilation evaluated, Action<Exception> onException = null)
        {
            if (compilation == null) throw new ArgumentNullException(nameof(compilation));
            try { evaluated = PreEvalution.All(compilation); }
            catch (Exception ex)
            {
                onException?.Invoke(ex);
                evaluated = compilation;
                return false;
            }
            return true;
        }

        /// <summary>
        /// Eliminates all type parameterized callables from the scope by replacing their definitions
        /// and references to concrete versions of the callable.
        /// Any thrown exception is logged using the given onException action and are silently ignored if onException is not specified or null.
        /// Returns true if the transformation succeeded without throwing an exception, and false otherwise.
        /// Throws an ArgumentNullException (that is not logged or ignored) if the given compilation is null.
        /// </summary>
        public static bool Monomorphisize(this QsCompilation compilation, out QsCompilation result, Action<Exception> onException = null)
        {
            if (compilation == null) throw new ArgumentNullException(nameof(compilation));
            try
            {
                // TODO: Hard-coded values are given ONLY FOR DEV
<<<<<<< HEAD
                result = ResolveGenericsSyntax.Apply(syntaxTree, new QsQualifiedName(NonNullable<string>.New("Microsoft.Quantum.Testing.Monomorphization"), NonNullable<string>.New("Main")));
                return true;
            }
            catch (Exception ex)
            {
                onException?.Invoke(ex);
                return false;
            }
        }

        /// <summary>
        /// Validates that the monomorphization step cleared the syntax tree of all references to, and instances of type-parameterized callables.
        /// Throws an ArgumentNullException if the given syntaxTree is null.
        /// </summary>
        public static bool ValidateMonomorphization(IEnumerable<QsNamespace> syntaxTree, Action<Exception> onException = null)
        {
            if (syntaxTree == null) throw new ArgumentNullException(nameof(syntaxTree));
            try
            {
                MonomorphizationValidationTransformation.Apply(syntaxTree);
                return true;
=======
                result = ResolveGenericsSyntax.Apply(compilation, new QsQualifiedName(NonNullable<string>.New("Microsoft.Quantum.Testing"), NonNullable<string>.New("Main")));
>>>>>>> d01fc97a
            }
            catch (Exception ex)
            {
                onException?.Invoke(ex);
                result = compilation;
                return false;
            }
            return true;
        }
    }
}

<|MERGE_RESOLUTION|>--- conflicted
+++ resolved
@@ -99,15 +99,15 @@
             try
             {
                 // TODO: Hard-coded values are given ONLY FOR DEV
-<<<<<<< HEAD
-                result = ResolveGenericsSyntax.Apply(syntaxTree, new QsQualifiedName(NonNullable<string>.New("Microsoft.Quantum.Testing.Monomorphization"), NonNullable<string>.New("Main")));
-                return true;
+                result = ResolveGenericsSyntax.Apply(compilation, new QsQualifiedName(NonNullable<string>.New("Microsoft.Quantum.Testing.Monomorphization"), NonNullable<string>.New("Main")));
             }
             catch (Exception ex)
             {
                 onException?.Invoke(ex);
+                result = compilation;
                 return false;
             }
+            return true;
         }
 
         /// <summary>
@@ -121,17 +121,12 @@
             {
                 MonomorphizationValidationTransformation.Apply(syntaxTree);
                 return true;
-=======
-                result = ResolveGenericsSyntax.Apply(compilation, new QsQualifiedName(NonNullable<string>.New("Microsoft.Quantum.Testing"), NonNullable<string>.New("Main")));
->>>>>>> d01fc97a
             }
             catch (Exception ex)
             {
                 onException?.Invoke(ex);
-                result = compilation;
                 return false;
             }
-            return true;
         }
     }
 }
