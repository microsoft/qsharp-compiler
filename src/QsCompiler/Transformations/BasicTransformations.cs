--- conflicted
+++ resolved
@@ -32,12 +32,8 @@
         /// Returns a hash set containing all source files in the given namespace(s).
         /// Throws an ArgumentNullException if any of the given namespaces is null. 
         /// </summary>
-<<<<<<< HEAD
-        public static ImmutableHashSet<NonNullable<string>> Apply(params QsNamespace[] namespaces) => Apply(namespaces);
-=======
         public static ImmutableHashSet<NonNullable<string>> Apply(params QsNamespace[] namespaces) => 
             Apply((IEnumerable<QsNamespace>)namespaces);
->>>>>>> 0f960b7c
 
         private readonly HashSet<NonNullable<string>> SourceFiles;
         private GetSourceFiles() :
