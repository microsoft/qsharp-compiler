﻿// Copyright (c) Microsoft Corporation.
// Licensed under the MIT License.

using System;
using System.Collections.Generic;
using System.Collections.Immutable;
using System.Diagnostics.CodeAnalysis;
using System.Linq;
using Microsoft.Quantum.QsCompiler.DataTypes;
using Microsoft.Quantum.QsCompiler.SyntaxTokens;
using Microsoft.Quantum.QsCompiler.SyntaxTree;
using Microsoft.Quantum.QsCompiler.Transformations.Core;
using Microsoft.Quantum.QsCompiler.Transformations.SearchAndReplace;
using Range = Microsoft.Quantum.QsCompiler.DataTypes.Range;

namespace Microsoft.Quantum.QsCompiler.Transformations.ContentLifting
{
    using ExpressionKind = QsExpressionKind<TypedExpression, Identifier, ResolvedType>;
    using ResolvedTypeKind = QsTypeKind<ResolvedType, UserDefinedType, QsTypeParameter, CallableInformation>;
    using TypeArgsResolution = ImmutableArray<Tuple<QsQualifiedName, string, ResolvedType>>;

    /// <summary>
    /// Static class to accumulate all type parameter independent subclasses used by <see cref="LiftContent{T}"/>.
    /// </summary>
    public static class LiftContent
    {
        internal class CallableDetails
        {
            internal readonly QsCallable Callable;
            internal readonly QsSpecialization? Adjoint;
            internal readonly QsSpecialization? Controlled;
            internal readonly QsSpecialization? ControlledAdjoint;
            internal readonly QsNullable<ImmutableArray<ResolvedType>> TypeParameters;

            internal CallableDetails(QsCallable callable)
            {
                this.Callable = callable;
                // ToDo: this may need to be adapted once we support type specializations
                this.Adjoint = callable.Specializations.FirstOrDefault(spec => spec.Kind == QsSpecializationKind.QsAdjoint);
                this.Controlled = callable.Specializations.FirstOrDefault(spec => spec.Kind == QsSpecializationKind.QsControlled);
                this.ControlledAdjoint = callable.Specializations.FirstOrDefault(spec => spec.Kind == QsSpecializationKind.QsControlledAdjoint);
                // ToDo: this may need to be per-specialization
                this.TypeParameters = callable.Signature.TypeParameters.Any(param => param.IsValidName)
                ? QsNullable<ImmutableArray<ResolvedType>>.NewValue(callable.Signature.TypeParameters
                    .Where(param => param.IsValidName)
                    .Select(param =>
                        ResolvedType.New(ResolvedTypeKind.NewTypeParameter(new QsTypeParameter(
                            callable.FullName,
                            ((QsLocalSymbol.ValidName)param).Item,
                            QsNullable<Range>.Null))))
                    .ToImmutableArray())
                : QsNullable<ImmutableArray<ResolvedType>>.Null;
            }
        }

        public class TransformationState
        {
            // ToDo: It should be possible to make these three properties private,
            // if we absorb the corresponding logic into LiftBody.
            public bool IsValidScope = true;
            internal bool ContainsParamRef = false;
            internal ImmutableArray<LocalVariableDeclaration<string>> GeneratedOpParams =
                ImmutableArray<LocalVariableDeclaration<string>>.Empty;

            internal CallableDetails? CurrentCallable = null;

            protected internal bool InBody = false;
            protected internal bool InAdjoint = false;
            protected internal bool InControlled = false;
            protected internal bool InControlledAdjoint = false;
            protected internal bool InWithinBlock = false;

            protected internal List<QsCallable>? GeneratedOperations = null;

            private (ResolvedSignature, IEnumerable<QsSpecialization>) MakeSpecializations(
                CallableDetails callable,
                QsQualifiedName callableName,
                ResolvedType paramsType,
                SpecializationImplementation bodyImplementation)
            {
                QsSpecialization MakeSpec(QsSpecializationKind kind, ResolvedSignature signature, SpecializationImplementation impl) =>
                    new QsSpecialization(
                        kind,
                        callableName,
                        ImmutableArray<QsDeclarationAttribute>.Empty,
                        callable.Callable.Source,
                        QsNullable<QsLocation>.Null,
                        QsNullable<ImmutableArray<ResolvedType>>.Null,
                        signature,
                        impl,
                        ImmutableArray<string>.Empty,
                        QsComments.Empty);

                var adj = callable.Adjoint;
                var ctl = callable.Controlled;
                var ctlAdj = callable.ControlledAdjoint;

                bool addAdjoint = false;
                bool addControlled = false;
                bool isSelfAdjoint = false;

                if (this.InWithinBlock)
                {
                    addAdjoint = true;
                    addControlled = false;
                }
                else if (this.InBody)
                {
                    if (adj != null && adj.Implementation is SpecializationImplementation.Generated adjGen)
                    {
                        addAdjoint = adjGen.Item.IsInvert;
                        isSelfAdjoint = adjGen.Item.IsSelfInverse;
                    }
                    if (ctl != null && ctl.Implementation is SpecializationImplementation.Generated ctlGen)
                    {
                        addControlled = ctlGen.Item.IsDistribute;
                    }
                    if (ctlAdj != null && ctlAdj.Implementation is SpecializationImplementation.Generated ctlAdjGen)
                    {
                        addAdjoint = addAdjoint || (ctlAdjGen.Item.IsInvert && (ctl?.Implementation.IsGenerated ?? true));
                        addControlled = addControlled || (ctlAdjGen.Item.IsDistribute && (adj?.Implementation.IsGenerated ?? true));
                        isSelfAdjoint = isSelfAdjoint || ctlAdjGen.Item.IsSelfInverse;
                    }
                }
                else if (ctlAdj != null && ctlAdj.Implementation is SpecializationImplementation.Generated gen)
                {
                    addControlled = this.InAdjoint && gen.Item.IsDistribute;
                    addAdjoint = this.InControlled && gen.Item.IsInvert;
                    isSelfAdjoint = gen.Item.IsSelfInverse;
                }

                var props = new List<OpProperty>();
                if (addAdjoint)
                {
                    props.Add(OpProperty.Adjointable);
                }
                if (addControlled)
                {
                    props.Add(OpProperty.Controllable);
                }
                var newSig = new ResolvedSignature(
                    callable.Callable.Signature.TypeParameters,
                    paramsType,
                    ResolvedType.New(ResolvedTypeKind.UnitType),
                    new CallableInformation(ResolvedCharacteristics.FromProperties(props), new InferredCallableInformation(isSelfAdjoint, false)));

                var controlledSig = new ResolvedSignature(
                    newSig.TypeParameters,
                    ResolvedType.New(ResolvedTypeKind.NewTupleType(ImmutableArray.Create(
                        ResolvedType.New(ResolvedTypeKind.NewArrayType(ResolvedType.New(ResolvedTypeKind.Qubit))),
                        newSig.ArgumentType))),
                    newSig.ReturnType,
                    newSig.Information);

                var specializations = new List<QsSpecialization>() { MakeSpec(QsSpecializationKind.QsBody, newSig, bodyImplementation) };

                if (addAdjoint)
                {
                    specializations.Add(MakeSpec(
                        QsSpecializationKind.QsAdjoint,
                        newSig,
                        SpecializationImplementation.NewGenerated(QsGeneratorDirective.Invert)));
                }

                if (addControlled)
                {
                    specializations.Add(MakeSpec(
                        QsSpecializationKind.QsControlled,
                        controlledSig,
                        SpecializationImplementation.NewGenerated(QsGeneratorDirective.Distribute)));
                }

                if (addAdjoint && addControlled)
                {
                    specializations.Add(MakeSpec(
                        QsSpecializationKind.QsControlledAdjoint,
                        controlledSig,
                        SpecializationImplementation.NewGenerated(QsGeneratorDirective.Distribute)));
                }

                return (newSig, specializations);
            }

            private (QsCallable, ResolvedType) GenerateOperation(CallableDetails callable, QsScope contents)
            {
                var newName = NameDecorator.PrependGuid(callable.Callable.FullName);

                var knownVariables = contents.KnownSymbols.Variables;

                var parameters = QsTuple<LocalVariableDeclaration<QsLocalSymbol>>.NewQsTuple(knownVariables
                    .Select(var => QsTuple<LocalVariableDeclaration<QsLocalSymbol>>.NewQsTupleItem(new LocalVariableDeclaration<QsLocalSymbol>(
                        QsLocalSymbol.NewValidName(var.VariableName),
                        var.Type,
                        new InferredExpressionInformation(false, false),
                        var.Position,
                        var.Range)))
                    .ToImmutableArray());

                var paramTypes = ResolvedType.New(ResolvedTypeKind.UnitType);
                if (knownVariables.Length == 1)
                {
                    paramTypes = knownVariables.First().Type;
                }
                else if (knownVariables.Length > 1)
                {
                    paramTypes = ResolvedType.New(ResolvedTypeKind.NewTupleType(knownVariables
                        .Select(var => var.Type)
                        .ToImmutableArray()));
                }

                var (signature, specializations) = this.MakeSpecializations(callable, newName, paramTypes, SpecializationImplementation.NewProvided(parameters, contents));

                var generatedCallable = new QsCallable(
                    QsCallableKind.Operation,
                    newName,
                    ImmutableArray<QsDeclarationAttribute>.Empty,
                    Access.Internal,
                    callable.Callable.Source,
                    QsNullable<QsLocation>.Null,
                    signature,
                    parameters,
                    specializations.ToImmutableArray(),
                    ImmutableArray<string>.Empty,
                    QsComments.Empty);

                // Change the origin of all type parameter references to use the new name and make all variables immutable
                generatedCallable = UpdateGeneratedOp.Apply(generatedCallable, knownVariables, callable.Callable.FullName, newName);

                return (generatedCallable, signature.ArgumentType);
            }

            /// <summary>
            /// Generates a new operation with the body's contents. All the known variables at the
            /// start of the block will become parameters to the new operation, and the operation
            /// will have all the valid type parameters of the calling context as type parameters.
            /// The generated operation is returned, along with a call to the new operation is
            /// also returned with all the type parameters and known variables being forwarded to
            /// the new operation as arguments.
            ///
            /// The given body should be validated with the SharedState.IsValidScope before using this function.
            /// </summary>
            public bool LiftBody(
                QsScope body,
                [NotNullWhen(true)] out QsCallable? callable,
                [NotNullWhen(true)] out QsStatement? callStatement)
            {
                if (!this.IsValidScope || this.CurrentCallable is null)
                {
                    callable = null;
                    callStatement = null;
                    return false;
                }

                var (generatedOp, originalArgumentType) = this.GenerateOperation(this.CurrentCallable, body);
                var generatedOpType = ResolvedType.New(ResolvedTypeKind.NewOperation(
                    Tuple.Create(
                        originalArgumentType,
                        ResolvedType.New(ResolvedTypeKind.UnitType)),
                    generatedOp.Signature.Information));

                // Forward the type parameters of the parent callable to the type arguments of the call to the generated operation.
                var typeArguments = this.CurrentCallable.TypeParameters;
                var generatedOpId = new TypedExpression(
                    ExpressionKind.NewIdentifier(
                        Identifier.NewGlobalCallable(generatedOp.FullName),
                        typeArguments),
                    typeArguments.IsNull
                        ? TypeArgsResolution.Empty
                        : typeArguments.Item
                            .Select(type => Tuple.Create(generatedOp.FullName, ((ResolvedTypeKind.TypeParameter)type.Resolution).Item.TypeName, type))
                            .ToImmutableArray(),
                    generatedOpType,
                    new InferredExpressionInformation(false, false),
                    QsNullable<Range>.Null);

                var knownSymbols = body.KnownSymbols.Variables;
                TypedExpression? arguments = null;
                if (knownSymbols.Any())
                {
                    var argumentArray = knownSymbols
                        .Select(var => new TypedExpression(
                            ExpressionKind.NewIdentifier(
                                Identifier.NewLocalVariable(var.VariableName),
                                QsNullable<ImmutableArray<ResolvedType>>.Null),
                            TypeArgsResolution.Empty,
                            var.Type,
                            var.InferredInformation,
                            QsNullable<Range>.Null))
                        .ToImmutableArray();

                    arguments = new TypedExpression(
                        ExpressionKind.NewValueTuple(argumentArray),
                        TypeArgsResolution.Empty,
                        ResolvedType.New(ResolvedTypeKind.NewTupleType(argumentArray.Select(expr => expr.ResolvedType).ToImmutableArray())),
                        new InferredExpressionInformation(false, argumentArray.Any(exp => exp.InferredInformation.HasLocalQuantumDependency)),
                        QsNullable<Range>.Null);
                }
                else
                {
                    arguments = new TypedExpression(
                        ExpressionKind.UnitValue,
                        TypeArgsResolution.Empty,
                        ResolvedType.New(ResolvedTypeKind.UnitType),
                        new InferredExpressionInformation(false, false),
                        QsNullable<Range>.Null);
                }

                var call = new TypedExpression(
                    ExpressionKind.NewCallLikeExpression(generatedOpId, arguments),
                    typeArguments.IsNull
                        ? TypeArgsResolution.Empty
                        : typeArguments.Item
                            .Select(type => Tuple.Create(this.CurrentCallable.Callable.FullName, ((ResolvedTypeKind.TypeParameter)type.Resolution).Item.TypeName, type))
                            .ToImmutableArray(),
                    ResolvedType.New(ResolvedTypeKind.UnitType),
                    new InferredExpressionInformation(false, true),
                    QsNullable<Range>.Null);

                // set output parameters
                callable = generatedOp;
                callStatement = new QsStatement(
                    QsStatementKind.NewQsExpressionStatement(call),
                    LocalDeclarations.Empty,
                    QsNullable<QsLocation>.Null,
                    QsComments.Empty);

                return true;
            }
        }

        /// <summary>
        /// Transformation that updates the contents of newly generated operations by:
        /// 1. Rerouting the origins of type parameter references to the new operation
        /// 2. Changes the IsMutable and HasLocalQuantumDependency info on parameter references to be false
        /// </summary>
        private class UpdateGeneratedOp : SyntaxTreeTransformation<UpdateGeneratedOp.TransformationState>
        {
            public static QsCallable Apply(QsCallable qsCallable, ImmutableArray<LocalVariableDeclaration<string>> parameters, QsQualifiedName oldName, QsQualifiedName newName)
            {
                var filter = new UpdateGeneratedOp(parameters, oldName, newName);

                return filter.Namespaces.OnCallableDeclaration(qsCallable);
            }

            public class TransformationState
            {
                public bool IsRecursiveIdentifier = false;
                public readonly ImmutableArray<LocalVariableDeclaration<string>> Parameters;
                public readonly QsQualifiedName OldName;
                public readonly QsQualifiedName NewName;

                public TransformationState(ImmutableArray<LocalVariableDeclaration<string>> parameters, QsQualifiedName oldName, QsQualifiedName newName)
                {
                    this.Parameters = parameters;
                    this.OldName = oldName;
                    this.NewName = newName;
                }
            }

            private UpdateGeneratedOp(ImmutableArray<LocalVariableDeclaration<string>> parameters, QsQualifiedName oldName, QsQualifiedName newName)
            : base(new TransformationState(parameters, oldName, newName))
            {
                this.Expressions = new ExpressionTransformation(this);
                this.ExpressionKinds = new ExpressionKindTransformation(this);
                this.Types = new TypeTransformation(this);
            }

            private class ExpressionTransformation : ExpressionTransformation<TransformationState>
            {
                public ExpressionTransformation(SyntaxTreeTransformation<TransformationState> parent)
                    : base(parent)
                {
                }

                public override ImmutableDictionary<Tuple<QsQualifiedName, string>, ResolvedType> OnTypeParamResolutions(ImmutableDictionary<Tuple<QsQualifiedName, string>, ResolvedType> typeParams)
                {
                    // Prevent keys from having their names updated
                    return typeParams.ToImmutableDictionary(kvp => kvp.Key, kvp => this.Types.OnType(kvp.Value));
                }

                public override TypedExpression OnTypedExpression(TypedExpression ex)
                {
                    // Checks if expression is mutable identifier that is in parameter list
                    if ((ex.InferredInformation.IsMutable || ex.InferredInformation.HasLocalQuantumDependency)
                        && ex.Expression is ExpressionKind.Identifier id
                        && id.Item1 is Identifier.LocalVariable variable
                        && this.SharedState.Parameters.Any(x => x.VariableName.Equals(variable)))
                    {
                        // Set the mutability to false
                        ex = new TypedExpression(
                            ex.Expression,
                            ex.TypeArguments,
                            ex.ResolvedType,
                            new InferredExpressionInformation(false, false), // parameter references cannot be mutable or have local quantum dependency
                            ex.Range);
                    }

                    // Prevent IsRecursiveIdentifier from propagating beyond the typed expression it is referring to
                    var isRecursiveIdentifier = this.SharedState.IsRecursiveIdentifier;
                    var rtrn = base.OnTypedExpression(ex);
                    this.SharedState.IsRecursiveIdentifier = isRecursiveIdentifier;
                    return rtrn;
                }
            }

            private class ExpressionKindTransformation : ExpressionKindTransformation<TransformationState>
            {
                public ExpressionKindTransformation(SyntaxTreeTransformation<TransformationState> parent)
                    : base(parent)
                {
                }

                public override ExpressionKind OnIdentifier(Identifier sym, QsNullable<ImmutableArray<ResolvedType>> tArgs)
                {
                    var rtrn = base.OnIdentifier(sym, tArgs);

                    // Check if this is a recursive identifier
                    // In this context, that is a call back to the original callable from the newly generated operation
                    if (sym is Identifier.GlobalCallable callable && this.SharedState.OldName.Equals(callable.Item))
                    {
                        // Setting this flag will prevent the rerouting logic from processing the resolved type of the recursive identifier expression.
                        // This is necessary because we don't want any type parameters from the original callable from being rerouted to the new generated
                        // operation's type parameters in the definition of the identifier.
                        this.SharedState.IsRecursiveIdentifier = true;
                    }
                    return rtrn;
                }
            }

            private class TypeTransformation : TypeTransformation<TransformationState>
            {
                public TypeTransformation(SyntaxTreeTransformation<TransformationState> parent)
                    : base(parent)
                {
                }

                public override ResolvedTypeKind OnTypeParameter(QsTypeParameter tp) =>
                    // Reroute a type parameter's origin to the newly generated operation
<<<<<<< HEAD
                    if (!this.SharedState.IsRecursiveIdentifier && this.SharedState.OldName.Equals(tp.Origin))
                    {
#pragma warning disable 618 // QsTypeParameter.Range is obsolete.
                        tp = new QsTypeParameter(this.SharedState.NewName, tp.TypeName, tp.Range);
#pragma warning restore 618
                    }

                    return base.OnTypeParameter(tp);
                }
=======
                    !this.SharedState.IsRecursiveIdentifier && this.SharedState.OldName.Equals(tp.Origin)
                        ? base.OnTypeParameter(tp.WithOrigin(this.SharedState.NewName))
                        : base.OnTypeParameter(tp);
>>>>>>> 00521443
            }
        }
    }

    /// <summary>
    /// This transformation handles the task of lifting the contents of code blocks into generated operations.
    /// The transformation provides validation to see if any given block can safely be lifted into its own operation.
    /// Validation requirements are that there are no return statements and that there are no set statements
    /// on mutables declared outside the block. Setting mutables declared inside the block is valid.
    /// A block can be checked by setting the SharedState.IsValidScope to true before traversing the scope,
    /// then checking the SharedState.IsValidScope after traversal. Blocks should be validated before calling
    /// the SharedState.LiftBody function, which will generate a new operation with the block's contents.
    /// All the known variables at the start of the block will become parameters to the new operation, and
    /// the operation will have all the valid type parameters of the calling context as type parameters.
    /// A call to the new operation is also returned with all the valid type parameters and known variables
    /// being forwarded to the new operation as arguments.
    ///
    /// ToDo: This transformation currently does not support lifting inside of functions.
    /// </summary>
    public class LiftContent<T> : SyntaxTreeTransformation<T>
        where T : LiftContent.TransformationState
    {
        protected LiftContent(T state)
            : base(state)
        {
            this.Namespaces = new NamespaceTransformation(this);
            this.StatementKinds = new StatementKindTransformation(this);
            this.Expressions = new ExpressionTransformation(this);
            this.ExpressionKinds = new ExpressionKindTransformation(this);
            this.Types = new TypeTransformation<T>(this, TransformationOptions.Disabled);
        }

        protected class NamespaceTransformation : NamespaceTransformation<T>
        {
            public NamespaceTransformation(SyntaxTreeTransformation<T> parent)
                : base(parent)
            {
            }

            /// <inheritdoc/>
            public override QsCallable OnCallableDeclaration(QsCallable c)
            {
                this.SharedState.CurrentCallable = new LiftContent.CallableDetails(c);
                return base.OnCallableDeclaration(c);
            }

            /// <inheritdoc/>
            public override QsSpecialization OnBodySpecialization(QsSpecialization spec)
            {
                this.SharedState.InBody = true;
                var rtrn = base.OnBodySpecialization(spec);
                this.SharedState.InBody = false;
                return rtrn;
            }

            /// <inheritdoc/>
            public override QsSpecialization OnAdjointSpecialization(QsSpecialization spec)
            {
                this.SharedState.InAdjoint = true;
                var rtrn = base.OnAdjointSpecialization(spec);
                this.SharedState.InAdjoint = false;
                return rtrn;
            }

            /// <inheritdoc/>
            public override QsSpecialization OnControlledSpecialization(QsSpecialization spec)
            {
                this.SharedState.InControlled = true;
                var rtrn = base.OnControlledSpecialization(spec);
                this.SharedState.InControlled = false;
                return rtrn;
            }

            /// <inheritdoc/>
            public override QsSpecialization OnControlledAdjointSpecialization(QsSpecialization spec)
            {
                this.SharedState.InControlledAdjoint = true;
                var rtrn = base.OnControlledAdjointSpecialization(spec);
                this.SharedState.InControlledAdjoint = false;
                return rtrn;
            }

            /// <inheritdoc/>
            // ToDo: We will want to support lifting of functions in the future
            public override QsCallable OnFunction(QsCallable c) => c; // Prevent anything in functions from being lifted

            /// <inheritdoc/>
            public override QsNamespace OnNamespace(QsNamespace ns)
            {
                // Generated operations list will be populated in the transform
                this.SharedState.GeneratedOperations = new List<QsCallable>();
                return base.OnNamespace(ns)
                    .WithElements(elems => elems.AddRange(this.SharedState.GeneratedOperations.Select(op => QsNamespaceElement.NewQsCallable(op))));
            }
        }

        protected class StatementKindTransformation : StatementKindTransformation<T>
        {
            public StatementKindTransformation(SyntaxTreeTransformation<T> parent)
                : base(parent)
            {
            }

            /// <inheritdoc/>
            public override QsStatementKind OnConjugation(QsConjugation stm)
            {
                var superInWithinBlock = this.SharedState.InWithinBlock;
                this.SharedState.InWithinBlock = true;
                var (_, outer) = this.OnPositionedBlock(QsNullable<TypedExpression>.Null, stm.OuterTransformation);
                this.SharedState.InWithinBlock = superInWithinBlock;

                var (_, inner) = this.OnPositionedBlock(QsNullable<TypedExpression>.Null, stm.InnerTransformation);

                return QsStatementKind.NewQsConjugation(new QsConjugation(outer, inner));
            }

            /// <inheritdoc/>
            public override QsStatementKind OnReturnStatement(TypedExpression ex)
            {
                this.SharedState.IsValidScope = false;
                return base.OnReturnStatement(ex);
            }

            /// <inheritdoc/>
            public override QsStatementKind OnValueUpdate(QsValueUpdate stm)
            {
                // If lhs contains an identifier found in the scope's known variables (variables from the super-scope), the scope is not valid
                var lhs = this.Expressions.OnTypedExpression(stm.Lhs);

                if (this.SharedState.ContainsParamRef)
                {
                    this.SharedState.IsValidScope = false;
                }

                var rhs = this.Expressions.OnTypedExpression(stm.Rhs);
                return QsStatementKind.NewQsValueUpdate(new QsValueUpdate(lhs, rhs));
            }

            /// <inheritdoc/>
            public override QsStatementKind OnStatementKind(QsStatementKind kind)
            {
                this.SharedState.ContainsParamRef = false; // Every statement kind starts off false
                return base.OnStatementKind(kind);
            }
        }

        protected class ExpressionTransformation : ExpressionTransformation<T>
        {
            public ExpressionTransformation(SyntaxTreeTransformation<T> parent)
                : base(parent)
            {
            }

            /// <inheritdoc/>
            public override TypedExpression OnTypedExpression(TypedExpression ex)
            {
                var contextContainsParamRef = this.SharedState.ContainsParamRef;
                this.SharedState.ContainsParamRef = false;
                var rtrn = base.OnTypedExpression(ex);

                // If the sub context contains a reference, then the super context contains a reference,
                // otherwise return the super context to its original value
                this.SharedState.ContainsParamRef |= contextContainsParamRef;

                return rtrn;
            }
        }

        protected class ExpressionKindTransformation : ExpressionKindTransformation<T>
        {
            public ExpressionKindTransformation(SyntaxTreeTransformation<T> parent)
                : base(parent)
            {
            }

            /// <inheritdoc/>
            public override ExpressionKind OnIdentifier(Identifier sym, QsNullable<ImmutableArray<ResolvedType>> tArgs)
            {
                if (sym is Identifier.LocalVariable local &&
                this.SharedState.GeneratedOpParams.Any(param => param.VariableName.Equals(local.Item)))
                {
                    this.SharedState.ContainsParamRef = true;
                }
                return base.OnIdentifier(sym, tArgs);
            }
        }
    }
}<|MERGE_RESOLUTION|>--- conflicted
+++ resolved
@@ -436,21 +436,9 @@
 
                 public override ResolvedTypeKind OnTypeParameter(QsTypeParameter tp) =>
                     // Reroute a type parameter's origin to the newly generated operation
-<<<<<<< HEAD
-                    if (!this.SharedState.IsRecursiveIdentifier && this.SharedState.OldName.Equals(tp.Origin))
-                    {
-#pragma warning disable 618 // QsTypeParameter.Range is obsolete.
-                        tp = new QsTypeParameter(this.SharedState.NewName, tp.TypeName, tp.Range);
-#pragma warning restore 618
-                    }
-
-                    return base.OnTypeParameter(tp);
-                }
-=======
                     !this.SharedState.IsRecursiveIdentifier && this.SharedState.OldName.Equals(tp.Origin)
                         ? base.OnTypeParameter(tp.WithOrigin(this.SharedState.NewName))
                         : base.OnTypeParameter(tp);
->>>>>>> 00521443
             }
         }
     }
