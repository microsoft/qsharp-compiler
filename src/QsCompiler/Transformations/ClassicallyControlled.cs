--- conflicted
+++ resolved
@@ -35,17 +35,8 @@
 
         private class RestructureConditions : SyntaxTreeTransformation
         {
-<<<<<<< HEAD
-            public static QsCompilation Apply(QsCompilation compilation)
-            {
-                var filter = new RestructureConditions();
-
-                return new QsCompilation(compilation.Namespaces.Select(ns => filter.Namespaces.OnNamespace(ns)).ToImmutableArray(), compilation.EntryPoints);
-            }
-=======
             public static QsCompilation Apply(QsCompilation compilation) =>
                 new RestructureConditions().OnCompilation(compilation);
->>>>>>> 50cb7ce1
 
             private RestructureConditions() : base()
             {
@@ -222,17 +213,8 @@
 
         private class ConvertConditions : SyntaxTreeTransformation<ConvertConditions.TransformationState>
         {
-<<<<<<< HEAD
-            public static QsCompilation Apply(QsCompilation compilation)
-            {
-                var filter = new ConvertConditions(compilation);
-
-                return new QsCompilation(compilation.Namespaces.Select(ns => filter.Namespaces.OnNamespace(ns)).ToImmutableArray(), compilation.EntryPoints);
-            }
-=======
             public static QsCompilation Apply(QsCompilation compilation) =>
                 new ConvertConditions(compilation).OnCompilation(compilation);
->>>>>>> 50cb7ce1
 
             public class TransformationState
             {
