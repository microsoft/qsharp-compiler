﻿// Copyright (c) Microsoft Corporation. All rights reserved.
// Licensed under the MIT License.

using System;
using System.Collections.Generic;
using System.Collections.Immutable;
using System.Linq;
using Microsoft.Quantum.QsCompiler.CompilationBuilder.DataStructures;
using Microsoft.Quantum.QsCompiler.DataTypes;
using Microsoft.Quantum.QsCompiler.Diagnostics;
using Microsoft.Quantum.QsCompiler.SyntaxProcessing;
using Microsoft.Quantum.QsCompiler.SyntaxTokens;
using Microsoft.Quantum.QsCompiler.SyntaxTree;
using Microsoft.Quantum.QsCompiler.TextProcessing;
using Microsoft.Quantum.QsCompiler.Transformations.SearchAndReplace;
using Microsoft.VisualStudio.LanguageServer.Protocol;
using QsSymbolInfo = Microsoft.Quantum.QsCompiler.SyntaxProcessing.SyntaxExtensions.SymbolInformation;


namespace Microsoft.Quantum.QsCompiler.CompilationBuilder
{
    internal static class EditorSupport
    {
        // utils for getting the necessary information for editor commands

        /// <summary>
        /// Throws an ArgumentNullException if the given offset or relative range is null.
        /// </summary>
        private static Location AsLocation(NonNullable<string> source,
            Tuple<int, int> offset, Tuple<QsPositionInfo, QsPositionInfo> relRange) =>
            new Location
            {
                Uri = CompilationUnitManager.TryGetUri(source, out var uri) ? uri : null,
                Range = DiagnosticTools.GetAbsoluteRange(DiagnosticTools.AsPosition(offset), relRange)
            };

        /// <summary>
        /// Throws an ArgumentNullException if the given reference location is null.
        /// </summary>
        private static Location AsLocation(IdentifierReferences.Location loc) =>
            AsLocation(loc.SourceFile, DiagnosticTools.StatementPosition(loc.RootNode, loc.StatementOffset), loc.SymbolRange);

        /// <summary>
        /// Returns the SymbolInformation for all namespace declarations in the file.
        /// </summary>
        public static IEnumerable<SymbolInformation> NamespaceDeclarationsSymbolInfo(this FileContentManager file) =>
            file.GetNamespaceDeclarations().Select(tuple => new SymbolInformation
            {
                Name = tuple.Item1.Value,
                ContainerName = "Namespace Declarations",
                Kind = SymbolKind.Namespace,
                Location = new Location { Uri = file.Uri, Range = tuple.Item2 }
            });

        /// <summary>
        /// Returns the SymbolInformation for all type declarations in the file.
        /// </summary>
        public static IEnumerable<SymbolInformation> TypeDeclarationsSymbolInfo(this FileContentManager file) =>
            file.GetTypeDeclarations().Select(tuple => new SymbolInformation
            {
                Name = tuple.Item1.Value,
                ContainerName = "Type Declarations",
                Kind = SymbolKind.Struct,
                Location = new Location { Uri = file.Uri, Range = tuple.Item2 }
            });

        /// <summary>
        /// Returns the SymbolInformation for all method declarations in the file.
        /// </summary>
        public static IEnumerable<SymbolInformation> CallableDeclarationsSymbolInfo(this FileContentManager file) =>
            file.GetCallableDeclarations().Select(tuple => new SymbolInformation
            {
                Name = tuple.Item1.Value,
                ContainerName = "Operation and Function Declarations",
                Kind = SymbolKind.Method,
                Location = new Location { Uri = file.Uri, Range = tuple.Item2 }
            });

        /// <summary>
        /// Returns all namespaces in which a callable with the name of the symbol at the given position in the given file belongs to.
        /// Returns an empty collection if any of the arguments is null or if no unqualified symbol exists at that location. 
        /// Returns the name of the identifier as out parameter if an unqualified symbol exists at that location.
        /// </summary>
        private static IEnumerable<NonNullable<string>> NamespaceSuggestionsForIdAtPosition
            (this FileContentManager file, Position pos, CompilationUnit compilation, out string idName)
        {
            var variables = file?.TryGetQsSymbolInfo(pos, true, out CodeFragment _)?.UsedVariables;
            idName = variables != null && variables.Any() ? variables.Single().Symbol.AsDeclarationName(null) : null;
            return idName != null && compilation != null
                ? compilation.GlobalSymbols.NamespacesContainingCallable(NonNullable<string>.New(idName))
                : ImmutableArray<NonNullable<string>>.Empty;
        }

        /// <summary>
        /// Returns all namespaces in which a type with the name of the symbol at the given position in the given file belongs to.
        /// Returns an empty collection if any of the arguments is null or if no unqualified symbol exists at that location. 
        /// Returns the name of the type as out parameter if an unqualified symbol exists at that location.
        /// </summary>
        private static IEnumerable<NonNullable<string>> NamespaceSuggestionsForTypeAtPosition
            (this FileContentManager file, Position pos, CompilationUnit compilation, out string typeName)
        {
            var types = file?.TryGetQsSymbolInfo(pos, true, out CodeFragment _)?.UsedTypes;
            typeName = types != null && types.Any() &&
                types.Single().Type is QsTypeKind<QsType, QsSymbol, QsSymbol, Characteristics>.UserDefinedType udt
                ? udt.Item.Symbol.AsDeclarationName(null) : null;
            return typeName != null && compilation != null
                ? compilation.GlobalSymbols.NamespacesContainingType(NonNullable<string>.New(typeName))
                : ImmutableArray<NonNullable<string>>.Empty;
        }

        /// <summary>
        /// Sets the out parameter to the code fragment that overlaps with the given position in the given file
        /// if such a fragment exists, or to null otherwise. 
        /// If an overlapping code fragment exists, returns all symbol declarations, variable, Q# types, and Q# literals 
        /// that *overlap* with the given position as Q# SymbolInformation.
        /// Returns null if no such fragment exists, or the given file and/or position is null, or the position is invalid. 
        /// </summary>
        internal static QsSymbolInfo TryGetQsSymbolInfo(this FileContentManager file,
            Position position, bool includeEnd, out CodeFragment fragment)
        {
            // getting the relevant token (if any)

            fragment = file?.TryGetFragmentAt(position, includeEnd);
            if (fragment?.Kind == null) return null;
            var fragmentStart = fragment.GetRange().Start;

            // getting the symbol information (if any), and return the overlapping items only

            bool OverlapsWithPosition(Tuple<QsPositionInfo, QsPositionInfo> symRange) =>
                position.IsWithinRange(DiagnosticTools.GetAbsoluteRange(fragmentStart, symRange), includeEnd);

            var symbolInfo = fragment.Kind.SymbolInformation();

            var overlappingDecl = symbolInfo.DeclaredSymbols.Where(sym => sym.Range.IsValue && OverlapsWithPosition(sym.Range.Item));
            QsCompilerError.Verify(overlappingDecl.Count() <= 1, "more than one declaration overlaps with the same position");
            var overlappingVariables = symbolInfo.UsedVariables.Where(sym => sym.Range.IsValue && OverlapsWithPosition(sym.Range.Item));
            QsCompilerError.Verify(overlappingVariables.Count() <= 1, "more than one variable overlaps with the same position");
            var overlappingTypes = symbolInfo.UsedTypes.Where(sym => sym.Range.IsValue && OverlapsWithPosition(sym.Range.Item));
            QsCompilerError.Verify(overlappingTypes.Count() <= 1, "more than one type overlaps with the same position");
            var overlappingLiterals = symbolInfo.UsedLiterals.Where(sym => sym.Range.IsValue && OverlapsWithPosition(sym.Range.Item));
            QsCompilerError.Verify(overlappingTypes.Count() <= 1, "more than one literal overlaps with the same position");

            return new QsSymbolInfo(
                declaredSymbols: overlappingDecl.ToImmutableHashSet(),
                usedVariables: overlappingVariables.ToImmutableHashSet(),
                usedTypes: overlappingTypes.ToImmutableHashSet(),
                usedLiterals: overlappingLiterals.ToImmutableHashSet());
        }

        /// <summary>
        /// Searches the given compilation for all references to a globally defined type or callable with the given name, 
        /// and returns their locations as out parameter. 
        /// If a set of source files is specified, then the search is limited to the specified files. 
        /// Returns the location where that type or callable is defined as out parameter, 
        /// or null if the declaration is not within this compilation unit and the files to which the search has been limited. 
        /// Returns true if the search completed successfully, and false otherwise. 
        /// If the given compilation unit or qualified name is null, returns false without raising an exception.
        /// </summary>
        internal static bool TryGetReferences(this CompilationUnit compilation, QsQualifiedName fullName,
            out Location declarationLocation, out IEnumerable<Location> referenceLocations,
            IImmutableSet<NonNullable<string>> limitToSourceFiles = null)
        {
            (declarationLocation, referenceLocations) = (null, null);
            if (compilation == null || fullName == null) return false;

            var emptyDoc = new NonNullable<string>[0].ToLookup(i => i, _ => ImmutableArray<string>.Empty);
            var namespaces = compilation.GetCallables()
                .ToLookup(c => c.Key.Namespace, c => c.Value)
                .Select(ns => new QsNamespace(ns.Key, ns.Select(QsNamespaceElement.NewQsCallable).ToImmutableArray(), emptyDoc));

            Tuple<NonNullable<string>, QsLocation> declLoc = null;
            var defaultOffset = new QsLocation(DiagnosticTools.AsTuple(new Position(0, 0)), QsCompilerDiagnostic.DefaultRange);
            referenceLocations = namespaces.SelectMany(ns =>
            {
                var locs = IdentifierReferences.Find(fullName, ns, defaultOffset, out var dLoc, limitToSourceFiles);
                declLoc = declLoc ?? dLoc;
                return locs;
            })
            .Distinct().Select(AsLocation).ToArray(); // ToArray is needed here to force the execution before checking declLoc
            declarationLocation = declLoc == null ? null : AsLocation(declLoc.Item1, declLoc.Item2.Offset, declLoc.Item2.Range);
            return true;
        }

        /// <summary>
        /// Searches the given compilation for all references to the identifier or type at the given position in the given file, 
        /// and returns their locations as out parameter. 
        /// If a set of source files is specified, then the search is limited to the specified files. 
        /// Returns the location where that identifier or type is defined as out parameter, 
        /// or null if the declaration is not within this compilation unit and the files to which the search has been limited. 
        /// Returns true if the search completed successfully, and false otherwise. 
        /// If the given file, compilation unit, or position is null, returns false without raising an exception. 
        /// </summary>
        internal static bool TryGetReferences(
            this FileContentManager file, CompilationUnit compilation, Position position,
            out Location declarationLocation, out IEnumerable<Location> referenceLocations,
            IImmutableSet<NonNullable<string>> limitToSourceFiles = null)
        {
            (referenceLocations, declarationLocation) = (null, null);
            var symbolInfo = file?.TryGetQsSymbolInfo(position, true, out var _); // includes the end position 
            if (symbolInfo == null || compilation == null) return false;

            var sym = symbolInfo.UsedTypes.Any()
                && symbolInfo.UsedTypes.Single().Type is QsTypeKind<QsType, QsSymbol, QsSymbol, Characteristics>.UserDefinedType udt ? udt.Item
                :  symbolInfo.UsedVariables.Any() ? symbolInfo.UsedVariables.Single()
                :  symbolInfo.DeclaredSymbols.Any() ? symbolInfo.DeclaredSymbols.Single() : null;
            if (sym == null) return false;

            var implementation = compilation.TryGetSpecializationAt(file, position, out var parentName, out var callablePos, out var specPos);
            var declarations = implementation?.LocalDeclarationsAt(position.Subtract(specPos)).Item1;
            var locals = compilation.PositionedDeclarations(parentName, callablePos, specPos, declarations);
            var definition = locals.LocalVariable(sym);

            if (definition.IsNull) // the given position corresponds to an identifier of a global callable
            {
                var nsName = parentName == null
                    ? file.TryGetNamespaceAt(position)
                    : parentName.Namespace.Value;
                if (nsName == null) return false;
                var ns = NonNullable<string>.New(nsName);

                QsQualifiedName fullName = null;
                if (sym.Symbol is QsSymbolKind<QsSymbol>.Symbol name)
                {
                    var header = compilation.GlobalSymbols.TryResolveAndGetCallable(name.Item, ns, file.FileName).Item1;
                    if (header.IsValue) fullName = header.Item.QualifiedName;
                }
                if (sym.Symbol is QsSymbolKind<QsSymbol>.QualifiedSymbol qualName)
                {
                    var header = compilation.GlobalSymbols.TryGetCallable(new QsQualifiedName(qualName.Item1, qualName.Item2), ns, file.FileName);
                    if (header.IsValue) fullName = header.Item.QualifiedName;
                }
                return compilation.TryGetReferences(fullName, out declarationLocation, out referenceLocations, limitToSourceFiles);
            }

            referenceLocations = Enumerable.Empty<Location>();
            if (limitToSourceFiles != null && !limitToSourceFiles.Contains(file.FileName)) return true;
            var (defOffset, defRange) = (DiagnosticTools.AsPosition(definition.Item.Item2), definition.Item.Item3);

            if (defOffset.Equals(callablePos)) // the given position corresponds to a variable declared as part of a callable declaration
            {
                if (!compilation.GetCallables().TryGetValue(parentName, out var parent)) return false;
                referenceLocations = parent.Specializations
                    .Where(spec => spec.SourceFile.Value == file.FileName.Value)
                    .SelectMany(spec =>
                        spec.Implementation is SpecializationImplementation.Provided impl
                            ? IdentifierLocation.Find(definition.Item.Item1, impl.Item2, file.FileName, spec.Location)
                            : ImmutableArray<IdentifierReferences.Location>.Empty)
                    .Distinct().Select(AsLocation);
            }
            else // the given position corresponds to a variable declared as part of a specialization declaration or implementation
            {
                var defStart = DiagnosticTools.GetAbsolutePosition(defOffset, defRange.Item1);
                var statements = implementation.LocalDeclarationsAt(defStart.Subtract(specPos)).Item2;
                var scope = new QsScope(statements.ToImmutableArray(), locals);
                var rootLoc = new QsLocation(DiagnosticTools.AsTuple(specPos), null); // null is fine here since it won't be used
                referenceLocations = IdentifierLocation.Find(definition.Item.Item1, scope, file.FileName, rootLoc).Distinct().Select(AsLocation);
            }
            declarationLocation = AsLocation(file.FileName, definition.Item.Item2, defRange);
            return true;
        }


        // editor commands

        /// <summary>
        /// Returns an array with completion suggestions for the given file and position.
        /// Returns null if the given uri is null or if the specified file is not listed as source file.
        /// </summary>
        public static SymbolInformation[] DocumentSymbols(this FileContentManager file)
        {
            if (file == null) return null;
            var namespaceDeclarations = file.NamespaceDeclarationsSymbolInfo();
            var typeDeclarations = file.TypeDeclarationsSymbolInfo();
            var callableDeclarations = file.CallableDeclarationsSymbolInfo();
            return namespaceDeclarations.Concat(typeDeclarations).Concat(callableDeclarations).ToArray();
        }

        /// <summary>
        /// Returns the source file and position where the item at the given position is declared at,
        /// if such a declaration exists, and returns null otherwise.
        /// </summary>
        public static Location DefinitionLocation(this FileContentManager file, CompilationUnit compilation, Position position)
        {
            var symbolInfo = file?.TryGetQsSymbolInfo(position, true, out CodeFragment _); // includes the end position 
            if (symbolInfo == null || compilation == null) return null;

            var locals = compilation.TryGetLocalDeclarations(file, position, out var cName);
            if (cName == null) return null;

            var found =
                symbolInfo.UsedVariables.Any()
                ? compilation.GlobalSymbols.VariableDeclaration(locals, cName.Namespace, file.FileName, symbolInfo.UsedVariables.Single())
                : symbolInfo.UsedTypes.Any()
                ? compilation.GlobalSymbols.TypeDeclaration(cName.Namespace, file.FileName, symbolInfo.UsedTypes.Single())
                : symbolInfo.DeclaredSymbols.Any()
                ? compilation.GlobalSymbols.SymbolDeclaration(locals, cName.Namespace, file.FileName, symbolInfo.DeclaredSymbols.Single())
                : QsNullable<Tuple<NonNullable<string>, Tuple<int, int>, Tuple<QsPositionInfo, QsPositionInfo>>>.Null;

            return found.IsValue
                ? AsLocation(found.Item.Item1, found.Item.Item2, found.Item.Item3)
                : null;
        }

        /// <summary>
        /// Returns an array with all locations where the symbol at the given position - if any - is referenced. 
        /// Returns null if some parameters are unspecified (null),
        /// or if the specified position is not a valid position within the currently processed file content,
        /// or if no symbol exists at the specified position at this time.
        /// </summary>
        public static Location[] SymbolReferences(this FileContentManager file, CompilationUnit compilation, Position position, ReferenceContext context)
        {
            if (file == null) return null;
            if (!file.TryGetReferences(compilation, position, out var declLocation, out var locations)) return null;
            return context?.IncludeDeclaration ?? true && declLocation != null
                ? new[] { declLocation }.Concat(locations).ToArray()
                : locations.ToArray();
        }

        /// <summary>
        /// Returns the workspace edit that describes the changes to be done if the symbol at the given position - if any - is renamed to the given name. 
        /// Returns null if no symbol exists at the specified position,
        /// or if some parameters are unspecified (null),
        /// or if the specified position is not a valid position within the file.
        /// </summary>
        public static WorkspaceEdit Rename(this FileContentManager file, CompilationUnit compilation, Position position, string newName)
        {
            if (newName == null || file == null) return null; 
            var found = file.TryGetReferences(compilation, position, out var declLocation, out var locations);
            if (!found) return null;
            if (declLocation != null) locations = new[] { declLocation }.Concat(locations);

            var changes = locations.ToLookup(loc => loc.Uri, loc => new TextEdit { Range = loc.Range, NewText = newName}); 
            return new WorkspaceEdit
            {
                DocumentChanges = changes
                    .Select(change => new TextDocumentEdit
                    {
                        TextDocument = new VersionedTextDocumentIdentifier { Uri = change.Key, Version = 1 }, // setting version to null here won't work in VS Code ...
                        Edits = change.ToArray()
                    })
                    .ToArray(),

                Changes = changes.ToDictionary(
                    items => CompilationUnitManager.TryGetFileId(items.Key, out var name) ? name.Value : null,
                    items => items.ToArray())
            };
        }

        /// <summary>
        /// Returns a dictionary of workspace edits suggested by the compiler for the given location and context.
        /// The keys of the dictionary are suitable titles for each edit that can be presented to the user. 
        /// Returns null if any of the given arguments is null or if suitable edits cannot be determined.
        /// </summary>
        public static ImmutableDictionary<string, WorkspaceEdit> CodeActions(this FileContentManager file, CompilationUnit compilation, Range range, CodeActionContext context)
        {
            if (range?.Start == null || range.End == null || file == null || !Utils.IsValidRange(range, file)) return null;
            if (compilation == null || context?.Diagnostics == null) return null;
            var versionedFileId = new VersionedTextDocumentIdentifier { Uri = file.Uri, Version = 1 }; // setting version to null here won't work in VS Code ...

            WorkspaceEdit GetWorkspaceEdit(TextEdit edit) => new WorkspaceEdit
            {
                DocumentChanges = new[] { new TextDocumentEdit { TextDocument = versionedFileId, Edits = new[] { edit } } },
                Changes = new Dictionary<string, TextEdit[]> { { file.FileName.Value, new[] { edit } } }
            };

            // diagnostics based on which suggestions are given
            var ambiguousCallables = context.Diagnostics.Where(DiagnosticTools.ErrorType(ErrorCode.AmbiguousCallable));
            var unknownCallables = context.Diagnostics.Where(DiagnosticTools.ErrorType(ErrorCode.UnknownIdentifier));
            var ambiguousTypes = context.Diagnostics.Where(DiagnosticTools.ErrorType(ErrorCode.AmbiguousType));
            var unknownTypes = context.Diagnostics.Where(DiagnosticTools.ErrorType(ErrorCode.UnknownType));

            // suggestions for ambiguous ids and types

            (string, WorkspaceEdit) SuggestedNameQualification(NonNullable<string> suggestedNS, string id, Position pos)
            {
                var edit = new TextEdit { Range = new Range { Start = pos, End = pos }, NewText = $"{suggestedNS.Value}." };
                return ($"{suggestedNS.Value}.{id}", GetWorkspaceEdit(edit));
            }

            var suggestedIdQualifications = ambiguousCallables.Select(d => d.Range.Start)
                .SelectMany(pos => file.NamespaceSuggestionsForIdAtPosition(pos, compilation, out var id)
                .Select(ns => SuggestedNameQualification(ns, id, pos)));
            var suggestedTypeQualifications = ambiguousTypes.Select(d => d.Range.Start)
                .SelectMany(pos => file.NamespaceSuggestionsForTypeAtPosition(pos, compilation, out var id)
                .Select(ns => SuggestedNameQualification(ns, id, pos)));

            if (!unknownCallables.Any() && !unknownTypes.Any())
            { return suggestedIdQualifications.Concat(suggestedTypeQualifications).ToImmutableDictionary(s => s.Item1, s => s.Item2); }

            // suggestions for unknown ids and types

            // determine the first fragment in the containing namespace
            var firstInNs = file.NamespaceDeclarationTokens()
                .TakeWhile(t => t.Line <= range.Start.Line).LastOrDefault() // going by line here is fine - I am ok with a failure if someone has muliple namespace and callable declarations on the same line...
                ?.GetChildren(deep: false)?.FirstOrDefault()?.GetFragment();
            if (firstInNs == null) return null;
            var insertOpenDirAt = firstInNs.GetRange().Start;

            // range and whitespace info for inserting open directives
            var openDirEditRange = new Range { Start = insertOpenDirAt, End = insertOpenDirAt };
            var indentationAfterOpenDir = file.GetLine(insertOpenDirAt.Line).Text.Substring(0, insertOpenDirAt.Character);
            var additionalLinesAfterOpenDir = firstInNs.Kind.OpenedNamespace().IsNull ? $"{Environment.NewLine}{Environment.NewLine}" : "";
            var whitespaceAfterOpenDir = $"{Environment.NewLine}{additionalLinesAfterOpenDir}{indentationAfterOpenDir}";

            (string, WorkspaceEdit) SuggestedOpenDirective(NonNullable<string> suggestedNS)
            {
                var directive = $"{Keywords.importDirectiveHeader.id} {suggestedNS.Value}";
                var edit = new TextEdit { Range = openDirEditRange, NewText = $"{directive};{whitespaceAfterOpenDir}" };
                return (directive, GetWorkspaceEdit(edit));
            }

            var suggestionsForIds = unknownCallables.Select(d => d.Range.Start)
                .SelectMany(pos => file.NamespaceSuggestionsForIdAtPosition(pos, compilation, out var _))
                .Select(SuggestedOpenDirective);
            var suggestionsForTypes = unknownTypes.Select(d => d.Range.Start)
                .SelectMany(pos => file.NamespaceSuggestionsForTypeAtPosition(pos, compilation, out var _))
                .Select(SuggestedOpenDirective);

            return suggestionsForIds.Concat(suggestionsForTypes)
                .Concat(suggestedIdQualifications).Concat(suggestedTypeQualifications)
                .ToImmutableDictionary(s => s.Item1, s => s.Item2);
        }

        /// <summary>
        /// Returns an array with all usages of the identifier at the given position (if any) as DocumentHighlights.
        /// Returns null if some parameters are unspecified (null),
        /// or if the specified position is not a valid position within the currently processed file content,
        /// or if no identifier exists at the specified position at this time.
        /// </summary>
        public static DocumentHighlight[] DocumentHighlights(this FileContentManager file, CompilationUnit compilation, Position position)
        {
            DocumentHighlight AsHighlight(Range range) =>
                new DocumentHighlight { Range = range, Kind = DocumentHighlightKind.Read };

            if (file == null) return null;
            var found = file.TryGetReferences(compilation, position,
                out var declLocation, out var locations,
                limitToSourceFiles: ImmutableHashSet.Create(file.FileName));
            if (!found) return null;

            QsCompilerError.Verify(declLocation == null || declLocation.Uri == file.Uri, "location outside current file");
            var highlights = locations.Select(loc =>
            {
                QsCompilerError.Verify(loc.Uri == file.Uri, "location outside current file");
                return AsHighlight(loc.Range);
            });

            return declLocation != null
                ? new[] { AsHighlight(declLocation.Range) }.Concat(highlights).ToArray()
                : highlights.ToArray();
        }

        /// <summary>
        /// Returns information about the item at the specified position as Hover information.
        /// Returns null if some parameters are unspecified (null),
        /// or if the specified position is not a valid position within the currently processed file content,
        /// or if no token exists at the specified position.
        /// </summary>
        public static Hover HoverInformation(this FileContentManager file, CompilationUnit compilation, Position position,
            MarkupKind format = MarkupKind.PlainText)
        {
            Hover GetHover(string info) => info == null ? null : new Hover
            {
                Contents = new MarkupContent { Kind = format, Value = info },
                Range = new Range { Start = position, End = position }
            };

            var markdown = format == MarkupKind.Markdown;
            var symbolInfo = file?.TryGetQsSymbolInfo(position, false, out var _);
            if (symbolInfo == null || compilation == null) return null;
            if (symbolInfo.UsedLiterals.Any()) return GetHover(symbolInfo.UsedLiterals.Single().LiteralInfo(markdown).Value);

            var locals = compilation.TryGetLocalDeclarations(file, position, out var cName);
            var nsName = cName?.Namespace.Value ?? file.TryGetNamespaceAt(position);
            if (nsName == null) return null;

            // TODO: add hover for functor generators and functor applications
            // TOOD: add hover for new array expr ?
            // TODO: add nested types - requires dropping the .Single and actually resolving to the closest match!
            var ns = NonNullable<string>.New(nsName);
            return GetHover(symbolInfo.UsedVariables.Any()
                ? compilation.GlobalSymbols.VariableInfo(locals, ns, file.FileName, symbolInfo.UsedVariables.Single(), markdown).Value
                : symbolInfo.UsedTypes.Any()
                ? compilation.GlobalSymbols.TypeInfo(ns, file.FileName, symbolInfo.UsedTypes.Single(), markdown).Value
                : symbolInfo.DeclaredSymbols.Any()
                ? compilation.GlobalSymbols.DeclarationInfo(locals, ns, file.FileName, symbolInfo.DeclaredSymbols.Single(), markdown).Value
                : null);
        }

        /// <summary>
        /// Returns the signature help information for a call expression if there is such an expression at the specified position.
        /// Returns null if some parameters are unspecified (null),
        /// or if the specified position is not a valid position within the currently processed file content,
        /// or if no call expression exists at the specified position at this time,
        /// or if no signature help information can be provided for the call expression at the specified position.
        /// </summary>
        public static SignatureHelp SignatureHelp(this FileContentManager file, CompilationUnit compilation, Position position,
            MarkupKind format = MarkupKind.PlainText)
        {
            // getting the relevant token (if any)

            var fragment = file?.TryGetFragmentAt(position, true);
            if (fragment?.Kind == null || compilation == null) return null;
            var fragmentStart = fragment.GetRange().Start;

            // getting the overlapping call expressions (if any), and determine the header of the called callable 

            bool OverlapsWithPosition(Tuple<QsPositionInfo, QsPositionInfo> symRange) =>
                position.IsWithinRange(DiagnosticTools.GetAbsoluteRange(fragmentStart, symRange), true);

            var overlappingEx = fragment.Kind.CallExpressions().Where(ex => ex.Range.IsValue && OverlapsWithPosition(ex.Range.Item)).ToList();
            if (!overlappingEx.Any()) return null;
            overlappingEx.Sort((ex1, ex2) => // for nested call expressions, the last expressions (by range) is always the closest one
            {
                var (x, y) = (ex1.Range.Item, ex2.Range.Item);
                int result = x.Item1.CompareTo(y.Item1);
                return result == 0 ? x.Item2.CompareTo(y.Item2) : result;
            });

            var nsName = file.TryGetNamespaceAt(position);
            var (method, args) = overlappingEx.Last().Expression is QsExpressionKind<QsExpression, QsSymbol, QsType>.CallLikeExpression c ? (c.Item1, c.Item2) : (null, null);
            if (nsName == null || method == null || args == null) return null;

            // getting the called identifier as well as what functors have been applied to it

            List<QsFunctor> FunctorApplications(ref QsExpression ex)
            {
                var (next, inner) =
                    ex.Expression is QsExpressionKind<QsExpression, QsSymbol, QsType>.AdjointApplication adj ? (QsFunctor.Adjoint, adj.Item) :
                    ex.Expression is QsExpressionKind<QsExpression, QsSymbol, QsType>.ControlledApplication ctl ? (QsFunctor.Controlled, ctl.Item) :
                    (null, null);
                var fs = inner == null ? new List<QsFunctor>() : FunctorApplications(ref inner);
                if (next != null) fs.Add(next);
                ex = inner ?? ex;
                return fs;
            }

            var functors = FunctorApplications(ref method);
            var id = method.Expression as QsExpressionKind<QsExpression, QsSymbol, QsType>.Identifier;
            if (id == null) return null;

            // extracting and adapting the relevant information for the called callable

            var ns = NonNullable<string>.New(nsName);
            var methodDecl = id.Item1.Symbol is QsSymbolKind<QsSymbol>.Symbol sym
                ? compilation.GlobalSymbols.TryResolveAndGetCallable(sym.Item, ns, file.FileName).Item1
                : id.Item1.Symbol is QsSymbolKind<QsSymbol>.QualifiedSymbol qualSym
                ? compilation.GlobalSymbols.TryGetCallable(new QsQualifiedName(qualSym.Item1, qualSym.Item2), ns, file.FileName)
                : QsNullable<CallableDeclarationHeader>.Null;
            if (methodDecl.IsNull) return null;

            var (documentation, argTuple) = (methodDecl.Item.Documentation, methodDecl.Item.ArgumentTuple);
            var nrCtlApplications = functors.Where(f => f.Equals(QsFunctor.Controlled)).Count();
            while (nrCtlApplications-- > 0)
            {
                var ctlQsName = QsLocalSymbol.NewValidName(NonNullable<string>.New(nrCtlApplications == 0 ? "cs" : $"cs{nrCtlApplications}"));
                argTuple = SyntaxGenerator.WithControlQubits(argTuple, QsNullable<Tuple<int, int>>.Null, ctlQsName, QsNullable<Tuple<QsPositionInfo, QsPositionInfo>>.Null);
            }
            
            // now that we now what callable is called we need to check which argument should come next

            bool BeforePosition(Tuple<QsPositionInfo, QsPositionInfo> symRange) =>
                DiagnosticTools.GetAbsolutePosition(fragmentStart, symRange.Item2).IsSmallerThan(position);

            IEnumerable<(Tuple<QsPositionInfo, QsPositionInfo>, string)> ExtractParameterRanges
                (QsExpression ex, QsTuple<LocalVariableDeclaration<QsLocalSymbol>> decl)
            {
                var Null = ((Tuple<QsPositionInfo, QsPositionInfo>)null, (string)null);
                IEnumerable<(Tuple<QsPositionInfo, QsPositionInfo>, string)> SingleItem(string paramName)
                {
                    var arg = ex?.Range == null ? ((Tuple<QsPositionInfo, QsPositionInfo>)null, paramName)
                        : ex.Range.IsValue ? (ex.Range.Item, paramName)
                        : Null; // no signature help if there are invalid expressions
                    return new[] { arg };
                }

                if (decl is QsTuple<LocalVariableDeclaration<QsLocalSymbol>>.QsTupleItem dItem)
                { return SingleItem(dItem.Item.VariableName is QsLocalSymbol.ValidName n ? n.Item.Value : "__argName__"); }

                var declItems = decl as QsTuple<LocalVariableDeclaration<QsLocalSymbol>>.QsTuple;
                var exItems = ex?.Expression as QsExpressionKind<QsExpression, QsSymbol, QsType>.ValueTuple;
                if (declItems == null) return new[] { Null };
                if (exItems == null && declItems.Item.Length > 1) return SingleItem(decl.PrintArgumentTuple()); 

                var argItems = exItems != null ? exItems.Item : (ex == null ? ImmutableArray<QsExpression>.Empty : ImmutableArray.Create(ex));
                return argItems.AddRange(Enumerable.Repeat<QsExpression>(null, declItems.Item.Length - argItems.Length))
                    .Zip(declItems.Item, (e, d) => (e, d))
                    .SelectMany(arg => ExtractParameterRanges(arg.Item1, arg.Item2));
            }

            var callArgs = ExtractParameterRanges(args, argTuple).ToArray();
            if (id == null || callArgs == null || callArgs.Any(item => item.Item2 == null)) return null; // no signature help if there are invalid expressions

            // finally we can build the signature help information

            MarkupContent AsMarkupContent(string str) => new MarkupContent { Kind = format, Value = str };
            ParameterInformation AsParameterInfo(NonNullable<string> paramName) => new ParameterInformation
            {
                Label = paramName.Value,
                Documentation = AsMarkupContent(documentation.ParameterDescription(paramName.Value))
            };

            var signatureLabel = $"{methodDecl.Item.QualifiedName.Name.Value} {argTuple.PrintArgumentTuple()}";
            foreach (var f in functors)
            {
                if (f.IsAdjoint) signatureLabel = $"{Keywords.qsAdjointFunctor.id} {signatureLabel}";
                if (f.IsControlled) signatureLabel = $"{Keywords.qsControlledFunctor.id} {signatureLabel}";
            }
                
            var doc = documentation.PrintSummary(format == MarkupKind.Markdown).TrimStart();
            var info = new SignatureInformation
            {
                Documentation = AsMarkupContent(doc),
                Label = signatureLabel, // Note: the label needs to be expressed in a way that the active parameter is detectable
                Parameters = callArgs.Select(d => NonNullable<string>.New(d.Item2)).Select(AsParameterInfo).ToArray()
            };
            var precedingArgs = callArgs
                .TakeWhile(item => item.Item1 == null || BeforePosition(item.Item1)) // skip args that have already been typed or - in the case of inner items - are missing
                .Reverse().SkipWhile(item => item.Item1 == null); // don't count missing, i.e. not yet typed items, of the relevant inner argument tuple 
            return new SignatureHelp
            {
                Signatures = new[] { info }, // since we don't support overloading there is just one signature here
                ActiveSignature = 0, 
                ActiveParameter = precedingArgs.Count() 
            };
        }

        /// <summary>
<<<<<<< HEAD
        /// Returns a list of suggested completion items for the given location.
=======
        /// Returns a list of suggested completion items for the given position.
        /// <para/>
        /// Returns an empty CompletionList if any parameter is null, the position is invalid, or no completions are
        /// available at the given position.
>>>>>>> 0b8b2a5d
        /// </summary>
        public static CompletionList Completions(
            this FileContentManager file, CompilationUnit compilation, Position position)
        {
            // New symbols shouldn't get any completions for existing symbols.
<<<<<<< HEAD
            if (IsDeclaringNewSymbol(file, position))
                return new CompletionList() { IsIncomplete = false, Items = Array.Empty<CompletionItem>() };

            return new CompletionList()
            {
                IsIncomplete = false,
                Items =
                    GetLocalCompletions(file, compilation, position)
                    .Concat(GetCallableCompletions(file, compilation, position))
                    .Concat(GetTypeCompletions(file, compilation, position))
                    .ToArray()
            };
        }

        /// <summary>
        /// Returns completions for local variables at the given position.
        /// </summary>
        private static IEnumerable<CompletionItem> GetLocalCompletions(
            FileContentManager file, CompilationUnit compilation, Position position)
        {
            return
                compilation
=======
            if (file == null || compilation == null || position == null || IsDeclaringNewSymbol(file, position))
                return new CompletionList() { IsIncomplete = false, Items = Array.Empty<CompletionItem>() };

            var locals = compilation
>>>>>>> 0b8b2a5d
                .TryGetLocalDeclarations(file, position, out var _)
                .Variables
                .Select(variable => new CompletionItem()
                {
                    Label = variable.VariableName.Value,
                    Kind = CompletionItemKind.Variable
                });
<<<<<<< HEAD
        }

        /// <summary>
        /// Returns completions for all callables at the given position.
        /// </summary>
        private static IEnumerable<CompletionItem> GetCallableCompletions(
            FileContentManager file, CompilationUnit compilation, Position position)
        {
            CompletionItemKind CompletionKindFromCallableKind(QsCallableKind kind)
            {
                switch (kind.Tag)
                {
                    case QsCallableKind.Tags.Function:
                        return CompletionItemKind.Function;
                    case QsCallableKind.Tags.Operation:
                        return CompletionItemKind.Method;
                    case QsCallableKind.Tags.TypeConstructor:
                        return CompletionItemKind.Constructor;
                    default:
                        throw new ArgumentOutOfRangeException();
                }
            }

            var visibleNamespaces = GetVisibleNamespaces(file, compilation, position);
            return
                compilation.GlobalSymbols.DefinedCallables()
                .Concat(compilation.GlobalSymbols.ImportedCallables())
                .Where(callable => visibleNamespaces.Contains(callable.QualifiedName.Namespace.Value))
                .Select(callable => new CompletionItem()
                {
                    Label = callable.QualifiedName.Name.Value,
                    Kind = CompletionKindFromCallableKind(callable.Kind)
                });
        }

        /// <summary>
        /// Returns completions for all types at the given position.
        /// </summary>
        private static IEnumerable<CompletionItem> GetTypeCompletions(
            FileContentManager file, CompilationUnit compilation, Position position)
        {
            var visibleNamespaces = GetVisibleNamespaces(file, compilation, position);
            return
                compilation.GlobalSymbols.DefinedTypes()
                .Concat(compilation.GlobalSymbols.ImportedTypes())
                .Where(type => visibleNamespaces.Contains(type.QualifiedName.Namespace.Value))
                .Select(type => new CompletionItem()
                {
                    Label = type.QualifiedName.Name.Value,
                    Kind = CompletionItemKind.Struct
                });
        }

        /// <summary>
        /// Returns true if the given position is part of a new symbol that is being declared or bound.
=======
            return new CompletionList() { IsIncomplete = false, Items = locals.ToArray() };
        }

        /// <summary>
        /// Returns true if a new symbol is being declared at the given position.
        /// <para/>
        /// If any parameter is null or the position is invalid, returns false.
>>>>>>> 0b8b2a5d
        /// </summary>
        private static bool IsDeclaringNewSymbol(FileContentManager file, Position position)
        {
            CodeFragment fragment = file.TryGetFragmentAt(position, includeEnd: true);
            if (fragment == null)
                return false;
<<<<<<< HEAD
            QsFragmentKind kind = fragment.Kind ?? QsFragmentKind.InvalidFragment;
            Position offset = fragment.GetRange().Start;

            // If the symbol is invalid, assume the user is typing it in. This is a heuristic that isn't always
            // accurate, but it's better than nothing.
=======

            // If the symbol is invalid, there is no range available, but assume the user is typing in the symbol now.
            Position offset = fragment.GetRange().Start;
>>>>>>> 0b8b2a5d
            bool PositionIsWithinSymbol(QsSymbol symbol) =>
                symbol.Symbol.IsInvalidSymbol ||
                position.IsWithinRange(DiagnosticTools.GetAbsoluteRange(offset, symbol.Range.Item), includeEnd: true);

<<<<<<< HEAD
            switch (kind)
=======
            switch (fragment.Kind)
>>>>>>> 0b8b2a5d
            {
                case QsFragmentKind.TypeDefinition td:
                    return PositionIsWithinSymbol(td.Item1);
                case QsFragmentKind.FunctionDeclaration fd:
                    return PositionIsWithinSymbol(fd.Item1);
                case QsFragmentKind.OperationDeclaration od:
                    return PositionIsWithinSymbol(od.Item1);
                case QsFragmentKind.BorrowingBlockIntro bbi:
                    return PositionIsWithinSymbol(bbi.Item1);
                case QsFragmentKind.UsingBlockIntro ubi:
                    return PositionIsWithinSymbol(ubi.Item1);
                case QsFragmentKind.ForLoopIntro fli:
                    return PositionIsWithinSymbol(fli.Item1);
                case QsFragmentKind.MutableBinding mb:
                    return PositionIsWithinSymbol(mb.Item1);
                case QsFragmentKind.ImmutableBinding ib:
                    return PositionIsWithinSymbol(ib.Item1);
                case QsFragmentKind.NamespaceDeclaration nd:
                    return PositionIsWithinSymbol(nd.Item);
                default:
                    return false;
            }
        }
<<<<<<< HEAD

        /// <summary>
        /// Returns all of the namespaces that are visible at the given position in the file. This includes the current
        /// namespace and all opened namespaces.
        /// </summary>
        private static IEnumerable<string> GetVisibleNamespaces(
            FileContentManager file, CompilationUnit compilation, Position position)
        {
            string @namespace = file.TryGetNamespaceAt(position);
            var openedNamespaces = compilation
                .GetOpenDirectives(NonNullable<string>.New(@namespace))[file.FileName]
                .Select(item => item.Item1.Value);
            return openedNamespaces.Concat(new[] { @namespace });
        }
=======
>>>>>>> 0b8b2a5d
    }
}<|MERGE_RESOLUTION|>--- conflicted
+++ resolved
@@ -626,21 +626,16 @@
         }
 
         /// <summary>
-<<<<<<< HEAD
-        /// Returns a list of suggested completion items for the given location.
-=======
         /// Returns a list of suggested completion items for the given position.
         /// <para/>
         /// Returns an empty CompletionList if any parameter is null, the position is invalid, or no completions are
         /// available at the given position.
->>>>>>> 0b8b2a5d
         /// </summary>
         public static CompletionList Completions(
             this FileContentManager file, CompilationUnit compilation, Position position)
         {
             // New symbols shouldn't get any completions for existing symbols.
-<<<<<<< HEAD
-            if (IsDeclaringNewSymbol(file, position))
+            if (file == null || compilation == null || position == null || IsDeclaringNewSymbol(file, position))
                 return new CompletionList() { IsIncomplete = false, Items = Array.Empty<CompletionItem>() };
 
             return new CompletionList()
@@ -662,12 +657,6 @@
         {
             return
                 compilation
-=======
-            if (file == null || compilation == null || position == null || IsDeclaringNewSymbol(file, position))
-                return new CompletionList() { IsIncomplete = false, Items = Array.Empty<CompletionItem>() };
-
-            var locals = compilation
->>>>>>> 0b8b2a5d
                 .TryGetLocalDeclarations(file, position, out var _)
                 .Variables
                 .Select(variable => new CompletionItem()
@@ -675,7 +664,6 @@
                     Label = variable.VariableName.Value,
                     Kind = CompletionItemKind.Variable
                 });
-<<<<<<< HEAD
         }
 
         /// <summary>
@@ -730,42 +718,23 @@
         }
 
         /// <summary>
-        /// Returns true if the given position is part of a new symbol that is being declared or bound.
-=======
-            return new CompletionList() { IsIncomplete = false, Items = locals.ToArray() };
-        }
-
-        /// <summary>
         /// Returns true if a new symbol is being declared at the given position.
         /// <para/>
         /// If any parameter is null or the position is invalid, returns false.
->>>>>>> 0b8b2a5d
         /// </summary>
         private static bool IsDeclaringNewSymbol(FileContentManager file, Position position)
         {
             CodeFragment fragment = file.TryGetFragmentAt(position, includeEnd: true);
             if (fragment == null)
                 return false;
-<<<<<<< HEAD
-            QsFragmentKind kind = fragment.Kind ?? QsFragmentKind.InvalidFragment;
-            Position offset = fragment.GetRange().Start;
-
-            // If the symbol is invalid, assume the user is typing it in. This is a heuristic that isn't always
-            // accurate, but it's better than nothing.
-=======
 
             // If the symbol is invalid, there is no range available, but assume the user is typing in the symbol now.
             Position offset = fragment.GetRange().Start;
->>>>>>> 0b8b2a5d
             bool PositionIsWithinSymbol(QsSymbol symbol) =>
                 symbol.Symbol.IsInvalidSymbol ||
                 position.IsWithinRange(DiagnosticTools.GetAbsoluteRange(offset, symbol.Range.Item), includeEnd: true);
 
-<<<<<<< HEAD
-            switch (kind)
-=======
             switch (fragment.Kind)
->>>>>>> 0b8b2a5d
             {
                 case QsFragmentKind.TypeDefinition td:
                     return PositionIsWithinSymbol(td.Item1);
@@ -789,7 +758,6 @@
                     return false;
             }
         }
-<<<<<<< HEAD
 
         /// <summary>
         /// Returns all of the namespaces that are visible at the given position in the file. This includes the current
@@ -804,7 +772,5 @@
                 .Select(item => item.Item1.Value);
             return openedNamespaces.Concat(new[] { @namespace });
         }
-=======
->>>>>>> 0b8b2a5d
     }
 }