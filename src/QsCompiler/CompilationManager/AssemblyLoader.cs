--- conflicted
+++ resolved
@@ -65,15 +65,10 @@
         {
             if (stream == null) throw new ArgumentNullException(nameof(stream));
             using var reader = new BsonDataReader(stream);
-<<<<<<< HEAD
-            reader.ReadRootValueAsArray = false;
-            return Json.Serializer.Deserialize<QsCompilation>(reader);
-=======
             (compilation, reader.ReadRootValueAsArray) = (null, false);
             try { compilation = Json.Serializer.Deserialize<QsCompilation>(reader); }
             catch { return false; }
             return compilation != null && !compilation.Namespaces.IsDefault && !compilation.EntryPoints.IsDefault;
->>>>>>> 59b73bfb
         }
 
         /// <summary>
@@ -118,12 +113,7 @@
             // the first four bytes of the resource denote how long the resource is, and are followed by the actual resource data
             var resourceLength = BitConverter.ToInt32(image.GetContent(absResourceOffset, sizeof(Int32)).ToArray(), 0);
             var resourceData = image.GetContent(absResourceOffset + sizeof(Int32), resourceLength).ToArray();
-<<<<<<< HEAD
-            compilation = LoadSyntaxTree(new MemoryStream(resourceData));
-            return true;
-=======
             return LoadSyntaxTree(new MemoryStream(resourceData), out compilation);
->>>>>>> 59b73bfb
         }
 
 
