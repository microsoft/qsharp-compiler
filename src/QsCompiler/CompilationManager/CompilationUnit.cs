﻿// Copyright (c) Microsoft Corporation.
// Licensed under the MIT License.

using System;
using System.Collections.Generic;
using System.Collections.Immutable;
using System.Collections.ObjectModel;
using System.Linq;
using System.Threading;
using Microsoft.Quantum.QsCompiler.DataTypes;
using Microsoft.Quantum.QsCompiler.Diagnostics;
using Microsoft.Quantum.QsCompiler.ReservedKeywords;
using Microsoft.Quantum.QsCompiler.SymbolManagement;
using Microsoft.Quantum.QsCompiler.SyntaxProcessing;
using Microsoft.Quantum.QsCompiler.SyntaxTokens;
using Microsoft.Quantum.QsCompiler.SyntaxTree;
using Microsoft.Quantum.QsCompiler.Transformations.SearchAndReplace;
using Range = Microsoft.Quantum.QsCompiler.DataTypes.Range;

namespace Microsoft.Quantum.QsCompiler.CompilationBuilder
{
    /// <remarks>
    /// This representation will change depending on the binary format in which we ship compiled Q# code.
    /// </remarks>
    public class References
    {
        public class Headers
        {
            public readonly ImmutableArray<CallableDeclarationHeader> Callables;
            public readonly ImmutableArray<(SpecializationDeclarationHeader, SpecializationImplementation)> Specializations;
            public readonly ImmutableArray<TypeDeclarationHeader> Types;

            internal Headers(
                string source,
                IEnumerable<CallableDeclarationHeader>? callables = null,
                IEnumerable<(SpecializationDeclarationHeader, SpecializationImplementation?)>? specs = null,
                IEnumerable<TypeDeclarationHeader>? types = null)
            {
                this.Types = types?.Select(t => t.FromSource(t.Source.With(assemblyFile: source))).ToImmutableArray() ?? ImmutableArray<TypeDeclarationHeader>.Empty;
                this.Callables = callables?.Select(c => c.FromSource(c.Source.With(assemblyFile: source))).ToImmutableArray() ?? ImmutableArray<CallableDeclarationHeader>.Empty;
                this.Specializations = specs?.Select(s => (s.Item1.FromSource(s.Item1.Source.With(assemblyFile: source)), s.Item2 ?? SpecializationImplementation.External)).ToImmutableArray()
                    ?? ImmutableArray<(SpecializationDeclarationHeader, SpecializationImplementation)>.Empty;
            }

            /// <summary>
            /// Initializes a set of reference headers based on the <paramref name="syntaxTree"/> loaded from <paramref name="source"/>.
            /// </summary>
            /// <remarks>
            /// <paramref name="source"/> is expected to be the path to the dll from which <paramref name="syntaxTree"/> has been loaded.
            /// </remarks>
            /// <!-- TODO: where should this line go?: An empty set of headers if the given syntax tree is null. -->
            public Headers(string source, IEnumerable<QsNamespace> syntaxTree)
                : this(
                    source,
                    syntaxTree.Callables().Where(c => !c.Source.IsReference).Select(CallableDeclarationHeader.New),
                    syntaxTree.Specializations().Where(c => !c.Source.IsReference).Select(s => (SpecializationDeclarationHeader.New(s), (SpecializationImplementation?)s.Implementation)),
                    syntaxTree.Types().Where(c => !c.Source.IsReference).Select(TypeDeclarationHeader.New))
            {
            }

            internal Headers(string source, IEnumerable<(string, string)> attributes)
                : this(
                    source,
                    CallableHeaders(attributes),
                    SpecializationHeaders(attributes).Select(h => (h, (SpecializationImplementation?)null)),
                    TypeHeaders(attributes))
            {
            }
        }

        private static Func<(string, string), string?> IsDeclaration(string declarationType) => (attribute) =>
        {
            var (typeName, serialization) = attribute;
            if (!typeName.Equals(declarationType, StringComparison.InvariantCultureIgnoreCase))
            {
                return null;
            }
            return serialization;
        };

        private static IEnumerable<CallableDeclarationHeader> CallableHeaders(IEnumerable<(string, string)> attributes) =>
            attributes.Select(IsDeclaration("CallableDeclarationAttribute")).Where(v => v != null)
                .Select(CallableDeclarationHeader.FromJson).Select(built => built.Item2);

        private static IEnumerable<SpecializationDeclarationHeader> SpecializationHeaders(IEnumerable<(string, string)> attributes) =>
            attributes.Select(IsDeclaration("SpecializationDeclarationAttribute")).Where(v => v != null)
                .Select(SpecializationDeclarationHeader.FromJson).Select(built => built.Item2);

        private static IEnumerable<TypeDeclarationHeader> TypeHeaders(IEnumerable<(string, string)> attributes) =>
            attributes.Select(IsDeclaration("TypeDeclarationAttribute")).Where(v => v != null)
                .Select(TypeDeclarationHeader.FromJson).Select(built => built.Item2);

        /// <summary>
        /// Renames all declarations in <paramref name="headers"/> for which an alternative name is specified
        /// that may be used when loading a type or callable for testing purposes.
        /// </summary>
        /// <remarks>
        /// Leaves declarations for which no such name is defined unchanged.
        /// Does not check whether there are any conflicts when using alternative names.
        /// </remarks>
        private static Headers LoadTestNames(string source, Headers headers)
        {
            var renaming = headers.Callables.Where(callable => !callable.Kind.IsTypeConstructor)
                .Select(callable => (callable.QualifiedName, callable.Attributes))
                .Concat(headers.Types.Select(type => (type.QualifiedName, type.Attributes)))
                .ToImmutableDictionary(
                    decl => decl.QualifiedName,
                    decl => SymbolResolution.TryGetTestName(decl.Attributes).ValueOr(decl.QualifiedName));

            static QsDeclarationAttribute Renamed(QsQualifiedName originalName, Position declLocation)
            {
                var attName = new UserDefinedType(
                    GeneratedAttributes.Namespace,
                    GeneratedAttributes.LoadedViaTestNameInsteadOf,
                    QsNullable<Range>.Null);
                var attArg = SyntaxGenerator.StringLiteral(
                    originalName.ToString(),
                    ImmutableArray<TypedExpression>.Empty);
                return new QsDeclarationAttribute(
                    QsNullable<UserDefinedType>.NewValue(attName),
                    attArg,
                    declLocation,
                    QsComments.Empty);
            }

            var rename = new RenameReferences(renaming);
            var types = headers.Types
                .Select(type =>
                    renaming.TryGetValue(type.QualifiedName, out var newName) && !type.QualifiedName.Equals(newName) && type.Location.IsValue // TODO: we should instead fully support auto-generated attributes
                    ? type.AddAttribute(Renamed(type.QualifiedName, type.Location.Item.Offset))
                    : type)
                .Select(rename.OnTypeDeclarationHeader);
            var callables = headers.Callables
                .Select(callable =>
                    renaming.TryGetValue(callable.QualifiedName, out var newName) && !callable.QualifiedName.Equals(newName) && callable.Location.IsValue // TODO: we should instead fully support auto-generated attributes
                    ? callable.AddAttribute(Renamed(callable.QualifiedName, callable.Location.Item.Offset))
                    : callable)
                .Select(rename.OnCallableDeclarationHeader);
            var specializations = headers.Specializations.Select(
                specialization => (rename.OnSpecializationDeclarationHeader(specialization.Item1),
                                   (SpecializationImplementation?)rename.Namespaces.OnSpecializationImplementation(specialization.Item2)));
            return new Headers(source, callables, specializations, types);
        }

        /// <summary>
        /// Checks whether <paramref name="elements"/> contains multiple items with the same qualified name.
        /// </summary>
<<<<<<< HEAD
        /// <returns>
        /// A sequence of two strings, with the first one containing the name of the duplication
        /// and the second one listing all sources in which it occurs, or null if <paramref name="elements"/> is null.
        /// </returns>
        private static IEnumerable<(string, string)> GenerateDiagnosticsForConflicts(IEnumerable<(QsQualifiedName Name, string Source, AccessModifier Access)> elements) =>
=======
        private static IEnumerable<(string, string)> GenerateDiagnosticsForConflicts(
            IEnumerable<(QsQualifiedName Name, string Source, Access Access)> elements) =>
>>>>>>> 3d44bcaa
            elements
                .Where(e => e.Access.IsAccessibleFrom(Proximity.OtherAssembly))
                .GroupBy(e => e.Name)
                .Where(g => g.Count() != 1)
                .Select(g => (g.Key, string.Join(", ", g.Select(e => e.Source))))
                .Select(c => ($"{c.Key.Namespace}.{c.Key.Name}", c.Item2));

        /// <summary>
        /// Dictionary that maps the id of a referenced assembly (given by its location on disk) to the headers defined in that assembly.
        /// </summary>
        public readonly ImmutableDictionary<string, Headers> Declarations;

        public static References Empty =
            new References(ImmutableDictionary<string, Headers>.Empty);

        /// <summary>
        /// Combines the current references with <paramref name="other"/>, and verifies that there are no conflicts.
        /// </summary>
        /// <exception cref="ArgumentException"><paramref name="other"/> shares references with the current references.</exception>
        /// <remarks>
        /// Calls <paramref name="onError"/> with suitable diagnostics if two or more references conflict,
        /// i.e. if two or more references contain a declaration with the same fully qualified name.
        /// </remarks>
        internal References CombineWith(References other, Action<ErrorCode, string[]>? onError = null)
        {
            if (this.Declarations.Keys.Intersect(other.Declarations.Keys).Any())
            {
                throw new ArgumentException("common references exist");
            }
            return new References(this.Declarations.AddRange(other.Declarations), onError: onError);
        }

        /// <summary>
        /// Returns a new collection with <paramref name="source"/> and all its entries removed.
        /// </summary>
        /// <remarks>
        /// Verifies that there are no conflicts for the new set of references.
        /// Calls <paramref name="onError"/> with suitable diagnostics if two or more references conflict,
        /// i.e. if two or more references contain a declaration with the same fully qualified name.
        /// </remarks>
        internal References Remove(string source, Action<ErrorCode, string[]>? onError = null) =>
            new References(this.Declarations.Remove(source), onError: onError);

        /// <summary>
        /// Initializes a new set of references based on the headers in <paramref name="refs"/> and verifies that there are no conflicts.
        /// </summary>
        /// <param name="refs">A dictionary that maps the ids of dll files to the corresponding headers.</param>
        /// <remarks>
        /// Calls <paramref name="onError"/> with suitable diagnostics if two or more references conflict,
        /// i.e. if two or more references contain a declaration with the same fully qualified name.
        /// If <paramref name="loadTestNames"/> is set to true, then public types and callables declared in referenced assemblies
        /// are exposed via their test name defined by the corresponding attribute.
        /// </remarks>
        public References(ImmutableDictionary<string, Headers> refs, bool loadTestNames = false, Action<ErrorCode, string[]>? onError = null)
        {
            this.Declarations = refs;
            if (loadTestNames)
            {
                this.Declarations = this.Declarations
                    .ToImmutableDictionary(
                        reference => reference.Key,
                        reference => LoadTestNames(reference.Key, reference.Value));
            }

            if (onError == null)
            {
                return;
            }
            var conflicting = new List<(string, string)>();
            var callables = this.Declarations.Values.SelectMany(r => r.Callables).Select(c => (c.QualifiedName, c.Source.AssemblyOrCodeFile, c.Access));
            var types = this.Declarations.Values.SelectMany(r => r.Types).Select(t => (t.QualifiedName, t.Source.AssemblyOrCodeFile, t.Access));
            conflicting.AddRange(GenerateDiagnosticsForConflicts(callables));
            conflicting.AddRange(GenerateDiagnosticsForConflicts(types));

            foreach (var (name, conflicts) in conflicting.Distinct())
            {
                onError?.Invoke(ErrorCode.ConflictInReferences, new[] { name, conflicts });
            }
        }

        /// <summary>
        /// Combines the syntax trees loaded from different source assemblies into a single syntax tree.
        /// </summary>
        /// <param name="combined">The resulting combined syntax tree, or an empty array of namespaces on faliure.</param>
        /// <param name="additionalAssemblies">The number of additional assemblies included in the compilation besides the loaded assemblies.</param>
        /// <param name="onError">Invoked on the error messages generated when the given syntax trees contain conflicting declarations.</param>
        /// <param name="loaded">
        /// A parameter array of tuples containing the syntax trees to combine
        /// as well as the sources from which they were loaded.
        /// </param>
        /// <returns>
        /// True if the syntax trees in <paramref name="loaded"/> do not contain any conflicting declarations and were successfully combined.
        /// False otherwise.
        /// </returns>
        /// <remarks>
        /// The first tuple item in <paramref name="loaded"/> is expected to contain the id of the source from which the syntax tree was loaded,
        /// and the second is expected to contain the loaded syntax tree.
        /// The source file of a declaration in <paramref name="combined"/> will be set to the specified source from which it was loaded,
        /// and internal declarations as well as their usages will be renamed to avoid conflicts.
        /// </remarks>
        public static bool CombineSyntaxTrees(
            out ImmutableArray<QsNamespace> combined,
            int additionalAssemblies = 0,
            Action<ErrorCode, string[]>? onError = null,
            params (string, ImmutableArray<QsNamespace>)[] loaded)
        {
            combined = ImmutableArray<QsNamespace>.Empty;
            if (loaded == null)
            {
                return false;
            }

            var (callables, types) = CompilationUnit.RenameInternalDeclarations(
                loaded.SelectMany(loaded => loaded.Item2.Callables().Select(c => c
                    .WithSource(c.Source.With(assemblyFile: loaded.Item1))
                    .WithSpecializations(specs => specs.Select(s => s.WithSource(s.Source.With(assemblyFile: loaded.Item1))).ToImmutableArray()))),
                loaded.SelectMany(loaded => loaded.Item2.Types().Select(t => t
                    .WithSource(t.Source.With(assemblyFile: loaded.Item1)))),
                additionalAssemblies: additionalAssemblies);

            var conflicting = new List<(string, string)>();
            var callableElems = callables.Select(c => (c.FullName, c.Source.AssemblyOrCodeFile, c.Access));
            var typeElems = types.Select(t => (t.FullName, t.Source.AssemblyOrCodeFile, t.Access));
            conflicting.AddRange(GenerateDiagnosticsForConflicts(callableElems));
            conflicting.AddRange(GenerateDiagnosticsForConflicts(typeElems));
            foreach (var (name, conflicts) in conflicting.Distinct())
            {
                onError?.Invoke(ErrorCode.ConflictInReferences, new[] { name, conflicts });
            }

            if (conflicting.Any())
            {
                return false;
            }
            combined = CompilationUnit.NewSyntaxTree(callables, types);
            return true;
        }
    }

    /// <summary>
    /// Apart from storing and providing the means to update the compilation itself,
    /// this class stores referenced content and provides the infrastructure to track global symbols.
    /// </summary>
    /// <remarks>
    /// IMPORTANT: The responsibility to update the compilation to match changes to <see cref="GlobalSymbols"/> lays within the the managing entity.
    /// </remarks>
    public class CompilationUnit : IReaderWriterLock, IDisposable
    {
        internal References Externals { get; private set; }

        internal NamespaceManager GlobalSymbols { get; private set; }

        private readonly Dictionary<QsQualifiedName, QsCallable> compiledCallables;
        private readonly Dictionary<QsQualifiedName, QsCustomType> compiledTypes;

        private readonly ReaderWriterLockSlim syncRoot;
        private readonly HashSet<ReaderWriterLockSlim> dependentLocks;

        internal readonly RuntimeCapability RuntimeCapability;
        internal readonly bool IsExecutable;
        internal readonly string ProcessorArchitecture;

        /// <inheritdoc/>
        public void Dispose()
        {
            this.syncRoot.Dispose();
        }

        /// <summary>
        /// Returns a new <see cref="CompilationUnit"/> to store and update a compilation referencing the given content (if any),
        /// with <paramref name="dependentLocks"/> registered as dependent locks if not null.
        /// </summary>
        internal CompilationUnit(
            RuntimeCapability capability,
            bool isExecutable,
            string processorArchitecture,
            References? externals = null,
            IEnumerable<ReaderWriterLockSlim>? dependentLocks = null)
        {
            externals ??= References.Empty;
            dependentLocks ??= Enumerable.Empty<ReaderWriterLockSlim>();

            this.syncRoot = new ReaderWriterLockSlim(LockRecursionPolicy.SupportsRecursion);
            this.dependentLocks = new HashSet<ReaderWriterLockSlim>(dependentLocks);

            this.RuntimeCapability = capability;
            this.IsExecutable = isExecutable;
            this.ProcessorArchitecture = processorArchitecture;

            this.compiledCallables = new Dictionary<QsQualifiedName, QsCallable>();
            this.compiledTypes = new Dictionary<QsQualifiedName, QsCustomType>();
            this.Externals = externals;
            this.GlobalSymbols = this.CreateGlobalSymbols();
        }

        /// <summary>
        /// Creates a new instance of the namespace manager for global symbols.
        /// </summary>
        private NamespaceManager CreateGlobalSymbols() => new NamespaceManager(
            this,
            this.Externals.Declarations.Values.SelectMany(h => h.Callables),
            this.Externals.Declarations.Values.SelectMany(h =>
                h.Specializations.Select(t => Tuple.Create(t.Item1, t.Item2))),
            this.Externals.Declarations.Values.SelectMany(h => h.Types),
            this.RuntimeCapability,
            this.IsExecutable);

        /// <summary>
        /// Replaces <see cref="GlobalSymbols"/> to match <paramref name="externals"/>.
        /// </summary>
        internal void UpdateReferences(References externals)
        {
            this.EnterWriteLock();
            try
            {
                this.Externals = externals;
                this.GlobalSymbols = this.CreateGlobalSymbols();
            }
            finally
            {
                this.ExitWriteLock();
            }
        }

        /// <summary>
        /// Registers <paramref name="depLock"/> as a dependent lock -
        /// i.e. whenever both this compilation unit and a dependent lock are required,
        /// ensures that the compilation unit has to be the outer lock.
        /// </summary>
        internal void RegisterDependentLock(ReaderWriterLockSlim depLock)
        {
            #if DEBUG
            this.syncRoot.EnterWriteLock();
            try
            {
                lock (this.dependentLocks)
                {
                    this.dependentLocks.Add(depLock);
                }
            }
            finally
            {
                this.syncRoot.ExitWriteLock();
            }
            #endif
        }

        /// <summary>
        /// Removes <paramref name="depLock"/> from the set of dependent locks.
        /// </summary>
        internal void UnregisterDependentLock(ReaderWriterLockSlim depLock)
        {
            #if DEBUG
            this.syncRoot.EnterWriteLock();
            try
            {
                lock (this.dependentLocks)
                {
                    this.dependentLocks.Remove(depLock);
                }
            }
            finally
            {
                this.syncRoot.ExitWriteLock();
            }
            #endif
        }

        // routines replacing the direct access to the sync root

        /// <summary>
        /// Enters a read-lock, provided none of the dependent locks is set, or a compilation lock is already held.
        /// </summary>
        /// <exception cref="InvalidOperationException">Any of the dependent locks is set, but the SyncRoot is not at least read-lock-held.</exception>
        public void EnterReadLock()
        {
            #if DEBUG
            lock (this.dependentLocks)
            {
                if (this.dependentLocks.Any(l => l.IsAtLeastReadLockHeld()) && !this.syncRoot.IsAtLeastReadLockHeld())
                {
                    throw new InvalidOperationException("cannot enter read lock when a dependent lock is active");
                }
            }
            #endif
            this.syncRoot.EnterReadLock();
        }

        /// <inheritdoc/>
        public void ExitReadLock() => this.syncRoot.ExitReadLock();

        /// <summary>
        /// Enters an upgradeable read-lock, provided none of the dependent locks is set, or a suitable compilation lock is aready held.
        /// </summary>
        /// <exception cref="InvalidOperationException">Any of the dependent locks is set, but the SyncRoot is not at least read-lock-held.</exception>
        public void EnterUpgradeableReadLock()
        {
            #if DEBUG
            lock (this.dependentLocks)
            {
                if (this.dependentLocks.Any(l => l.IsAtLeastReadLockHeld()) && !this.syncRoot.IsAtLeastReadLockHeld())
                {
                    throw new InvalidOperationException("cannot enter upgradeable read lock when a dependent lock is active");
                }
            }
            #endif
            this.syncRoot.EnterUpgradeableReadLock();
        }

        public void ExitUpgradeableReadLock() => this.syncRoot.ExitUpgradeableReadLock();

        /// <summary>
        /// Enters a write-lock, provided none of the dependent locks is set, or a suitable compilation lock is already held.
        /// </summary>
        /// <exception cref="InvalidOperationException">Any of the dependent locks is set, but the SyncRoot is not at least read-lock-held.</exception>
        public void EnterWriteLock()
        {
            #if DEBUG
            lock (this.dependentLocks)
            {
                if (this.dependentLocks.Any(l => l.IsAtLeastReadLockHeld()) && !this.syncRoot.IsAtLeastReadLockHeld())
                {
                    throw new InvalidOperationException("cannot enter write lock when a dependent lock is active");
                }
            }
            #endif
            this.syncRoot.EnterWriteLock();
        }

        /// <inheritdoc/>
        public void ExitWriteLock() => this.syncRoot.ExitWriteLock();

        // methods related to accessing and managing information about the compilation

        /// <summary>
        /// Returns all currently compiled Q# callables as an <see cref="IReadOnlyDictionary{K,V}"/>.
        /// </summary>
        /// <remarks>
        /// The wrapped dictionary may change!
        /// </remarks>
        internal IReadOnlyDictionary<QsQualifiedName, QsCallable> GetCallables()
        {
            this.syncRoot.EnterReadLock();
            try
            {
                return new ReadOnlyDictionary<QsQualifiedName, QsCallable>(this.compiledCallables);
            }
            finally
            {
                this.syncRoot.ExitReadLock();
            }
        }

        /// <summary>
        /// Returns all currently compiled Q# types as an <see cref="IReadOnlyDictionary{K, V}"/>.
        /// </summary>
        /// <remarks>
        /// The wrapped dictionary may change!
        /// </remarks>
        internal IReadOnlyDictionary<QsQualifiedName, QsCustomType> GetTypes()
        {
            this.syncRoot.EnterReadLock();
            try
            {
                return new ReadOnlyDictionary<QsQualifiedName, QsCustomType>(this.compiledTypes);
            }
            finally
            {
                this.syncRoot.ExitReadLock();
            }
        }

        /// <summary>
        /// Replaces corresponding types in the compilation with <paramref name="updates"/>, or adds them if they do not yet exist.
        /// Proceeds to remove any types that are not currently listed in <see cref="GlobalSymbols"/> from the compilation, and updates all position information.
        /// </summary>
        internal void UpdateTypes(IEnumerable<QsCustomType> updates)
        {
            this.syncRoot.EnterWriteLock();
            try
            {
                foreach (var t in updates)
                {
                    this.compiledTypes[t.FullName] = t;
                }

                // remove all types that are no listed in GlobalSymbols

                var currentlyDefined = this.GlobalSymbols.DefinedTypes().ToImmutableDictionary(decl => decl.QualifiedName);
                var keys = this.compiledTypes.Keys.ToImmutableArray();
                foreach (var typeName in keys)
                {
                    if (!currentlyDefined.ContainsKey(typeName))
                    {
                        this.compiledTypes.Remove(typeName);
                    }
                }

                // update the position information for the remaining types

                // NOTE: type constructors are *callables* and hence there may be a temporary discrepancy
                // between the declared types and the corresponding constructors that needs to be resolved before building

                foreach (var declaration in currentlyDefined)
                {
                    var (fullName, header) = (declaration.Key, declaration.Value);
                    var compilationExists = this.compiledTypes.TryGetValue(fullName, out QsCustomType compiled);
                    if (!compilationExists)
                    {
                        continue; // may happen if a file has been modified during global type checking
                    }

                    var type = new QsCustomType(
                        compiled.FullName,
                        compiled.Attributes,
                        compiled.Access,
                        compiled.Source,
                        header.Location,
                        compiled.Type,
                        compiled.TypeItems,
                        compiled.Documentation,
                        compiled.Comments);
                    this.compiledTypes[fullName] = type;
                }
            }
            finally
            {
                this.syncRoot.ExitWriteLock();
            }
        }

        /// <summary>
        /// Replaces corresponding callables in the compilation with <paramref name="updates"/>, or adds them if they do not yet exist.
        /// Proceeds to remove any callables and specializations that are not currently listed in <see cref="GlobalSymbols"/> from the compilation,
        /// and updates the position information for all callables and specializations.
        /// </summary>
        internal void UpdateCallables(IEnumerable<QsCallable> updates)
        {
            this.syncRoot.EnterWriteLock();
            try
            {
                foreach (var c in updates)
                {
                    this.compiledCallables[c.FullName] = c;
                }

                // remove all types and callables that are not listed in GlobalSymbols

                var currentlyDefined = this.GlobalSymbols.DefinedCallables().ToImmutableDictionary(decl => decl.QualifiedName);
                var keys = this.compiledCallables.Keys.ToImmutableArray();
                foreach (var callableName in keys)
                {
                    if (!currentlyDefined.ContainsKey(callableName))
                    {
                        this.compiledCallables.Remove(callableName);
                    } // todo: needs adaption if we want to support external specializations
                }

                // update the position information for the remaining types and callables, keeping only the specializations that are listed in GlobalSymbols

                // NOTE: It indeed needs to be possible that a compilation is still missing for an entry that is listed in GlobalSymbols.
                // Rather than a discrepancy, this is the case when a file has been modified during global type checking -
                // in that case the global type checking does not yield a valid compilation for everything,
                // but still needs to be able to update the compilations that are valid. The same goes for specializations.

                foreach (var declaration in currentlyDefined)
                {
                    var (fullName, header) = (declaration.Key, declaration.Value);
                    if (header.Kind.IsTypeConstructor)
                    {
                        var defaultSpec = new QsSpecialization(
                            QsSpecializationKind.QsBody,
                            header.QualifiedName,
                            header.Attributes,
                            header.Source,
                            header.Location,
                            QsNullable<ImmutableArray<ResolvedType>>.Null,
                            header.Signature,
                            SpecializationImplementation.Intrinsic,
                            ImmutableArray<string>.Empty,
                            QsComments.Empty);
                        this.compiledCallables[fullName] = new QsCallable(
                            header.Kind,
                            header.QualifiedName,
                            header.Attributes,
                            header.Access,
                            header.Source,
                            header.Location,
                            header.Signature,
                            header.ArgumentTuple,
                            ImmutableArray.Create(defaultSpec),
                            header.Documentation,
                            QsComments.Empty);
                        continue;
                    }

                    var compilationExists = this.compiledCallables.TryGetValue(fullName, out QsCallable compiled);
                    if (!compilationExists)
                    {
                        continue; // may happen if a file has been modified during global type checking
                    }

                    // TODO: this needs adaption if we want to support type specializations
                    var specializations = this.GlobalSymbols.DefinedSpecializations(header.QualifiedName).Select(defined =>
                    {
                        var specHeader = defined.Item2;
                        var compiledSpecs = compiled.Specializations.Where(spec =>
                            spec.Kind == specHeader.Kind &&
                            spec.TypeArguments.Equals(specHeader.TypeArguments));
                        QsCompilerError.Verify(compiledSpecs.Count() <= 1, "more than one specialization of the same kind exists");
                        if (!compiledSpecs.Any())
                        {
                            return null; // may happen if a file has been modified during global type checking
                        }

                        var compiledSpec = compiledSpecs.Single();
                        return new QsSpecialization(
                            compiledSpec.Kind,
                            compiledSpec.Parent,
                            compiledSpec.Attributes,
                            compiledSpec.Source,
                            specHeader.Location,
                            compiledSpec.TypeArguments,
                            compiledSpec.Signature,
                            compiledSpec.Implementation,
                            compiledSpec.Documentation,
                            compiledSpec.Comments);
                    })
                    .Where(spec => spec != null).ToImmutableArray();

                    var callable = new QsCallable(
                        compiled.Kind,
                        compiled.FullName,
                        compiled.Attributes,
                        compiled.Access,
                        compiled.Source,
                        header.Location,
                        compiled.Signature,
                        compiled.ArgumentTuple,
                        specializations,
                        compiled.Documentation,
                        compiled.Comments);
                    this.compiledCallables[fullName] = callable;
                }
            }
            finally
            {
                this.syncRoot.ExitWriteLock();
            }
        }

        /// <summary>
        /// Constructs a suitable callable for <paramref name="header"/>.
        /// </summary>
        /// <remarks>
        /// Given all information about a callable except the implementation of its specializations,
        /// constructs a <see cref="QsCallable"/> with the implementation of each specialization set to External.
        /// </remarks>
        private QsCallable GetImportedCallable(CallableDeclarationHeader header)
        {
            // TODO: this needs to be adapted if we want to support external specializations
            if (header.Access.IsAccessibleFrom(Proximity.OtherAssembly))
            {
                var definedSpecs = this.GlobalSymbols.DefinedSpecializations(header.QualifiedName);
                QsCompilerError.Verify(
                    definedSpecs.Length == 0,
                    "external specializations are currently not supported");
            }

            var specializations = this.GlobalSymbols
                .ImportedSpecializations(header.QualifiedName)
                .Where(specialization =>
                    // Either the callable is externally accessible, or all of its specializations must be defined in
                    // the same reference as the callable.
                    header.Access.IsAccessibleFrom(Proximity.OtherAssembly)
                    || specialization.Item1.Source.AssemblyFile.Equals(header.Source.AssemblyFile))
                .Select(specialization =>
                {
                    var (specHeader, implementation) = specialization;
                    var specSignature = specHeader.Kind.IsQsControlled || specHeader.Kind.IsQsControlledAdjoint
                        ? SyntaxGenerator.BuildControlled(header.Signature)
                        : header.Signature;

                    return new QsSpecialization(
                        specHeader.Kind,
                        header.QualifiedName,
                        specHeader.Attributes,
                        specHeader.Source,
                        specHeader.Location,
                        specHeader.TypeArguments,
                        specSignature,
                        implementation,
                        specHeader.Documentation,
                        QsComments.Empty);
                })
                .ToImmutableArray();

            return new QsCallable(
                header.Kind,
                header.QualifiedName,
                header.Attributes,
                header.Access,
                header.Source,
                header.Location,
                header.Signature,
                header.ArgumentTuple,
                specializations,
                header.Documentation,
                QsComments.Empty);
        }

        /// <summary>
        /// Constructs a suitable type for <paramref name="header"/>.
        /// </summary>
        private QsCustomType GetImportedType(TypeDeclarationHeader header) =>
            new QsCustomType(
                header.QualifiedName,
                header.Attributes,
                header.Access,
                header.Source,
                header.Location,
                header.Type,
                header.TypeItems,
                header.Documentation,
                QsComments.Empty);

        /// <summary>
        /// Builds a syntax tree containing <paramref name="callables"/> and <paramref name="types"/>,
        /// and attaches the documentation specified by <paramref name="documentation"/> - if any - to each namespace.
        /// </summary>
        /// <remarks>
        /// All elements within a namespace will be sorted in alphabetical order.
        /// </remarks>
        public static ImmutableArray<QsNamespace> NewSyntaxTree(
            IEnumerable<QsCallable> callables,
            IEnumerable<QsCustomType> types,
            IReadOnlyDictionary<string, ILookup<string, ImmutableArray<string>>>? documentation = null)
        {
            var emptyLookup = Array.Empty<string>().ToLookup(ns => ns, _ => ImmutableArray<string>.Empty);

            static string QualifiedName(QsQualifiedName fullName) => $"{fullName.Namespace}.{fullName.Name}";
            static string? ElementName(QsNamespaceElement e) =>
                e is QsNamespaceElement.QsCustomType t ? QualifiedName(t.Item.FullName) :
                e is QsNamespaceElement.QsCallable c ? QualifiedName(c.Item.FullName) : null;
            var namespaceElements = callables.Select(c => (c.FullName.Namespace, QsNamespaceElement.NewQsCallable(c)))
                .Concat(types.Select(t => (t.FullName.Namespace, QsNamespaceElement.NewQsCustomType(t))));
            return namespaceElements
                .ToLookup(element => element.Namespace, element => element.Item2)
                .Select(elements => new QsNamespace(
                    elements.Key,
                    elements.OrderBy(ElementName).ToImmutableArray(),
                    documentation != null && documentation.TryGetValue(elements.Key, out var doc) ? doc : emptyLookup))
                .ToImmutableArray();
        }

        /// <summary>
        /// Returns the built Q# compilation reflecting the current internal state.
        /// </summary>
        /// <exception cref="InvalidOperationException">A callable definition is listed in <see cref="GlobalSymbols"/> for which no compilation exists.</exception>
        /// <remarks>
        /// Functor generation directives are *not* evaluated in the the returned compilation,
        /// and the returned compilation may contain invalid parts.
        /// </remarks>
        public QsCompilation Build()
        {
            this.syncRoot.EnterReadLock();
            try
            {
                // verify that a compilation indeed exists for each type, callable and specialization currently defined in global symbols

                foreach (var declaration in this.GlobalSymbols.DefinedTypes())
                {
                    var compilationExists = this.compiledTypes.TryGetValue(declaration.QualifiedName, out QsCustomType compiled);
                    if (!compilationExists)
                    {
                        throw new InvalidOperationException($"missing compilation for type " +
                        $"{declaration.QualifiedName.Namespace}.{declaration.QualifiedName.Name} defined in '{declaration.Source.AssemblyOrCodeFile}'");
                    }
                }

                var entryPoints = ImmutableArray.CreateBuilder<QsQualifiedName>();
                foreach (var declaration in this.GlobalSymbols.DefinedCallables())
                {
                    if (declaration.Attributes.Any(BuiltIn.MarksEntryPoint))
                    {
                        entryPoints.Add(declaration.QualifiedName);
                    }

                    var compilationExists = this.compiledCallables.TryGetValue(declaration.QualifiedName, out QsCallable compiled);
                    if (!compilationExists)
                    {
                        throw new InvalidOperationException($"missing compilation for callable " +
                        $"{declaration.QualifiedName.Namespace}.{declaration.QualifiedName.Name} defined in '{declaration.Source.AssemblyOrCodeFile}'");
                    }

                    foreach (var (_, specHeader) in this.GlobalSymbols.DefinedSpecializations(declaration.QualifiedName))
                    {
                        var compiledSpecs = compiled.Specializations.Where(spec => spec.Kind == specHeader.Kind);
                        QsCompilerError.Verify(compiledSpecs.Count() <= 1, "more than one specialization of the same kind exists"); // currently not supported
                        if (!compiledSpecs.Any())
                        {
                            throw new InvalidOperationException($"missing compilation for specialization " +
                            $"{specHeader.Kind} of {specHeader.Parent.Namespace}.{specHeader.Parent.Name} in '{specHeader.Source.AssemblyOrCodeFile}'");
                        }
                    }
                }

                // build the syntax tree
                var callables = this.compiledCallables.Values.Concat(this.GlobalSymbols.ImportedCallables().Select(this.GetImportedCallable));
                var types = this.compiledTypes.Values.Concat(this.GlobalSymbols.ImportedTypes().Select(this.GetImportedType));
                // Rename imported internal declarations by tagging them with their source file to avoid potentially
                // having duplicate names in the syntax tree.
                var (taggedCallables, taggedTypes) = RenameInternalDeclarations(callables, types, predicate: source => this.Externals.Declarations.ContainsKey(source));
                var tree = NewSyntaxTree(taggedCallables, taggedTypes, this.GlobalSymbols.Documentation());
                return new QsCompilation(tree, entryPoints.ToImmutable());
            }
            finally
            {
                this.syncRoot.ExitReadLock();
            }
        }

        /// <summary>
        /// Returns a look-up that contains the names of all namespaces and the corresponding short hand, if any,
        /// imported within a certain source file for <paramref name="nsName"/>.
        /// </summary>
        /// <exception cref="ArgumentException">No namespace exists with name <paramref name="nsName"/>.</exception>
        public ILookup<string, (string, string?)> GetOpenDirectives(string nsName)
        {
            this.syncRoot.EnterReadLock();
            try
            {
                return this.GlobalSymbols.OpenDirectives(nsName);
            }
            finally
            {
                this.syncRoot.ExitReadLock();
            }
        }

        /// <summary>
        /// Determines the closest preceding specialization for <paramref name="pos"/> in <paramref name="file"/>.
        /// </summary>
        /// <returns>
        /// The name of the parent callable, its position in the file, as well as the position of the relevant specialization as out parameters.
        /// Null without setting any of the out parameters if <paramref name="file"/> or <paramref name="pos"/> is null, or if the parent callable could not be determined.
        /// </returns>
        /// <remarks>
        /// Sets the correct namespace name and callable position but returns no implementation if <paramref name="pos"/> is within a callable declaration.
        /// </remarks>
        internal QsScope? TryGetSpecializationAt(
            FileContentManager file,
            Position pos,
            out QsQualifiedName? callableName,
            out Position? callablePos,
            out Position? specializationPos)
        {
            (callableName, callablePos, specializationPos) = (null, null, null);
            if (file == null || pos == null || !file.ContainsPosition(pos))
            {
                return null;
            }

            var nsName = file.TryGetNamespaceAt(pos);
            if (nsName == null)
            {
                return null;
            }
            var root = file.TryGetClosestSpecialization(pos);
            if (root == null)
            {
                return null;
            }

            var ((cName, cPos), (specKind, sPos)) = root.Value;
            (callablePos, specializationPos) = (cPos, sPos);
            callableName = new QsQualifiedName(nsName, cName);

            QsSpecialization? GetSpecialization(QsQualifiedName fullName, QsSpecializationKind? kind)
            {
                if (kind == null || fullName == null)
                {
                    return null;
                }
                if (!this.GetCallables().TryGetValue(fullName, out var qsCallable))
                {
                    return null;
                }
                var compiled = qsCallable.Specializations.Where(spec => spec.Kind.Equals(kind));
                QsCompilerError.Verify(compiled.Count() <= 1, "currently expecting at most one specialization per kind");
                return compiled.SingleOrDefault();
            }
            var relevantSpecialization = GetSpecialization(callableName, specKind);
            if (relevantSpecialization == null || sPos == null || !relevantSpecialization.Implementation.IsProvided)
            {
                return null;
            }

            QsCompilerError.Verify(sPos <= pos, "computed closes preceding specialization does not precede the position in question");
            return ((SpecializationImplementation.Provided)relevantSpecialization.Implementation).Item2;
        }

        /// <summary>
        /// Given all locally defined symbols within a particular specialization of a callable,
        /// returns a new set of <see cref="LocalDeclarations"/> with the position information updated to the absolute values,
        /// assuming the given positions for the parent callable and the specialization the symbols are defined in are correct.
        /// </summary>
        /// <returns>
        /// A new set of <see cref="LocalDeclarations"/> with the position information updated to the absolute values.
        /// If <paramref name="declarations"/> is null,
        /// all (valid) symbols defined as part of the declaration of <paramref name="parentCallable"/> with their position information set to the absolute value.
        /// If <paramref name="parentCallable"/> is null or no callable with the name is currently compiled, <see cref="LocalDeclarations.Empty"/>.
        /// </returns>
        internal LocalDeclarations PositionedDeclarations(QsQualifiedName? parentCallable, Position? callablePos, Position? specPos, LocalDeclarations? declarations = null)
        {
            LocalDeclarations TryGetLocalDeclarations()
            {
                if (!this.GetCallables().TryGetValue(parentCallable, out var qsCallable))
                {
                    return LocalDeclarations.Empty;
                }
                var definedVars = SyntaxGenerator.ExtractItems(qsCallable.ArgumentTuple).ValidDeclarations();
                return new LocalDeclarations(definedVars);
            }

            if (parentCallable == null || callablePos is null || specPos is null)
            {
                return LocalDeclarations.Empty;
            }
            declarations ??= TryGetLocalDeclarations();
            return declarations.WithAbsolutePosition(
                relOffset => relOffset.IsNull ? callablePos : specPos + relOffset.Item);
        }

        /// <summary>
        /// Returns all locally declared symbols at absolute position <paramref name="pos"/> in <paramref name="file"/>
        /// and sets <paramref name="parentCallable"/> to the name of the parent callable at that position,
        /// assuming that the position corresponds to a piece of code within that file.
        /// </summary>
        /// <returns>
        /// All locally declared symbols at absolute position <paramref name="pos"/> in <paramref name="file"/>
        /// and the name of the parent callable at that position as out parameter <paramref name="parentCallable"/>.
        /// </returns>
        /// <remarks>
        /// If <paramref name="includeDeclaredAtPosition"/> is set to true, then the returned declarations includes the symbols declared within the statement at <paramref name="pos"/>,
        /// even if those symbols are *not* visible after the statement ends (e.g. for-loops or qubit allocations).
        /// Note that if <paramref name="pos"/> does not correspond to a piece of code but rather to whitespace possibly after a scope ending,
        /// the returned declarations or set value of <paramref name="parentCallable"/> are not necessarily accurate - they are for any actual piece of code, though.
        /// If <paramref name="file"/> or <paramref name="pos"/> is null, or if the locally declared symbols could not be determined, returns <see cref="LocalDeclarations.Empty"/>.
        /// Sets <paramref name="parentCallable"/> to null if no parent could be determind.
        /// </remarks>
        internal LocalDeclarations TryGetLocalDeclarations(FileContentManager file, Position pos, out QsQualifiedName? parentCallable, bool includeDeclaredAtPosition = false)
        {
            var implementation = this.TryGetSpecializationAt(file, pos, out parentCallable, out var callablePos, out var specPos);
            var declarations = implementation?.LocalDeclarationsAt(pos - specPos, includeDeclaredAtPosition);
            return this.PositionedDeclarations(parentCallable, callablePos, specPos, declarations);
        }

        /// <summary>
        /// Tags the names of internal <paramref name="callables"/> and <paramref name="types"/> that are from a source that satisfies
        /// <paramref name="predicate"/> with a unique identifier based on the path to their source,
        /// so that they do not conflict with public callables and types.
        /// </summary>
        /// <param name="callables">The callables to rename and update if they are internal.</param>
        /// <param name="types">The types to rename and update if they are internal.</param>
        /// <param name="additionalAssemblies">The number of additional assemblies included in the compilation
        /// besides the ones listed as sources in <paramref name="types"/> and <paramref name="callables"/>.</param>
        /// <param name="predicate">If specified, only types and callables from a source for which
        /// this function returns true are renamed.</param>
        /// <returns>The renamed and updated callables and types.</returns>
        /// <remarks>
        /// If <paramref name="predicate"/> is null, tags all types and callables.
        /// Renames all usages to the tagged names.
        /// </remarks>
        internal static (IEnumerable<QsCallable>, IEnumerable<QsCustomType>) RenameInternalDeclarations(
            IEnumerable<QsCallable> callables,
            IEnumerable<QsCustomType> types,
            int additionalAssemblies = 0,
            Func<string, bool>? predicate = null)
        {
            // Assign a unique ID to each reference.

            NameDecorator decorator = new NameDecorator($"QsRef");
            ImmutableDictionary<string, int> ids =
                callables.Select(callable => callable.Source.AssemblyOrCodeFile)
                .Concat(types.Select(type => type.Source.AssemblyOrCodeFile))
                .Distinct()
                .Where(source => predicate?.Invoke(source) ?? true)
                // this setup will mean that internal declarations won't get replaced with target specific implementations
                .Select((source, idx) => (source, idx))
                // we need an id here that is uniquely associated with a source name
                // to ensure that internal names are unique even when this is not called on the entire compilation
                .ToImmutableDictionary(entry => entry.source, entry => entry.idx + additionalAssemblies);

            ImmutableDictionary<QsQualifiedName, QsQualifiedName> GetMappingForSourceGroup(
                IEnumerable<(QsQualifiedName Name, string Source, Access Access)> group) =>
                group
                    .Where(item =>
                        !item.Access.IsAccessibleFrom(Proximity.OtherAssembly)
                        && (predicate?.Invoke(item.Source) ?? true))
                    .ToImmutableDictionary(
                        item => item.Name,
                        item => decorator.Decorate(item.Name, ids[item.Source]));

            // rename all internal declarations and their usages

            var transformations = callables
                .Select(callable =>
                    (name: callable.FullName, source: callable.Source.AssemblyOrCodeFile, access: callable.Access))
                .Concat(types.Select(type =>
                    (name: type.FullName, source: type.Source.AssemblyOrCodeFile, access: type.Access)))
                .GroupBy(item => item.source)
                .ToImmutableDictionary(
                    group => group.Key,
                    group => new RenameReferences(GetMappingForSourceGroup(group)));

            var taggedCallables = callables.Select(
                callable => transformations[callable.Source.AssemblyOrCodeFile].Namespaces.OnCallableDeclaration(callable))
                .ToImmutableArray();
            var taggedTypes = types.Select(
                type => transformations[type.Source.AssemblyOrCodeFile].Namespaces.OnTypeDeclaration(type))
                .ToImmutableArray();
            return (taggedCallables, taggedTypes);
        }
    }
}<|MERGE_RESOLUTION|>--- conflicted
+++ resolved
@@ -145,16 +145,12 @@
         /// <summary>
         /// Checks whether <paramref name="elements"/> contains multiple items with the same qualified name.
         /// </summary>
-<<<<<<< HEAD
         /// <returns>
         /// A sequence of two strings, with the first one containing the name of the duplication
         /// and the second one listing all sources in which it occurs, or null if <paramref name="elements"/> is null.
         /// </returns>
-        private static IEnumerable<(string, string)> GenerateDiagnosticsForConflicts(IEnumerable<(QsQualifiedName Name, string Source, AccessModifier Access)> elements) =>
-=======
         private static IEnumerable<(string, string)> GenerateDiagnosticsForConflicts(
             IEnumerable<(QsQualifiedName Name, string Source, Access Access)> elements) =>
->>>>>>> 3d44bcaa
             elements
                 .Where(e => e.Access.IsAccessibleFrom(Proximity.OtherAssembly))
                 .GroupBy(e => e.Name)
