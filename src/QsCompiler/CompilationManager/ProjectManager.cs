--- conflicted
+++ resolved
@@ -1443,13 +1443,7 @@
                 onDiagnostic,
                 onException);
 
-<<<<<<< HEAD
             return assembliesToLoad;
-=======
-            return assembliesToLoad
-                .SelectNotNull(file => LoadReferencedDll(file)?.Apply(headers => (file, headers)))
-                .ToImmutableDictionary(asm => GetFileId(asm.file), asm => asm.headers);
->>>>>>> 98e9930d
         }
     }
 }