--- conflicted
+++ resolved
@@ -138,15 +138,11 @@
         /// </summary>
         public void Dispose()
         {
-<<<<<<< HEAD
-            object? DoDispose()
-=======
             // We need to flush on disposing, since otherwise we may end up with some queued or running tasks (or global
             // type checking tasks spawned by those) trying to access disposed stuff. Disable verification to prevent
             // FlushAndExecute from spawning a new type-checking task.
             this.EnableVerification = false;
-            this.FlushAndExecute<object>(() =>
->>>>>>> b465db99
+            object? DoDispose()
             {
                 this.waitForTypeCheck?.Dispose();
                 this.compilationUnit.Dispose();
@@ -159,10 +155,8 @@
                 }
 
                 return null;
-            };
-
-            // we need to flush on disposing, since otherwise we may end up with some queued or running tasks
-            // - or (global type checking) tasks spawned by those - trying to access disposed stuff
+            }
+
             if (!Utils.IsWebAssembly)
             {
                 this.FlushAndExecute<object>(DoDispose);
@@ -265,15 +259,12 @@
         /// Initializes a FileContentManager for each entry in the given dictionary of source files and their content.
         /// If an Action for publishing is given, publishes the diagnostics generated upon content processing.
         /// </summary>
-<<<<<<< HEAD
         /// <param name="degreeOfParallelism">
         ///     The degree of parallelism to use in initializing file managers.
         ///     If <c>null</c>, the maximum of one ane one less than
         ///     <see cref="System.Environment.ProcessorCount" /> will be used.
         /// </param>
-=======
         /// <exception cref="ArgumentException">Any of the given URIs in <paramref name="files"/> is not an absolute file URI.</exception>
->>>>>>> b465db99
         public static ImmutableHashSet<FileContentManager> InitializeFileManagers(
             IDictionary<Uri, string> files,
             Action<PublishDiagnosticParams>? publishDiagnostics = null,
