﻿// Copyright (c) Microsoft Corporation. All rights reserved.
// Licensed under the MIT License.

using System;
using System.Collections;
using System.Collections.Generic;
using System.Collections.Immutable;
using System.Linq;
using Microsoft.Quantum.QsCompiler.CompilationBuilder.DataStructures;
using Microsoft.Quantum.QsCompiler.DataTypes;
using Microsoft.Quantum.QsCompiler.Diagnostics;
using Microsoft.Quantum.QsCompiler.SyntaxProcessing;
using Microsoft.Quantum.QsCompiler.SyntaxTokens;
using Microsoft.Quantum.QsCompiler.TextProcessing;
using Microsoft.Quantum.QsCompiler.Transformations.QsCodeOutput;
using Microsoft.VisualStudio.LanguageServer.Protocol;
using LSP = Microsoft.VisualStudio.LanguageServer.Protocol;


namespace Microsoft.Quantum.QsCompiler.CompilationBuilder
{
    internal static class SuggestedEdits
    {
        /// <summary>
        /// Returns the given edit for the specified file as WorkspaceEdit.
        /// Throws an ArgumentNullException if the given file or any of the given edits is null. 
        /// </summary>
        private static WorkspaceEdit GetWorkspaceEdit(this FileContentManager file, params TextEdit[] edits) 
        {
            if (file == null) throw new ArgumentNullException(nameof(file));
            if (edits == null || edits.Any(edit => edit == null)) throw new ArgumentNullException(nameof(edits));

            var versionedFileId = new VersionedTextDocumentIdentifier { Uri = file.Uri, Version = 1 }; // setting version to null here won't work in VS Code ...
            return new WorkspaceEdit
            {
                DocumentChanges = new[] { new TextDocumentEdit { TextDocument = versionedFileId, Edits = edits } },
                Changes = new Dictionary<string, TextEdit[]> { { file.FileName.Value, edits } }
            };
        }

        /// <summary>
        /// Returns all namespaces in which a callable with the name of the symbol at the given position in the given file belongs to.
        /// Returns an empty collection if any of the arguments is null or if no unqualified symbol exists at that location. 
        /// Returns the name of the identifier as out parameter if an unqualified symbol exists at that location.
        /// </summary>
        private static IEnumerable<NonNullable<string>> NamespaceSuggestionsForIdAtPosition
            (this FileContentManager file, Position pos, CompilationUnit compilation, out string idName)
        {
            var variables = file?.TryGetQsSymbolInfo(pos, true, out CodeFragment _)?.UsedVariables;
            idName = variables != null && variables.Any() ? variables.Single().Symbol.AsDeclarationName(null) : null;
            return idName != null && compilation != null
                ? compilation.GlobalSymbols.NamespacesContainingCallable(NonNullable<string>.New(idName))
                : ImmutableArray<NonNullable<string>>.Empty;
        }

        /// <summary>
        /// Returns all namespaces in which a type with the name of the symbol at the given position in the given file belongs to.
        /// Returns an empty collection if any of the arguments is null or if no unqualified symbol exists at that location. 
        /// Returns the name of the type as out parameter if an unqualified symbol exists at that location.
        /// </summary>
        private static IEnumerable<NonNullable<string>> NamespaceSuggestionsForTypeAtPosition
            (this FileContentManager file, Position pos, CompilationUnit compilation, out string typeName)
        {
            var types = file?.TryGetQsSymbolInfo(pos, true, out CodeFragment _)?.UsedTypes;
            typeName = types != null && types.Any() &&
                types.Single().Type is QsTypeKind<QsType, QsSymbol, QsSymbol, Characteristics>.UserDefinedType udt
                ? udt.Item.Symbol.AsDeclarationName(null) : null;
            return typeName != null && compilation != null
                ? compilation.GlobalSymbols.NamespacesContainingType(NonNullable<string>.New(typeName))
                : ImmutableArray<NonNullable<string>>.Empty;
        }

        /// <summary>
        /// Returns all code fragments in the specified file that overlap with the given range. 
        /// Returns an empty sequence if any of the given arguments is null. 
        /// </summary>
        private static IEnumerable<CodeFragment> FragmentsOverlappingWithRange(this FileContentManager file, LSP.Range range)
        {
            if (file == null || range?.Start == null || range.End == null) return Enumerable.Empty<CodeFragment>();
            var (start, end) = (range.Start.Line, range.End.Line);

            var fragAtStart = file.TryGetFragmentAt(range.Start, out var _, includeEnd: true);
            var inRange = file.GetTokenizedLine(start).Select(t => t.WithUpdatedLineNumber(start)).Where(ContextBuilder.TokensAfter(range.Start)); // does not include fragAtStart
            inRange = start == end
                ? inRange.Where(ContextBuilder.TokensStartingBefore(range.End))
                : inRange.Concat(file.GetTokenizedLines(start + 1, end - start - 1).SelectMany((x, i) => x.Select(t => t.WithUpdatedLineNumber(start + 1 + i))))
                    .Concat(file.GetTokenizedLine(end).Select(t => t.WithUpdatedLineNumber(end)).Where(ContextBuilder.TokensStartingBefore(range.End)));

            var fragments = ImmutableArray.CreateBuilder<CodeFragment>();
            if (fragAtStart != null) fragments.Add(fragAtStart);
            fragments.AddRange(inRange);
            return fragments.ToImmutableArray();
        }

        /// <summary>
        /// Return an enumerable of suitable edits to add open directives for all given namespaces for which no open directive already exists. 
        /// Returns an edit for opening a given namespace even if an alias is already defined for that namespace. 
        /// Returns an empty enumerable if suitable edits could not be determined. 
        /// </summary>
        private static IEnumerable<TextEdit> OpenDirectiveSuggestions(this FileContentManager file, int lineNr, params NonNullable<string>[] namespaces)
        {
            // determine the first fragment in the containing namespace
            var nsElements = file?.NamespaceDeclarationTokens()
                .TakeWhile(t => t.Line <= lineNr).LastOrDefault() // going by line here is fine - inaccuracies if someone has multiple namespace and callable declarations on the same line seem acceptable...
                ?.GetChildren(deep: false);
            var firstInNs = nsElements?.FirstOrDefault()?.GetFragment();
            if (firstInNs?.Kind == null) return Enumerable.Empty<TextEdit>();

            // determine what open directives already exist
            var insertOpenDirAt = firstInNs.GetRange().Start;
            var openDirs = nsElements.Select(t => t.GetFragment().Kind?.OpenedNamespace())
                .TakeWhile(opened => opened?.IsValue ?? false)
                .Select(opened => (
                    opened.Value.Item.Item1.Symbol.AsDeclarationName(null),
                    opened.Value.Item.Item2.IsValue ? opened.Value.Item.Item2.Item.Symbol.AsDeclarationName("") : null))
                .Where(opened => opened.Item1 != null)
                .GroupBy(opened => opened.Item1, opened => opened.Item2) // in case there are duplicate open directives...
                .ToImmutableDictionary(opened => opened.Key, opened => opened.First());

            // range and whitespace info for inserting open directives
            var openDirEditRange = new LSP.Range { Start = insertOpenDirAt, End = insertOpenDirAt };
            var additionalLinesAfterOpenDir = firstInNs.Kind.OpenedNamespace().IsNull ? $"{Environment.NewLine}{Environment.NewLine}" : "";
            var indentationAfterOpenDir = file.GetLine(insertOpenDirAt.Line).Text.Substring(0, insertOpenDirAt.Character);
            var whitespaceAfterOpenDir = $"{Environment.NewLine}{additionalLinesAfterOpenDir}{(String.IsNullOrWhiteSpace(indentationAfterOpenDir) ? indentationAfterOpenDir : "    ")}";

            // construct a suitable edit
            return namespaces.Distinct().Where(ns => !openDirs.Contains(ns.Value, null)).Select(suggestedNS =>  // filter all namespaces that are already open
            {
                var directive = $"{Keywords.importDirectiveHeader.id} {suggestedNS.Value}";
                return new TextEdit { Range = openDirEditRange, NewText = $"{directive};{whitespaceAfterOpenDir}" };
            });
        }

        /// <summary>
        /// Returns a sequence of suggestions on how errors for ambiguous types and callable in the given diagnostics can be fixed, 
        /// given the file for which those diagnostics were generated and the corresponding compilation. 
        /// Returns an empty enumerable if any of the given arguments is null. 
        /// </summary>
        internal static IEnumerable<(string, WorkspaceEdit)> SuggestionsForAmbiguousIdentifiers
            (this FileContentManager file, CompilationUnit compilation, IEnumerable<Diagnostic> diagnostics)
        {
            if (file == null || diagnostics == null) return Enumerable.Empty<(string, WorkspaceEdit)>();
            var ambiguousCallables = diagnostics.Where(DiagnosticTools.ErrorType(ErrorCode.AmbiguousCallable));
            var ambiguousTypes = diagnostics.Where(DiagnosticTools.ErrorType(ErrorCode.AmbiguousType));
            if (!ambiguousCallables.Any() && !ambiguousTypes.Any()) return Enumerable.Empty<(string, WorkspaceEdit)>();

            (string, WorkspaceEdit) SuggestedNameQualification(NonNullable<string> suggestedNS, string id, Position pos)
            {
                var edit = new TextEdit { Range = new LSP.Range { Start = pos, End = pos }, NewText = $"{suggestedNS.Value}." };
                return ($"{suggestedNS.Value}.{id}", file.GetWorkspaceEdit(edit));
            }

            var suggestedIdQualifications = ambiguousCallables.Select(d => d.Range.Start)
                .SelectMany(pos => file.NamespaceSuggestionsForIdAtPosition(pos, compilation, out var id)
                .Select(ns => SuggestedNameQualification(ns, id, pos)));
            var suggestedTypeQualifications = ambiguousTypes.Select(d => d.Range.Start)
                .SelectMany(pos => file.NamespaceSuggestionsForTypeAtPosition(pos, compilation, out var id)
                .Select(ns => SuggestedNameQualification(ns, id, pos)));
            return suggestedIdQualifications.Concat(suggestedTypeQualifications);
        }

        /// <summary>
        /// Returns a sequence of suggestions on how errors for unknown types and callable in the given diagnostics can be fixed, 
        /// given the file for which those diagnostics were generated and the corresponding compilation. 
        /// The given line number is used to determine the containing namespace. 
        /// Returns an empty enumerable if any of the given arguments is null. 
        /// </summary>
        internal static IEnumerable<(string, WorkspaceEdit)> SuggestionsForUnknownIdentifiers
            (this FileContentManager file, CompilationUnit compilation, int lineNr, IEnumerable<Diagnostic> diagnostics)
        {
            if (file == null || diagnostics == null) return Enumerable.Empty<(string, WorkspaceEdit)>();
            var unknownCallables = diagnostics.Where(DiagnosticTools.ErrorType(ErrorCode.UnknownIdentifier));
            var unknownTypes = diagnostics.Where(DiagnosticTools.ErrorType(ErrorCode.UnknownType));
            if (!unknownCallables.Any() && !unknownTypes.Any()) return Enumerable.Empty<(string, WorkspaceEdit)>();

            var suggestionsForIds = unknownCallables.Select(d => d.Range.Start)
                .SelectMany(pos => file.NamespaceSuggestionsForIdAtPosition(pos, compilation, out var _));
            var suggestionsForTypes = unknownTypes.Select(d => d.Range.Start)
                .SelectMany(pos => file.NamespaceSuggestionsForTypeAtPosition(pos, compilation, out var _));
            return file.OpenDirectiveSuggestions(lineNr, suggestionsForIds.Concat(suggestionsForTypes).ToArray())
                .Select(edit => (edit.NewText.Trim().Trim(';'), file.GetWorkspaceEdit(edit)));
        }

        /// <summary>
        /// Returns a sequence of suggestions on how deprecated syntax can be updated based on the generated diagnostics, 
        /// and given the file for which those diagnostics were generated. 
        /// Returns an empty enumerable if any of the given arguments is null. 
        /// </summary>
        internal static IEnumerable<(string, WorkspaceEdit)> SuggestionsForDeprecatedSyntax
            (this FileContentManager file, IEnumerable<Diagnostic> diagnostics)
        {
            if (file == null || diagnostics == null) return Enumerable.Empty<(string, WorkspaceEdit)>();
            var deprecatedUnitTypes = diagnostics.Where(DiagnosticTools.WarningType(WarningCode.DeprecatedUnitType));
            var deprecatedNOToperators = diagnostics.Where(DiagnosticTools.WarningType(WarningCode.DeprecatedNOToperator));
            var deprecatedANDoperators = diagnostics.Where(DiagnosticTools.WarningType(WarningCode.DeprecatedANDoperator));
            var deprecatedORoperators = diagnostics.Where(DiagnosticTools.WarningType(WarningCode.DeprecatedORoperator));
            var deprecatedOpCharacteristics = diagnostics.Where(DiagnosticTools.WarningType(WarningCode.DeprecatedOpCharacteristics));

            (string, WorkspaceEdit) ReplaceWith(string text, LSP.Range range)
            {
                bool NeedsWs(Char ch) => Char.IsLetterOrDigit(ch) || ch == '_';
                if (range?.Start != null && range.End != null)
                {
                    var beforeEdit = file.GetLine(range.Start.Line).Text.Substring(0, range.Start.Character);
                    var afterEdit = file.GetLine(range.End.Line).Text.Substring(range.End.Character);
                    if (beforeEdit.Any() && NeedsWs(beforeEdit.Last())) text = $" {text}";
                    if (afterEdit.Any() && NeedsWs(afterEdit.First())) text = $"{text} ";
                }
                var edit = new TextEdit { Range = range?.Copy(), NewText = text };
                return ($"Replace with \"{text.Trim()}\".", file.GetWorkspaceEdit(edit));
            }

            // update deprecated keywords and operators

            var suggestionsForUnitType = deprecatedUnitTypes.Select(d => ReplaceWith(Keywords.qsUnit.id, d.Range));
            var suggestionsForNOT = deprecatedNOToperators.Select(d => ReplaceWith(Keywords.qsNOTop.op, d.Range));
            var suggestionsForAND = deprecatedANDoperators.Select(d => ReplaceWith(Keywords.qsANDop.op, d.Range));
            var suggestionsForOR = deprecatedORoperators.Select(d => ReplaceWith(Keywords.qsORop.op, d.Range));

            // update deprecated operation characteristics syntax

            var typeToQs = new ExpressionTypeToQs(new ExpressionToQs());
            string CharacteristicsAnnotation(Characteristics c)
            {
                typeToQs.onCharacteristicsExpression(SymbolResolution.ResolveCharacteristics(c));
                return $"{Keywords.qsCharacteristics.id} {typeToQs.Output}";
            }

            var suggestionsForOpCharacteristics = deprecatedOpCharacteristics.SelectMany(d =>
            {
                // TODO: TryGetQsSymbolInfo currently only returns information about the inner most leafs rather than all types etc. 
                // Once it returns indeed all types in the fragment, the following code block should be replaced by the commented out code below. 
                var fragment = file.TryGetFragmentAt(d.Range.Start, out var _);
                IEnumerable<Characteristics> GetCharacteristics(QsTuple<Tuple<QsSymbol, QsType>> argTuple) =>
                    SyntaxGenerator.ExtractItems(argTuple).SelectMany(item => item.Item2.ExtractCharacteristics()).Distinct();
                var characteristicsInFragment =
                    fragment?.Kind is QsFragmentKind.FunctionDeclaration function ? GetCharacteristics(function.Item2.Argument) :
                    fragment?.Kind is QsFragmentKind.OperationDeclaration operation ? GetCharacteristics(operation.Item2.Argument) :
                    fragment?.Kind is QsFragmentKind.TypeDefinition type ? GetCharacteristics(type.Item2) :
                    Enumerable.Empty<Characteristics>();

                //var symbolInfo = file.TryGetQsSymbolInfo(d.Range.Start, false, out var fragment);
                //var characteristicsInFragment = (symbolInfo?.UsedTypes ?? Enumerable.Empty<QsType>())
                //    .SelectMany(t => t.ExtractCharacteristics()).Distinct();
                var fragmentStart = fragment?.GetRange()?.Start;
                return characteristicsInFragment
                    .Where(c => c.Range.IsValue && DiagnosticTools.GetAbsoluteRange(fragmentStart, c.Range.Item).Overlaps(d.Range))
                    .Select(c => ReplaceWith(CharacteristicsAnnotation(c), d.Range));
            });

            return suggestionsForOpCharacteristics.ToArray()
                .Concat(suggestionsForUnitType)
                .Concat(suggestionsForNOT)
                .Concat(suggestionsForAND)
                .Concat(suggestionsForOR);
        }

        /// <summary>
        /// Returns a sequence of suggestions for update-and-reassign statements based on the generated diagnostics, 
        /// and given the file for which those diagnostics were generated. 
        /// Returns an empty enumerable if any of the given arguments is null. 
        /// </summary>
        internal static IEnumerable<(string, WorkspaceEdit)> SuggestionsForUpdateAndReassignStatements
            (this FileContentManager file, IEnumerable<Diagnostic> diagnostics)
        {
            if (file == null || diagnostics == null) return Enumerable.Empty<(string, WorkspaceEdit)>();
            var updateOfArrayItemExprs = diagnostics.Where(DiagnosticTools.ErrorType(ErrorCode.UpdateOfArrayItemExpr));

            (string, WorkspaceEdit) SuggestedCopyAndUpdateExpr(CodeFragment fragment)
            {
                var exprInfo = Parsing.ProcessUpdateOfArrayItemExpr.Invoke(fragment.Text);
                // Skip if the statement did not match a pattern for which we can give a code action
                if (exprInfo == null || (exprInfo.Item1.Line == 1 && exprInfo.Item1.Column == 1)) return ("", null);

                // Convert set <identifier>[<index>] = <rhs> to set <identifier> w/= <index> <- <rhs>
                var rhs = $"{exprInfo.Item3} {Keywords.qsCopyAndUpdateOp.cont} {exprInfo.Item4}";
                var outputStr = $"{Keywords.qsValueUpdate.id} {exprInfo.Item2} {Keywords.qsCopyAndUpdateOp.op}= {rhs}";
                var fragmentRange = fragment.GetRange();
                var edit = new TextEdit { Range = fragmentRange.Copy(), NewText = outputStr };
                return ("Replace with an update-and-reassign statement.", file.GetWorkspaceEdit(edit));
            }

            return updateOfArrayItemExprs
                .Select(d => file?.TryGetFragmentAt(d.Range.Start, out var _, includeEnd: true))
                .Where(frag => frag != null)
                .Select(frag => SuggestedCopyAndUpdateExpr(frag))
                .Where(s => s.Item2 != null);
        }

        /// <summary>
        /// Returns a sequence of suggestions for replacing ranges over array indices with the corresponding library call, 
        /// provided the corresponding library is referenced. 
        /// Returns an empty enumerable if this is not the case or any of the given arguments is null. 
        /// </summary>
        internal static IEnumerable<(string, WorkspaceEdit)> SuggestionsForIndexRange
            (this FileContentManager file, CompilationUnit compilation, LSP.Range range)
        {
            if (file == null || compilation == null || range?.Start == null) return Enumerable.Empty<(string, WorkspaceEdit)>();
            var indexRangeNamespaces = compilation.GlobalSymbols.NamespacesContainingCallable(BuiltIn.IndexRange.Name);
            if (!indexRangeNamespaces.Contains(BuiltIn.IndexRange.Namespace)) return Enumerable.Empty<(string, WorkspaceEdit)>();
            var suggestedOpenDir = file.OpenDirectiveSuggestions(range.Start.Line, BuiltIn.IndexRange.Namespace);

            /// Returns true the given expression is of the form "0 .. Length(args) - 1", 
            /// as well as the range of the entire expression and the argument tuple "(args)" as out parameters. 
            bool IsIndexRange(QsExpression iterExpr, Position offset, out LSP.Range exprRange, out LSP.Range argRange)
            {
                if (iterExpr.Expression is QsExpressionKind<QsExpression, QsSymbol, QsType>.RangeLiteral rangeExpression && iterExpr.Range.IsValue &&                               // iterable expression is a valid range literal
                    rangeExpression.Item1.Expression is QsExpressionKind<QsExpression, QsSymbol, QsType>.IntLiteral intLiteralExpression && intLiteralExpression.Item == 0L &&      // .. starting at 0 ..
                    rangeExpression.Item2.Expression is QsExpressionKind<QsExpression, QsSymbol, QsType>.SUB SUBExpression &&                                                       // .. and ending in subracting ..
                    SUBExpression.Item2.Expression is QsExpressionKind<QsExpression, QsSymbol, QsType>.IntLiteral subIntLiteralExpression && subIntLiteralExpression.Item == 1L &&  // .. 1 from ..
                    SUBExpression.Item1.Expression is QsExpressionKind<QsExpression, QsSymbol, QsType>.CallLikeExpression callLikeExression &&                                      // .. a call ..
                    callLikeExression.Item1.Expression is QsExpressionKind<QsExpression, QsSymbol, QsType>.Identifier identifier &&                                                 // .. to and identifier ..
                    identifier.Item1.Symbol is QsSymbolKind<QsSymbol>.Symbol symName && symName.Item.Value == BuiltIn.Length.Name.Value &&                                          // .. "Length" called with ..
                    callLikeExression.Item2.Expression is QsExpressionKind<QsExpression, QsSymbol, QsType>.ValueTuple valueTuple && callLikeExression.Item2.Range.IsValue)          // .. a valid argument tuple
                {
                    exprRange = DiagnosticTools.GetAbsoluteRange(offset, iterExpr.Range.Item);
                    argRange = DiagnosticTools.GetAbsoluteRange(offset, callLikeExression.Item2.Range.Item);
                    return true;
                }

                (exprRange, argRange) = (null, null);
                return false;
            }

            /// Returns the text edits for replacing an range over the indices with the corresponding library call if the given code fragment is a suitable for-loop intro.
            /// The returned edits do *not* include an edit for adding the corresponding open-directive if necessary. 
            IEnumerable<TextEdit> IndexRangeEdits(CodeFragment fragment)
            {
                if (fragment.Kind is QsFragmentKind.ForLoopIntro forLoopIntro && // todo: in principle we could give these suggestions for any index range
                    IsIndexRange(forLoopIntro.Item2, fragment.GetRange().Start, out var iterExprRange, out var argTupleRange))
                {
                    yield return new TextEdit()
                    {
                        Range = new LSP.Range() { Start = iterExprRange.Start, End = argTupleRange.Start },
                        NewText = BuiltIn.IndexRange.Name.Value
                    };
                    yield return new TextEdit()
                    {
                        Range = new LSP.Range() { Start = argTupleRange.End, End = iterExprRange.End },
                        NewText = ""
                    };
                }
            }

            var fragments = file.FragmentsOverlappingWithRange(range);
            var edits = fragments.SelectMany(IndexRangeEdits);
            return edits.Any() 
                ? new[] { ("Use IndexRange to iterate over indices.", file.GetWorkspaceEdit(suggestedOpenDir.Concat(edits).ToArray())) } 
                : Enumerable.Empty<(string, WorkspaceEdit)>();
        }

        /// <summary>
        /// Returns a sequence of suggestions for removing code that is never executed based on the generated diagnostics, 
        /// and given the file for which those diagnostics were generated. 
        /// Returns an empty enumerable if any of the given arguments is null. 
        /// </summary>
        internal static IEnumerable<(string, WorkspaceEdit)> SuggestionsForUnreachableCode
            (this FileContentManager file, IEnumerable<Diagnostic> diagnostics)
        {
            if (file == null || diagnostics == null) return Enumerable.Empty<(string, WorkspaceEdit)>();
            var unreachableCode = diagnostics.Where(DiagnosticTools.WarningType(WarningCode.UnreachableCode));

            WorkspaceEdit SuggestedRemoval(Position pos)
            {
                var fragment = file.TryGetFragmentAt(pos, out var currentFragToken);
                var lastFragToken = new CodeFragment.TokenIndex(currentFragToken);
                if (fragment == null || --lastFragToken == null) return null;

                // work off of the last reachable fragment, if there is one
                var lastBeforeErase = lastFragToken.GetFragment();
                var eraseStart = lastBeforeErase.GetRange().End;

                // find the last fragment in the scope
                while (currentFragToken != null)
                {
                    lastFragToken = currentFragToken;
                    currentFragToken = currentFragToken.NextOnScope(true);
                }
                var lastInScope = lastFragToken.GetFragment();
                var eraseEnd = lastInScope.GetRange().End;

                // determine the whitespace for the replacement string
                var lastLine = file.GetLine(lastFragToken.Line).Text.Substring(0, lastInScope.GetRange().Start.Character);
                var trimmedLastLine = lastLine.TrimEnd();
                var whitespace = lastLine.Substring(trimmedLastLine.Length, lastLine.Length - trimmedLastLine.Length);

                // build the replacement string
                var replaceString = lastBeforeErase.FollowedBy == CodeFragment.MissingDelimiter ? "" : $"{lastBeforeErase.FollowedBy}";
                replaceString += eraseStart.Line == eraseEnd.Line ? " " : $"{Environment.NewLine}{whitespace}";

                // create and return a suitable edit
                var edit = new TextEdit { Range = new LSP.Range { Start = eraseStart, End = eraseEnd }, NewText = replaceString };
                return file.GetWorkspaceEdit(edit);
            }

            return unreachableCode
                .Select(d => SuggestedRemoval(d.Range?.Start))
                .Where(edit => edit != null)
                .Select(edit => ("Remove unreachable code.", edit));
        }

        /// <summary>
        /// Returns a sequence of suggestions to insert doc comments for an undocumented declaration that overlap with the given range in the given file. 
        /// Returns an empty enumerable if more than one code fragment overlaps with the given range,
        /// or the overlapping fragment does not contain a declaration,
        /// or the overlapping fragment contains a declaration that is already documented,
        /// or if any of the given arguments is null. 
        /// </summary>
        internal static IEnumerable<(string, WorkspaceEdit)> DocCommentSuggestions(this FileContentManager file, LSP.Range range)
        {
            var overlapping = file?.FragmentsOverlappingWithRange(range);
            var fragment = overlapping?.FirstOrDefault();
            if (fragment?.Kind == null || overlapping.Count() != 1) return Enumerable.Empty<(string, WorkspaceEdit)>(); // only suggest doc comment directly on the declaration

            var (nsDecl, callableDecl, typeDecl) = (fragment.Kind.DeclaredNamespace(), fragment.Kind.DeclaredCallable(), fragment.Kind.DeclaredType());
            var declSymbol = nsDecl.IsValue ? nsDecl.Item.Item1.Symbol 
                : callableDecl.IsValue ? callableDecl.Item.Item1.Symbol
                : typeDecl.IsValue ? typeDecl.Item.Item1.Symbol : null;
            var declStart = fragment.GetRange().Start;
            if (declSymbol == null || file.DocumentingComments(declStart).Any()) return Enumerable.Empty<(string, WorkspaceEdit)>();

            // set declStart to the position of the first attribute attached to the declaration
            bool EmptyOrFirstAttribute(IEnumerable<CodeFragment> line, out CodeFragment att)
            {
                att = line?.Reverse().TakeWhile(t => t.Kind is QsFragmentKind.DeclarationAttribute).LastOrDefault();
                return att != null || (line != null && !line.Any());
            }
            var preceding = file.GetTokenizedLine(declStart.Line).TakeWhile(ContextBuilder.TokensUpTo(new Position(0, declStart.Character)));
            for (var lineNr = declStart.Line; EmptyOrFirstAttribute(preceding, out var precedingAttribute); )
            {
                if (precedingAttribute != null)
                { declStart = precedingAttribute.GetRange().Start.WithUpdatedLineNumber(lineNr); }
                preceding = lineNr-- > 0 ? file.GetTokenizedLine(lineNr) : (IEnumerable<CodeFragment>)null;
            }

            var docPrefix = "/// ";
            var endLine = $"{Environment.NewLine}{file.GetLine(declStart.Line).Text.Substring(0, declStart.Character)}";
            var docString = $"{docPrefix}# Summary{endLine}{docPrefix}{endLine}";

            var (argTuple, typeParams) =
                callableDecl.IsValue ? (callableDecl.Item.Item2.Item2.Argument, callableDecl.Item.Item2.Item2.TypeParameters) :
                typeDecl.IsValue ? (typeDecl.Item.Item2, ImmutableArray<QsSymbol>.Empty) :
                (null, ImmutableArray<QsSymbol>.Empty);
            var hasOutput = callableDecl.IsValue && !callableDecl.Item.Item2.Item2.ReturnType.Type.IsUnitType;

            var args = argTuple == null ? ImmutableArray<Tuple<QsSymbol, QsType>>.Empty : SyntaxGenerator.ExtractItems(argTuple);
            docString = String.Concat(
                docString,
                // Document Input Parameters
                args.Any() ? $"{docPrefix}# Input{endLine}" : String.Empty,
                String.Concat(args.Select(x => $"{docPrefix}## {x.Item1.Symbol.AsDeclarationName(null)}{endLine}{docPrefix}{endLine}")),
                // Document Output 
                hasOutput ? $"{docPrefix}# Output{endLine}{docPrefix}{endLine}" : String.Empty,
                // Document Type Parameters
                typeParams.Any() ? $"{docPrefix}# Type Parameters{endLine}" : String.Empty,
                String.Concat(typeParams.Select(x => $"{docPrefix}## '{x.Symbol.AsDeclarationName(null)}{endLine}{docPrefix}{endLine}"))
            );

            var whichDecl = $" for {declSymbol.AsDeclarationName(null)}";
<<<<<<< HEAD
            var suggestedEdit = file.GetWorkspaceEdit(new TextEdit { Range = new LSP.Range { Start = declRange.Start, End = declRange.Start }, NewText = docString });
=======
            var suggestedEdit = file.GetWorkspaceEdit(new TextEdit { Range = new Range { Start = declStart, End = declStart }, NewText = docString });
>>>>>>> e67954f6
            return new[] { ($"Add documentation{whichDecl}.", suggestedEdit) };
        }
    }
}<|MERGE_RESOLUTION|>--- conflicted
+++ resolved
@@ -457,11 +457,7 @@
             );
 
             var whichDecl = $" for {declSymbol.AsDeclarationName(null)}";
-<<<<<<< HEAD
-            var suggestedEdit = file.GetWorkspaceEdit(new TextEdit { Range = new LSP.Range { Start = declRange.Start, End = declRange.Start }, NewText = docString });
-=======
-            var suggestedEdit = file.GetWorkspaceEdit(new TextEdit { Range = new Range { Start = declStart, End = declStart }, NewText = docString });
->>>>>>> e67954f6
+            var suggestedEdit = file.GetWorkspaceEdit(new TextEdit { Range = new LSP.Range { Start = declStart, End = declStart }, NewText = docString });
             return new[] { ($"Add documentation{whichDecl}.", suggestedEdit) };
         }
     }
