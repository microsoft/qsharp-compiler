﻿<Project Sdk="Microsoft.NET.Sdk">
  <Import Project="..\..\Common\AssemblyCommon.props" />
  <PropertyGroup>
    <AssemblyName>Microsoft.Quantum.QsLanguageServer</AssemblyName>
    <TargetFramework>netcoreapp3.1</TargetFramework>
    <OutputType>Exe</OutputType>
  </PropertyGroup>
  <PropertyGroup>
    <!-- Workaround for https://github.com/dotnet/cli/issues/9514, see https://stackoverflow.com/a/51644988/267841. -->
    <TargetLatestRuntimePatch>true</TargetLatestRuntimePatch>
  </PropertyGroup>
  <PropertyGroup Condition="'$(Configuration)|$(Platform)'=='Debug|AnyCPU'">
    <DefineConstants>DEBUG;TRACE</DefineConstants>
  </PropertyGroup>
  <ItemGroup>
    <None Remove="global.json" />
  </ItemGroup>
  <ItemGroup>
    <ProjectReference Include="..\CompilationManager\CompilationManager.csproj">
      <Private>true</Private>
    </ProjectReference>
  </ItemGroup>
  <ItemGroup>
    <PackageReference Include="CommandLineParser" Version="2.6.0" />
    <PackageReference Include="Microsoft.Build.Locator" Version="1.2.6" />
    <PackageReference Include="Microsoft.Build" Version="16.3.0" ExcludeAssets="runtime" />
    <PackageReference Include="Microsoft.Build.Framework" Version="16.3.0" ExcludeAssets="runtime" />
    <PackageReference Include="Microsoft.Build.Utilities.Core" Version="16.3.0" ExcludeAssets="runtime" />
    <PackageReference Include="Microsoft.VisualStudio.LanguageServer.Protocol" Version="16.3.57" />
    <PackageReference Include="Newtonsoft.Json" Version="12.0.2" />
    <PackageReference Include="StreamJsonRpc" Version="2.2.34" />
    <PackageReference Include="System.Reactive" Version="4.2.0" />
    <PackageReference Include="System.Reflection.Metadata" Version="1.7.0" />
    <PackageReference Include="System.Security.Permissions" Version="4.6.0" />
  </ItemGroup>
  <ItemGroup>
    <Compile Include="..\..\Common\DelaySign.cs" Link="Properties\DelaySign.cs" />
  </ItemGroup>
<<<<<<< HEAD
  <ItemGroup>
    <AdditionalFiles Include="..\..\Common\stylecop.json" Link="stylecop.json" />
  </ItemGroup>
  <ItemGroup>
    <Content Include="global.json">
      <CopyToOutputDirectory>Always</CopyToOutputDirectory>
    </Content>
  </ItemGroup>
=======
>>>>>>> ac39720a
</Project><|MERGE_RESOLUTION|>--- conflicted
+++ resolved
@@ -36,15 +36,9 @@
   <ItemGroup>
     <Compile Include="..\..\Common\DelaySign.cs" Link="Properties\DelaySign.cs" />
   </ItemGroup>
-<<<<<<< HEAD
-  <ItemGroup>
-    <AdditionalFiles Include="..\..\Common\stylecop.json" Link="stylecop.json" />
-  </ItemGroup>
   <ItemGroup>
     <Content Include="global.json">
       <CopyToOutputDirectory>Always</CopyToOutputDirectory>
     </Content>
   </ItemGroup>
-=======
->>>>>>> ac39720a
 </Project>