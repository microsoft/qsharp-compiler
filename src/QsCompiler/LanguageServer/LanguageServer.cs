--- conflicted
+++ resolved
@@ -181,15 +181,7 @@
             var capabilities = new ServerCapabilities
             {
                 TextDocumentSync = new TextDocumentSyncOptions(),
-<<<<<<< HEAD
-                // Disable completion in Visual Studio until a bug where completion is not dismissed after typing
-                // whitespace is fixed.
-                CompletionProvider = "VisualStudio".Equals(this.ClientName, StringComparison.InvariantCultureIgnoreCase)
-                    ? null
-                    : new CompletionOptions(),
-=======
                 CompletionProvider = supportsCompletion ? new CompletionOptions() : null,
->>>>>>> bc1a0884
                 SignatureHelpProvider = new SignatureHelpOptions(),
                 ExecuteCommandProvider = new ExecuteCommandOptions(),
             };
@@ -205,20 +197,12 @@
             capabilities.HoverProvider = true;
             capabilities.DocumentHighlightProvider = true;
             capabilities.SignatureHelpProvider.TriggerCharacters = new[] { "(", "," };
-<<<<<<< HEAD
-            capabilities.ExecuteCommandProvider.Commands = new[] { CommandIds.ApplyEdit }; // do not declare internal capabilities 
-            if (capabilities.CompletionProvider != null)
-            {
-                capabilities.CompletionProvider.ResolveProvider = true;
-                capabilities.CompletionProvider.TriggerCharacters = new[] { "." };
-=======
             capabilities.ExecuteCommandProvider.Commands = new[] { CommandIds.ApplyEdit }; // do not declare internal capabilities
             if (capabilities.CompletionProvider != null)
             {
                 capabilities.CompletionProvider.ResolveProvider = true;
                 capabilities.CompletionProvider.TriggerCharacters =
                     useTriggerCharWorkaround ? new[] { ".", " ", "(" } : new[] { "." };
->>>>>>> bc1a0884
             }
 
             this.WaitForInit = null;
