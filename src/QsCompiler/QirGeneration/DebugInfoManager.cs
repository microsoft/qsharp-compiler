--- conflicted
+++ resolved
@@ -14,12 +14,9 @@
 using Microsoft.Quantum.QsCompiler.SyntaxTree;
 using Ubiquity.NET.Llvm;
 using Ubiquity.NET.Llvm.DebugInfo;
-<<<<<<< HEAD
 using Ubiquity.NET.Llvm.Instructions;
 using Ubiquity.NET.Llvm.Types;
 using Ubiquity.NET.Llvm.Values;
-=======
->>>>>>> dd037c1e
 
 namespace Microsoft.Quantum.QsCompiler.QIR
 {
@@ -33,7 +30,6 @@
     /// </summary>
     internal sealed class DebugInfoManager
     {
-<<<<<<< HEAD
 // SECTION: Config values
 
         /// <summary>
@@ -41,8 +37,6 @@
         /// </summary>
         public bool DebugFlag { get; } = true;
 
-=======
->>>>>>> dd037c1e
         /// <summary>
         /// Dwarf version we are using for the debug info in the QIR generation
         /// </summary>
@@ -57,8 +51,6 @@
         /// CodeView version we are using for the debug info in the QIR generation
         /// </summary>
         private static readonly uint CodeviewVersion = 1;
-<<<<<<< HEAD
-=======
 
         /// <summary>
         /// The source language information for Dwarf.
@@ -75,29 +67,8 @@
             AssemblyName qirGenerationInfo = Assembly.GetExecutingAssembly().GetName();
             return compilationInfo.Name + " with " + qirGenerationInfo.Name + " V " + qirGenerationInfo.Version;
         }
->>>>>>> dd037c1e
-
-        /// <summary>
-        /// The source language information for Dwarf.
-        /// For now, we are using the C interface. Ideally this would be a user defined language for Q#.
-        /// </summary>
-<<<<<<< HEAD
-        private static readonly SourceLanguage QSharpLanguage = SourceLanguage.C99;
-
-        /// <summary>
-        /// Returns a string representing the producer information for the QIR
-        /// </summary>
-        private static string GetQirProducerIdent()
-        {
-            AssemblyName compilationInfo = CompilationLoader.GetQSharpCompilerAssemblyName();
-            AssemblyName qirGenerationInfo = Assembly.GetExecutingAssembly().GetName();
-            return compilationInfo.Name + " with " + qirGenerationInfo.Name + " V " + qirGenerationInfo.Version;
-        }
 
 // SECTION: Exposed member variables
-=======
-        public bool DebugFlag { get; } = false;
->>>>>>> dd037c1e
 
         /// <summary>
         /// Contains the location information for the statement nodes we are currently parsing
@@ -105,46 +76,29 @@
         internal Stack<QsNullable<QsLocation>> StatementLocationStack { get; }
 
         /// <summary>
+        /// Contains the location information for the Expression we are inside
+        /// </summary>
+        internal Stack<DataTypes.Range?> ExpressionRangeStack { get; }
+
+        /// <summary>
         /// Contains the location information for the namespace element we are inside
         /// </summary>
         internal QsLocation? CurrentNamespaceElementLocation { get; set; }
 
-<<<<<<< HEAD
-        /// <summary>
-        /// Contains the location information for the Expression we are inside
-        /// </summary>
-        internal Stack<DataTypes.Range?> ExpressionRangeStack { get; }
-
 // SECTION: Private member variables
 
         /// <summary>
         /// The GenerationContext that owns this DebugInfoManager
         /// </summary>
         private readonly GenerationContext sharedState;
-=======
+
         /// <summary>
         /// Contains the DIBuilders included in the module related to this DebugInfoManager.
         /// The key is the source file path of the DebugInfoBuilder's compile unit
         /// </summary>
         private readonly Dictionary<string, DebugInfoBuilder> dIBuilders;
->>>>>>> dd037c1e
-
-        /// <summary>
-        /// Contains the DIBuilders included in the module related to this DebugInfoManager.
-        /// The key is the source file path of the DebugInfoBuilder's compile unit
-        /// </summary>
-<<<<<<< HEAD
-        private readonly Dictionary<string, DebugInfoBuilder> dIBuilders;
 
 // SECTION: Exposed functions
-=======
-        private Context Context => this.sharedState.Context;
-
-        /// <summary>
-        /// Access to the GenerationContext's Module
-        /// </summary>
-        private BitcodeModule Module => this.sharedState.Module;
->>>>>>> dd037c1e
 
         /// <summary>
         /// Constructs a DebugInfoManater with access to the <see cref="GenerationContext"/> as the shared state.
@@ -152,12 +106,8 @@
         internal DebugInfoManager(GenerationContext generationContext)
         {
             this.sharedState = generationContext;
-<<<<<<< HEAD
             this.StatementLocationStack = new Stack<QsNullable<QsLocation>>();
             this.ExpressionRangeStack = new Stack<DataTypes.Range?>();
-=======
-            this.LocationStack = new Stack<QsNullable<QsLocation>>();
->>>>>>> dd037c1e
             this.dIBuilders = new Dictionary<string, DebugInfoBuilder>();
         }
 
@@ -166,7 +116,6 @@
         /// Note: because this is called from within the constructor of the GenerationContext,
         /// we cannot access this.Module or anything else that uses this.sharedState
         /// </summary>
-<<<<<<< HEAD
         /// <param name="owningModule">The sBitcodeModule that this DebugInfoManager is related to</param>
         internal void AddTopLevelDebugInfo(BitcodeModule owningModule)
         {
@@ -182,15 +131,11 @@
                 // Examples: AddModuleFlag(ModuleFlagBehavior.Error, "PIC Level", 2); (ModuleFlagBehavior.Error, "wchar_size", 4); (ModuleFlagBehavior.Error, "min_enum_size", 4)
             }
         }
-=======
-        private uint GetDwarfVersion() => DwarfVersion;
->>>>>>> dd037c1e
 
         /// <summary>
         /// Creates a moduleID which is a list of all of the source files with debug info
         /// and makes the necessary calls to finalize the <see cref="DebugInfoBuilder"/>s.
         /// </summary>
-<<<<<<< HEAD
         internal void FinalizeDebugInfo()
         {
             if (this.DebugFlag)
@@ -212,16 +157,12 @@
                 // TODO: set module ID. Decide how to actually create the moduleID (above way could be very long)
             }
         }
-=======
-        private string GetCodeViewName() => CodeviewName;
->>>>>>> dd037c1e
 
         /// <summary>
         /// If <see cref="DebugFlag"/> is set, emits a location allowing for a breakpoint when debugging. Expects a 0-based <see cref="Position"/>
         /// relative to the namespace and stack of parent <see cref="QsStatement"/>s,
         /// which is converted to a 1-based <see cref="DebugPosition"/>. The position
         /// </summary>
-<<<<<<< HEAD
         /// <param name="relativePosition">The 0-based <see cref="Position"/> at which to emit the location,
         /// relative to the namespace and stack of parent <see cref="QsStatement"/>s.</param>
         internal void EmitLocation(Position? relativePosition)
@@ -358,30 +299,6 @@
                 else
                 {
                     return this.CreateFunctionNoDebug(mangledName, signature);
-=======
-        private uint GetCodeViewVersion() => CodeviewVersion;
-
-        /// <summary>
-        /// Creates a moduleID which lists all source files with debug info
-        /// And makes the necessary calls to finalize the DIBuilders
-        /// </summary>
-        internal void FinalizeDebugInfo()
-        {
-            if (this.DebugFlag)
-            {
-                string moduleID = "";
-                foreach (KeyValuePair<string, DebugInfoBuilder> entry in this.dIBuilders)
-                {
-                    entry.Value.Finish(); // must be called for every DIBuilder after all QIR generation
-
-                    string sourcePath = entry.Key;
-                    if (!string.IsNullOrEmpty(moduleID))
-                    {
-                        moduleID += ", ";
-                    }
-
-                    moduleID += Path.GetFileName(sourcePath);
->>>>>>> dd037c1e
                 }
             }
             else
@@ -390,7 +307,6 @@
             }
         }
 
-<<<<<<< HEAD
         /// <summary>
         /// Creates the debug info for a function argument.
         /// </summary>
@@ -464,39 +380,9 @@
             }
             else
             {
-                // TODO: If we need compilation flags (an optional argument to CreateBitcodeModule) in the future we will need
-=======
-                // TODO: set module ID. Decide how to actually create the moduleID (above way could be very long)
-            }
-        }
-
-        /// <summary>
-        /// Gets the DebugInfoBuilder with a CompileUnit associated with this source file if it has already been created,
-        /// Creates a DebugInfoBuilder with a CompileUnit associated with this source file otherwise.
-        /// </summary>
-        /// <param name="sourcePath">The source file's path for this compile unit</param>
-        /// <returns>The compile unit related to this source file</returns>
-        private DebugInfoBuilder GetOrCreateDIBuilder(string sourcePath)
-        {
-            if (string.IsNullOrWhiteSpace(sourcePath))
-            {
-                throw new ArgumentException("Expected valid sourcePath");
-            }
-
-            DebugInfoBuilder di;
-            if (this.dIBuilders.TryGetValue(sourcePath, out di))
-            {
-                return di;
-            }
-            else
-            {
                 // Change the extension for to .c because of the language/extension issue
                 string cSourcePath = Path.ChangeExtension(sourcePath, ".c");
 
-                // TODO: If we need compilation flags (an optional argument to CreateCompileUnit) in the future we will need
->>>>>>> dd037c1e
-                // to figure out how to get the compile options in the CompilationLoader.Configuration
-                // and turn them into a string (although the compilation flags don't seem to be emitted to the IR anyways)
                 di = this.Module.CreateDIBuilder();
                 di.CreateCompileUnit(
                     QSharpLanguage, // Note that to debug the source file, you'll have to copy the content of the .qs file into a .c file with the same name
@@ -508,21 +394,6 @@
             }
         }
 
-<<<<<<< HEAD
-                // Change the extension for to .c because of the language/extension issue
-                string cSourcePath = Path.ChangeExtension(sourcePath, ".c");
-
-                di = this.Module.CreateDIBuilder();
-                di.CreateCompileUnit(
-                    QSharpLanguage, // Note that to debug the source file, you'll have to copy the content of the .qs file into a .c file with the same name
-                    cSourcePath,
-                    GetQirProducerIdent(),
-                    null);
-                this.dIBuilders.Add(sourcePath, di);
-                return di;
-            }
-        }
-
         /// <summary>
         /// Creates a debug type for a particular Q# type. The debug type connects a debug info type with its
         /// corresponding LLVM Native type.
@@ -665,49 +536,5 @@
         /// Access to the GenerationContext's Context's InstructionBuilder
         /// </summary>
         private InstructionBuilder CurrentInstrBuilder => this.sharedState.CurrentBuilder;
-=======
-        /// <summary>
-        /// If DebugFlag is set to true, creates Adds top level debug info to the module,
-        /// Note: because this is called from within the constructor of the GenerationContext,
-        /// we cannot access this.Module or anything else that uses this.sharedState
-        /// </summary>
-        internal void AddTopLevelDebugInfo(BitcodeModule owningModule, ImmutableArray<QsQualifiedName> entryPoints)
-        {
-            if (this.DebugFlag)
-            {
-                // Add Module identity and Module Flags
-                owningModule.AddProducerIdentMetadata(GetQirProducerIdent());
-
-                // TODO: ModuleFlagBehavior.Warning is emitting a 1 (indicating error) instead of 2
-                owningModule.AddModuleFlag(ModuleFlagBehavior.Warning, BitcodeModule.DwarfVersionValue, this.GetDwarfVersion());
-                owningModule.AddModuleFlag(ModuleFlagBehavior.Warning, BitcodeModule.DebugVersionValue, BitcodeModule.DebugMetadataVersion);
-                owningModule.AddModuleFlag(ModuleFlagBehavior.Warning, this.GetCodeViewName(), this.GetCodeViewVersion()); // TODO: We seem to need this flag and not Dwarf in order to debug on Windows. Need to look into why LLDB is using CodeView on Windows
-
-                // TODO: could be useful to have target-specific module flags at some point
-                // Examples: AddModuleFlag(ModuleFlagBehavior.Error, "PIC Level", 2); (ModuleFlagBehavior.Error, "wchar_size", 4); (ModuleFlagBehavior.Error, "min_enum_size", 4)
-
-                // For now this is here to demonstrate a compilation unit being added, but eventually this will be called whenever a new file is encountered and not here.
-                // Get the source file path from an entry point.
-                string sourcePath = "";
-                if (!entryPoints.IsEmpty)
-                {
-                    if (this.sharedState.TryGetGlobalCallable(entryPoints[0], out QsCallable? entry))
-                    {
-                        sourcePath = entry.Source.CodeFile;
-                    }
-                    else
-                    {
-                        throw new Exception("Entry point not found");
-                    }
-                }
-                else
-                {
-                    throw new Exception("No entry point found in the source code");
-                }
-
-                this.GetOrCreateDIBuilder(sourcePath);
-            }
-        }
->>>>>>> dd037c1e
     }
 }