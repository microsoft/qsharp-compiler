﻿<Project Sdk="Microsoft.NET.Sdk">
  <Import Project="..\..\Common\AssemblyCommon.props" />

  <PropertyGroup>
    <TargetFramework>netstandard2.1</TargetFramework>
    <RootNamespace>Microsoft.Quantum.QsCompiler.QirGeneration</RootNamespace>
    <AssemblyName>Microsoft.Quantum.QirGeneration</AssemblyName>
  </PropertyGroup>

  <ItemGroup>
    <ProjectReference Include="..\Compiler\Compiler.csproj" />
    <ProjectReference Include="..\LlvmBindings\LlvmBindings.csproj" />
  </ItemGroup>

  <ItemGroup>
<<<<<<< HEAD
    <ProjectReference Include="..\Core\Core.fsproj" />
    <ProjectReference Include="..\Transformations\Transformations.csproj" />
=======
    <Compile Include="..\..\Common\DelaySign.cs" Link="Properties\DelaySign.cs" />
>>>>>>> f776d28a
  </ItemGroup>

</Project><|MERGE_RESOLUTION|>--- conflicted
+++ resolved
@@ -12,13 +12,4 @@
     <ProjectReference Include="..\LlvmBindings\LlvmBindings.csproj" />
   </ItemGroup>
 
-  <ItemGroup>
-<<<<<<< HEAD
-    <ProjectReference Include="..\Core\Core.fsproj" />
-    <ProjectReference Include="..\Transformations\Transformations.csproj" />
-=======
-    <Compile Include="..\..\Common\DelaySign.cs" Link="Properties\DelaySign.cs" />
->>>>>>> f776d28a
-  </ItemGroup>
-
 </Project>