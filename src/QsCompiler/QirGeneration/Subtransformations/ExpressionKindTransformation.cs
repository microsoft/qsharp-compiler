--- conflicted
+++ resolved
@@ -17,7 +17,6 @@
 
 namespace Microsoft.Quantum.QsCompiler.QIR
 {
-    using QsArgumentTuple = QsTuple<LocalVariableDeclaration<QsLocalSymbol>>;
     using QsResolvedTypeKind = QsTypeKind<ResolvedType, UserDefinedType, QsTypeParameter, CallableInformation>;
     using ResolvedExpression = QsExpressionKind<TypedExpression, Identifier, ResolvedType>;
 
@@ -28,28 +27,28 @@
         private abstract class RebuildItem
         {
             protected readonly GenerationContext SharedState;
+
+            public RebuildItem(GenerationContext sharedState, ITypeRef itemType)
+            {
+                this.SharedState = sharedState;
+            }
+
+            public abstract Value BuildItem(InstructionBuilder builder, IStructType captureType, Value capture, Value parArgs);
+        }
+
+        private class InnerCapture : RebuildItem
+        {
             public readonly ITypeRef ItemType;
-
-            public RebuildItem(GenerationContext sharedState, ITypeRef itemType)
-            {
-                this.SharedState = sharedState;
-                this.ItemType = itemType;
-            }
-
-            public abstract Value BuildItem(InstructionBuilder builder, ITypeRef captureType, Value capture, ITypeRef parArgsType, Value parArgs);
-        }
-
-        private class InnerCapture : RebuildItem
-        {
             public readonly int CaptureIndex;
 
             public InnerCapture(GenerationContext sharedState, ITypeRef itemType, int captureIndex)
             : base(sharedState, itemType)
             {
+                this.ItemType = itemType;
                 this.CaptureIndex = captureIndex;
             }
 
-            public override Value BuildItem(InstructionBuilder builder, ITypeRef captureType, Value capture, ITypeRef parArgsType, Value parArgs)
+            public override Value BuildItem(InstructionBuilder builder, IStructType captureType, Value capture, Value _)
             {
                 var srcPtr = this.SharedState.GetTupleElementPointer(captureType, capture, this.CaptureIndex, builder);
                 var item = builder.Load(this.ItemType, srcPtr);
@@ -59,20 +58,23 @@
 
         private class InnerArg : RebuildItem
         {
+            public readonly ITypeRef ItemType;
             public readonly int ArgIndex;
 
             public InnerArg(GenerationContext sharedState, ITypeRef itemType, int argIndex)
             : base(sharedState, itemType)
             {
+                this.ItemType = itemType;
                 this.ArgIndex = argIndex;
             }
 
-            public override Value BuildItem(InstructionBuilder builder, ITypeRef captureType, Value capture, ITypeRef parArgsType, Value parArgs)
+            public override Value BuildItem(InstructionBuilder builder, IStructType captureType, Value capture, Value parArgs)
             {
                 // parArgs.NativeType == this.ItemType may occur if we have an item of user defined type (represented as a tuple)
                 if (this.SharedState.Types.IsTupleType(parArgs.NativeType) && parArgs.NativeType != this.ItemType)
                 {
-                    var srcPtr = this.SharedState.GetTupleElementPointer(parArgsType, parArgs, this.ArgIndex, builder);
+                    var parArgsStruct = (IStructType)((IPointerType)parArgs.NativeType).ElementType;
+                    var srcPtr = this.SharedState.GetTupleElementPointer(parArgsStruct, parArgs, this.ArgIndex, builder);
                     var item = builder.Load(this.ItemType, srcPtr);
                     return item;
                 }
@@ -85,17 +87,19 @@
 
         private class InnerTuple : RebuildItem
         {
+            public readonly IStructType ItemType;
             public readonly ResolvedType TupleType;
             public readonly ImmutableArray<RebuildItem> Items;
 
-            public InnerTuple(GenerationContext sharedState, ResolvedType tupleType, ITypeRef itemType, IEnumerable<RebuildItem>? items)
+            public InnerTuple(GenerationContext sharedState, ResolvedType tupleType, IStructType itemType, IEnumerable<RebuildItem>? items)
             : base(sharedState, itemType)
             {
+                this.ItemType = itemType;
                 this.TupleType = tupleType;
                 this.Items = items?.ToImmutableArray() ?? ImmutableArray<RebuildItem>.Empty;
             }
 
-            public override Value BuildItem(InstructionBuilder builder, ITypeRef captureType, Value capture, ITypeRef parArgsType, Value parArgs)
+            public override Value BuildItem(InstructionBuilder builder, IStructType captureType, Value capture, Value parArgs)
             {
                 var size = this.SharedState.ComputeSizeForType(this.ItemType, builder);
                 var innerTuple = builder.Call(this.SharedState.GetOrCreateRuntimeFunction(RuntimeLibrary.TupleCreate), size);
@@ -104,11 +108,11 @@
                 for (int i = 0; i < this.Items.Length; i++)
                 {
                     var itemDestPtr = this.SharedState.GetTupleElementPointer(this.ItemType, typedTuple, i, builder);
-                    var item = this.Items[i].BuildItem(builder, captureType, capture, parArgsType, parArgs);
-                    if (this.Items[i] is InnerTuple)
+                    var item = this.Items[i].BuildItem(builder, captureType, capture, parArgs);
+                    if (this.Items[i] is InnerTuple inner)
                     {
                         // if the time is an inner tuple, then we need to cast it to a concrete tuple before storing
-                        item = builder.BitCast(item, this.Items[i].ItemType.CreatePointerType());
+                        item = builder.BitCast(item, inner.ItemType.CreatePointerType());
                     }
                     builder.Store(item, itemDestPtr);
                 }
@@ -298,119 +302,6 @@
             }
         }
 
-<<<<<<< HEAD
-=======
-        /// <summary>
-        /// Fills in an LLVM tuple from a Q# expression.
-        /// The tuple should already be allocated, but any embedded tuples will be allocated by this method.
-        /// </summary>
-        /// <param name="pointerToTuple">The LLVM tuple to fill in</param>
-        /// <param name="expr">The Q# expression to evaluate and fill in the tuple with</param>
-        private void FillTuple(Value pointerToTuple, TypedExpression expr)
-        {
-            void FillStructSlot(IStructType structType, Value pointerToStruct, Value fillValue, int position)
-            {
-                // Generate a store for the value
-                var elementPointer = this.SharedState.GetTupleElementPointer(structType, pointerToStruct, position);
-                var castValue = fillValue.NativeType == this.SharedState.Types.Tuple
-                    ? this.SharedState.CurrentBuilder.BitCast(fillValue, structType.Members[position])
-                    : fillValue;
-                this.SharedState.CurrentBuilder.Store(castValue, elementPointer);
-            }
-
-            void FillItem(IStructType structType, Value pointerToStruct, TypedExpression fillExpr, int position)
-            {
-                if (fillExpr.ResolvedType.Resolution.IsTupleType)
-                {
-                    throw new ArgumentException("expecting non-tuple value");
-                }
-                var fillValue = this.SharedState.EvaluateSubexpression(fillExpr);
-                FillStructSlot(structType, pointerToStruct, fillValue, position);
-            }
-
-            var tupleTypeRef = this.SharedState.LlvmStructTypeFromQsharpType(expr.ResolvedType);
-            var tupleToFillPointer = this.SharedState.CurrentBuilder.BitCast(pointerToTuple, tupleTypeRef.CreatePointerType());
-            if (expr.Expression is ResolvedExpression.ValueTuple tuple)
-            {
-                var items = tuple.Item;
-                for (var i = 0; i < items.Length; i++)
-                {
-                    switch (items[i].Expression)
-                    {
-                        case ResolvedExpression.ValueTuple _:
-                            // Handle inner tuples: allocate space. initialize, and then recurse
-                            var subTupleTypeRef = ((IPointerType)this.SharedState.LlvmTypeFromQsharpType(items[i].ResolvedType)).ElementType;
-                            var subTupleAsTuplePointer = this.SharedState.CreateTupleForType(subTupleTypeRef);
-                            var subTupleAsTypedPointer = this.SharedState.CurrentBuilder.BitCast(subTupleAsTuplePointer, subTupleTypeRef.CreatePointerType());
-                            FillStructSlot(tupleTypeRef, tupleToFillPointer, subTupleAsTypedPointer, i);
-                            this.FillTuple(subTupleAsTypedPointer, items[i]);
-                            break;
-                        default:
-                            FillItem(tupleTypeRef, tupleToFillPointer, items[i], i);
-                            break;
-                    }
-                }
-            }
-            else
-            {
-                FillItem(tupleTypeRef, tupleToFillPointer, expr, 0);
-            }
-        }
-
-        /// <summary>
-        /// Binds the variables in a Q# argument tuple to a Q# expression.
-        /// Arbitrary tuple nesting in the argument tuple is supported.
-        /// <br/><br/>
-        /// This method is used when inlining to create the bindings from the
-        /// argument expression to the argument variables.
-        /// </summary>
-        /// <exception cref="ArgumentException">The given expression is inconsistent with the given argument tuple.</exception>
-        private void MapTuple(TypedExpression s, QsArgumentTuple d)
-        {
-            // We keep a queue of pending assignments and apply them after we've evaluated all of the expressions.
-            // Effectively we need to do a LET* (parallel let) instead of a LET.
-            void MapTupleInner(TypedExpression source, QsArgumentTuple destination, List<(string, Value)> assignmentQueue)
-            {
-                if (source.Expression.IsUnitValue)
-                {
-                    // Nothing to do, so bail
-                    return;
-                }
-                else if (destination is QsArgumentTuple.QsTuple tuple)
-                {
-                    var items = tuple.Item;
-                    if (source.Expression is ResolvedExpression.ValueTuple srcItems)
-                    {
-                        foreach (var (ex, ti) in srcItems.Item.Zip(items, (ex, ti) => (ex, ti)))
-                        {
-                            MapTupleInner(ex, ti, assignmentQueue);
-                        }
-                    }
-                    else if (items.Length == 1)
-                    {
-                        MapTupleInner(source, items[0], assignmentQueue);
-                    }
-                    else
-                    {
-                        throw new ArgumentException("Argument values are inconsistent with the given expression");
-                    }
-                }
-                else if (destination is QsArgumentTuple.QsTupleItem arg && arg.Item.VariableName is QsLocalSymbol.ValidName varName)
-                {
-                    var value = this.SharedState.EvaluateSubexpression(source);
-                    assignmentQueue.Add((varName.Item, value));
-                }
-            }
-
-            var queue = new List<(string, Value)>();
-            MapTupleInner(s, d, queue);
-            foreach (var (name, value) in queue)
-            {
-                this.SharedState.RegisterName(name, value);
-            }
-        }
-
->>>>>>> e7b1e8dc
         private bool FindNamedItem(string name, QsTuple<QsTypeItem> items, List<(int, ITypeRef)> location)
         {
             ITypeRef GetTypeItemType(QsTuple<QsTypeItem> item)
@@ -524,7 +415,7 @@
                 }
             }
 
-            IrFunction BuildLiftedSpecialization(string name, QsSpecializationKind kind, ITypeRef captureType, ITypeRef parArgsType, RebuildItem rebuild)
+            IrFunction BuildLiftedSpecialization(string name, QsSpecializationKind kind, IStructType captureType, IStructType parArgsType, RebuildItem rebuild)
             {
                 var funcName = GenerationContext.FunctionWrapperName(new QsQualifiedName("Lifted", name), kind);
                 var func = this.SharedState.Module.CreateFunction(funcName, this.SharedState.Types.FunctionSignature);
@@ -552,29 +443,21 @@
                         var controlsPointer = this.SharedState.GetTupleElementPointer(ctlArgsType, ctlArgsPointer, 0, builder);
                         var restPointer = this.SharedState.GetTupleElementPointer(ctlArgsType, ctlArgsPointer, 1, builder);
                         var typedRestPointer = builder.BitCast(restPointer, parArgsType.CreatePointerType());
-                        var restTuple = rebuild.BuildItem(builder, captureType, capturePointer, parArgsType, typedRestPointer);
+                        var restTuple = rebuild.BuildItem(builder, captureType, capturePointer, typedRestPointer);
                         var size = this.SharedState.ComputeSizeForType(ctlArgsType, builder);
                         innerArgTuple = builder.Call(this.SharedState.GetOrCreateRuntimeFunction(RuntimeLibrary.TupleCreate), size);
-<<<<<<< HEAD
                         var typedTuple = builder.BitCast(innerArgTuple, ctlArgsType.CreatePointerType());
                         this.SharedState.ScopeMgr.AddValue(typedTuple);
-                        var destControlsPointer = builder.GetElementPtr(ctlArgsType, typedTuple, this.SharedState.PointerIndex(0));
+
+                        var destControlsPointer = this.SharedState.GetTupleElementPointer(ctlArgsType, typedTuple, 0, builder);
                         var controls = builder.Load(this.SharedState.Types.Array, controlsPointer);
                         builder.Store(controls, destControlsPointer);
-                        var destArgsPointer = builder.GetElementPtr(ctlArgsType, typedTuple, this.SharedState.PointerIndex(1));
-=======
-                        var typedNewTuple = builder.BitCast(innerArgTuple, ctlArgsType.CreatePointerType());
-                        this.SharedState.ScopeMgr.AddValue(typedNewTuple);
-                        var destControlsPointer = this.SharedState.GetTupleElementPointer(ctlArgsType, typedNewTuple, 0, builder);
-                        var controls = builder.Load(this.SharedState.Types.Array, controlsPointer);
-                        builder.Store(controls, destControlsPointer);
-                        var destArgsPointer = this.SharedState.GetTupleElementPointer(ctlArgsType, typedNewTuple, 1, builder);
->>>>>>> e7b1e8dc
+                        var destArgsPointer = this.SharedState.GetTupleElementPointer(ctlArgsType, typedTuple, 1, builder);
                         builder.Store(restTuple, destArgsPointer);
                     }
                     else if (parArgsStruct.Members.Count == 1)
                     {
-                        // First process the incoming argument. Remember, [0] is the %TupleHeader.
+                        // First process the incoming argument
                         var singleArgType = parArgsStruct.Members[0];
                         var inputArgsType = this.SharedState.Types.CreateConcreteTupleType(this.SharedState.Types.Array, singleArgType);
                         var inputArgsPointer = builder.BitCast(func.Parameters[1], inputArgsType.CreatePointerType());
@@ -583,26 +466,17 @@
                         var restValue = builder.Load(singleArgType, restPointer);
 
                         // OK, now build the full args for the partially-applied callable, other than the controlled qubits
-                        var restTuple = rebuild.BuildItem(builder, captureType, capturePointer, singleArgType, restValue);
+                        var restTuple = rebuild.BuildItem(builder, captureType, capturePointer, restValue);
                         // The full args for the inner callable will include the controls
                         var innerArgType = this.SharedState.Types.CreateConcreteTupleType(this.SharedState.Types.Array, restTuple.NativeType);
                         var size = this.SharedState.ComputeSizeForType(innerArgType, builder);
                         innerArgTuple = builder.Call(this.SharedState.GetOrCreateRuntimeFunction(RuntimeLibrary.TupleCreate), size);
-<<<<<<< HEAD
                         var typedTuple = builder.BitCast(innerArgTuple, innerArgType.CreatePointerType());
                         this.SharedState.ScopeMgr.AddValue(typedTuple);
-                        var destControlsPointer = builder.GetElementPtr(innerArgType, typedTuple, this.SharedState.PointerIndex(0));
+                        var destControlsPointer = this.SharedState.GetTupleElementPointer(innerArgType, typedTuple, 0, builder);
                         var controls = builder.Load(this.SharedState.Types.Array, controlsPointer);
                         builder.Store(controls, destControlsPointer);
-                        var destArgsPointer = builder.GetElementPtr(innerArgType, typedTuple, this.SharedState.PointerIndex(1));
-=======
-                        var typedNewTuple = builder.BitCast(innerArgTuple, innerArgType.CreatePointerType());
-                        this.SharedState.ScopeMgr.AddValue(typedNewTuple);
-                        var destControlsPointer = this.SharedState.GetTupleElementPointer(innerArgType, typedNewTuple, 0, builder);
-                        var controls = builder.Load(this.SharedState.Types.Array, controlsPointer);
-                        builder.Store(controls, destControlsPointer);
-                        var destArgsPointer = this.SharedState.GetTupleElementPointer(innerArgType, typedNewTuple, 1, builder);
->>>>>>> e7b1e8dc
+                        var destArgsPointer = this.SharedState.GetTupleElementPointer(innerArgType, typedTuple, 1, builder);
                         builder.Store(restTuple, destArgsPointer);
                     }
                     else
@@ -613,7 +487,7 @@
                 else
                 {
                     var parArgsPointer = builder.BitCast(func.Parameters[1], parArgsType.CreatePointerType());
-                    var typedTuple = rebuild.BuildItem(builder, captureType, capturePointer, parArgsType, parArgsPointer);
+                    var typedTuple = rebuild.BuildItem(builder, captureType, capturePointer, parArgsPointer);
                     innerArgTuple = builder.BitCast(typedTuple, this.SharedState.Types.Tuple);
                 }
 
@@ -667,15 +541,9 @@
 
             for (int n = 0; n < captured.Count; n++)
             {
-<<<<<<< HEAD
-                var item = this.SharedState.CurrentBuilder.GetElementPtr(capType, capture, this.SharedState.PointerIndex(n + 1));
+                var item = this.SharedState.GetTupleElementPointer(capType, capture, n + 1);
                 this.SharedState.CurrentBuilder.Store(captured[n].Item1, item);
                 this.SharedState.ScopeMgr.AddReference(captured[n].Item1);
-=======
-                var item = this.SharedState.GetTupleElementPointer(capType, capture, n + 1);
-                this.SharedState.CurrentBuilder.Store(caps[n].Item1, item);
-                this.SharedState.ScopeMgr.AddReference(caps[n].Item1);
->>>>>>> e7b1e8dc
             }
 
             // Create the lifted specialization implementation(s)
@@ -1100,7 +968,7 @@
                     this.SharedState.CurrentBuilder.Call(func, calledValue, argTuple, resultTuple);
 
                     // Now push the result. For now we assume it's a scalar.
-                    Value resultPointer = this.SharedState.CurrentBuilder.GetElementPtr(resultStructType, resultStruct, this.SharedState.PointerIndex(0));
+                    Value resultPointer = this.SharedState.GetTupleElementPointer(resultStructType, resultStruct, 0);
                     ITypeRef resultType = this.SharedState.LlvmTypeFromQsharpType(resultResolvedType);
                     Value result = this.SharedState.CurrentBuilder.Load(resultType, resultPointer);
                     this.SharedState.ValueStack.Push(result);
@@ -1174,22 +1042,6 @@
                 {
                     this.SharedState.ValueStack.Push(this.SharedState.Constants.UnitValue);
                 }
-<<<<<<< HEAD
-=======
-                else
-                {
-                    resultStructType = this.SharedState.LlvmStructTypeFromQsharpType(resultResolvedType);
-                    resultTuple = this.SharedState.CreateTupleForType(resultStructType);
-                    resultStruct = this.SharedState.CurrentBuilder.BitCast(resultTuple, resultStructType.CreatePointerType());
-                    this.SharedState.CurrentBuilder.Call(func, this.SharedState.EvaluateSubexpression(method), argTuple, resultTuple);
-
-                    // Now push the result. For now we assume it's a scalar.
-                    Value resultPointer = this.SharedState.GetTupleElementPointer(resultStructType, resultStruct, 0);
-                    ITypeRef resultType = this.SharedState.LlvmTypeFromQsharpType(resultResolvedType);
-                    Value result = this.SharedState.CurrentBuilder.Load(resultType, resultPointer);
-                    this.SharedState.ValueStack.Push(result);
-                }
->>>>>>> e7b1e8dc
             }
 
             if (TypedExpression.IsPartialApplication(ResolvedExpression.NewCallLikeExpression(method, arg)))
@@ -1353,7 +1205,7 @@
                     for (int i = 0; i < location.Count; i++)
                     {
                         var ptr = this.SharedState.GetTupleElementPointer(
-                            ((IPointerType)location[i].Item2).ElementType,
+                            (IStructType)((IPointerType)location[i].Item2).ElementType,
                             current,
                             location[i].Item1);
                         // For the last item on the list, we store; otherwise, we load the next tuple
@@ -1828,8 +1680,8 @@
                     var value = this.SharedState.EvaluateSubexpression(ex);
                     for (int i = 0; i < location.Count; i++)
                     {
-                        var innerTupleType = ((IPointerType)location[i].Item2).ElementType;
-                        var elementType = ((IStructType)innerTupleType).Members[location[i].Item1];
+                        var innerTupleType = (IStructType)((IPointerType)location[i].Item2).ElementType;
+                        var elementType = innerTupleType.Members[location[i].Item1];
                         var ptr = this.SharedState.GetTupleElementPointer(
                             innerTupleType,
                             value,
