--- conflicted
+++ resolved
@@ -690,64 +690,6 @@
         // private helpers
 
         /// <summary>
-<<<<<<< HEAD
-        /// Depending on the value of the given condition, evaluates the expression given for the corresponding branch.
-        /// </summary>
-        /// <returns>
-        /// A phi node that evaluates to either the value of the expression depending on the branch that was taken,
-        /// or the value of the condition if no expression has been specified for that branch.
-        /// </returns>
-        private Value ConditionalEvaluation(Value condition, TypedExpression? onCondTrue = null, TypedExpression? onCondFalse = null)
-        {
-            var contBlock = this.SharedState.AddBlockAfterCurrent("condContinue");
-            var falseBlock = onCondFalse != null
-                ? this.SharedState.AddBlockAfterCurrent("condFalse")
-                : contBlock;
-            var trueBlock = onCondTrue != null
-                ? this.SharedState.AddBlockAfterCurrent("condTrue")
-                : contBlock;
-
-            // In order to ensure the correct reference counts, it is important that we create a new scope
-            // for each branch of the conditional. When we close the scope, we list the computed value as
-            // to be returned from that scope, meaning it either won't be dereferenced or its reference
-            // count will increase by 1. The result of the expression is a phi node that we then properly
-            // register with the scope manager, such that it will be unreferenced when going out of scope.
-
-            this.SharedState.CurrentBuilder.Branch(condition, trueBlock, falseBlock);
-            var entryBlock = this.SharedState.CurrentBlock!;
-
-            var (evaluatedOnTrue, afterTrue) = (condition, entryBlock);
-            if (onCondTrue != null)
-            {
-                this.SharedState.SetCurrentBlock(trueBlock);
-                this.SharedState.ScopeMgr.OpenScope();
-                var onTrue = this.SharedState.EvaluateSubexpression(onCondTrue);
-                this.SharedState.ScopeMgr.CloseScope(onTrue); // force that the ref count is increased within the branch
-                this.SharedState.CurrentBuilder.Branch(contBlock);
-                (evaluatedOnTrue, afterTrue) = (onTrue.Value, this.SharedState.CurrentBlock!);
-            }
-
-            var (evaluatedOnFalse, afterFalse) = (condition, entryBlock);
-            if (onCondFalse != null)
-            {
-                this.SharedState.SetCurrentBlock(falseBlock);
-                this.SharedState.ScopeMgr.OpenScope();
-                var onFalse = this.SharedState.EvaluateSubexpression(onCondFalse);
-                this.SharedState.ScopeMgr.CloseScope(onFalse); // force that the ref count is increased within the branch
-                this.SharedState.CurrentBuilder.Branch(contBlock);
-                (evaluatedOnFalse, afterFalse) = (onFalse.Value, this.SharedState.CurrentBlock!);
-            }
-
-            this.SharedState.SetCurrentBlock(contBlock);
-            var phi = this.SharedState.CurrentBuilder.PhiNode(this.SharedState.CurrentLlvmExpressionType());
-            phi.AddIncoming(evaluatedOnTrue, afterTrue);
-            phi.AddIncoming(evaluatedOnFalse, afterFalse);
-            return phi;
-        }
-
-        /// <summary>
-=======
->>>>>>> 34bd1fe9
         /// Handles calls to specific functor specializations of global callables.
         /// Directly invokes the corresponding target instruction If a target instruction name is associated the callable.
         /// Inlines the corresponding function if the callable is marked as to be inlined.
