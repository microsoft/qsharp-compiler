--- conflicted
+++ resolved
@@ -233,12 +233,8 @@
             }
 
             var dump = this.sharedState.GetOrCreateTargetInstruction(QuantumInstructionSet.DumpMachine);
-<<<<<<< HEAD
+            value = this.sharedState.CastToType(value, this.sharedState.Context.Int8Type.CreatePointerType());
             this.sharedState.FunctionContext.Emit(b => b.Call(dump, value));
-=======
-            value = this.sharedState.CastToType(value, this.sharedState.Context.Int8Type.CreatePointerType());
-            this.sharedState.CurrentBuilder.Call(dump, value);
->>>>>>> 6e1d57e8
             return this.sharedState.Values.Unit;
         }
 
