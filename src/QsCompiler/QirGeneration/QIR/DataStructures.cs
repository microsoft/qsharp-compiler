--- conflicted
+++ resolved
@@ -326,13 +326,8 @@
         private IValue.Cached<Value> CreateTypedPointerCache(Value? pointer = null) =>
             new IValue.Cached<Value>(pointer, this.sharedState, this.GetTypedPointer);
 
-<<<<<<< HEAD
-        private Value GetElementPointer(int index) =>
-            this.sharedState.CurrentBuilder.GetElementPtr(this.StructType, this.TypedPointer, PointerIndex(this.sharedState, index));
-=======
         private Value GetElementPointer(uint index) =>
             this.sharedState.CurrentBuilder.GetStructElementPointer(this.StructType, this.TypedPointer, index);
->>>>>>> df2211a9
 
         private IValue.Cached<PointerValue> CreateCachedPointer(ResolvedType type, uint index) =>
             new IValue.Cached<PointerValue>(
@@ -358,18 +353,6 @@
         // methods for item access
 
         /// <summary>
-<<<<<<< HEAD
-        /// Creates a suitable array of values to access the item at a given index for a pointer to a struct.
-        /// </summary>
-        internal static Value[] PointerIndex(GenerationContext sharedState, int index) => new[]
-        {
-            sharedState.Context.CreateConstant(0L),
-            sharedState.Context.CreateConstant(index)
-        };
-
-        /// <summary>
-=======
->>>>>>> df2211a9
         /// Returns a pointer to the tuple element at the given index.
         /// </summary>
         /// <param name="index">The element's index into the tuple.</param>
