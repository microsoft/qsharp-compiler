﻿// Copyright (c) Microsoft Corporation.
// Licensed under the MIT License.

using System;
using System.Collections.Generic;
using System.Linq;
using Microsoft.Quantum.QsCompiler.QIR;
using Microsoft.Quantum.QsCompiler.SyntaxTree;
using Ubiquity.NET.Llvm;
using Ubiquity.NET.Llvm.Types;
using Ubiquity.NET.Llvm.Values;

namespace Microsoft.Quantum.QIR
{
    /// <summary>
    /// Each class instance contains the QIR types defined and used
    /// within the compilation unit given upon instantiation.
    /// </summary>
    public class Types
    {
        /// <summary>
        /// Represents the type of a 64-bit signed integer in QIR.
        /// </summary>
        public ITypeRef Int { get; }

        /// <summary>
        /// Represents the type of a double precision floating point number in QIR.
        /// </summary>
        public ITypeRef Double { get; }

        /// <summary>
        /// Represents the type of a boolean value in QIR.
        /// </summary>
        public ITypeRef Bool { get; }

        /// <summary>
        /// Represents the type of a single-qubit Pauli matrix in QIR
        /// used to indicate e.g. the basis of a quantum measurement.
        /// The type is a two-bit integer type.
        /// </summary>
        public ITypeRef Pauli { get; }

        /// <summary>
        /// Represents the type of a result value from a quantum measurement in QIR.
        /// The type is a pointer to an opaque struct.
        /// </summary>
        public IPointerType Result { get; }

        /// <summary>
        /// Represents the type of a string value in QIR.
        /// The type is a pointer to an opaque struct.
        /// </summary>
        public IPointerType Qubit { get; }

        /// <summary>
        /// Represents the type of a string value in QIR.
        /// The type is a pointer to an opaque struct.
        /// </summary>
        public IPointerType String { get; }

        /// <summary>
        /// Represents the type of a big integer value in QIR.
        /// The type is a pointer to an opaque struct.
        /// </summary>
        public IPointerType BigInt { get; }

        /// <summary>
        /// Represents the type of an array in QIR.
        /// The type is a pointer to an opaque struct.
        /// Item access is provided by the runtime library.
        /// The library method(s) return byte pointers
        /// that need to be cast to the appropriate type.
        /// </summary>
        public IPointerType Array { get; }

        /// <summary>
        /// Represents the type of a tuple value in QIR.
        /// The type is a pointer to an opaque struct.
        /// For item access and deconstruction, tuple values need to be cast
        /// to a suitable concrete type depending on the types of their items.
        /// Such a concrete tuple type is constructed using <see cref="TypedTuple(Value[])"/>.
        /// </summary>
        public IPointerType Tuple { get; }

        /// <summary>
        /// Represents the type of a callable value in QIR.
        /// The type is a pointer to an opaque struct.
        /// </summary>
        public IPointerType Callable { get; }

        /// <summary>
        /// Represents the signature of a callable specialization in QIR.
        /// It takes three tuples (pointers) as input and returns void. The inputs are
        /// a tuple containing all captures values,
        /// a tuple containing all arguments,
        /// and a tuple where the output will be stored.
        /// </summary>
        public IFunctionType FunctionSignature { get; }

        /// <summary>
        /// Represents the type of a range of numbers defined by a start, step, and end value.
        /// The type is a named struct that contains three 64-bit integers.
        /// </summary>
        public IStructType Range { get; }

        /* private and internal fields */

        private readonly Context context;

        internal IArrayType CallableTable { get; }

<<<<<<< HEAD
        internal readonly QirTypeTransformation Transform;

        // constructor

        internal Types(Context context, Func<QsQualifiedName, QsCustomType?> getTypeDecl)
=======
        internal IFunctionType CaptureCountFunction { get; }

        internal IArrayType CallableMemoryManagementTable { get; }

        // constructor
        internal Types(Context context)
>>>>>>> f771892e
        {
            this.context = context;
            this.Transform = new QirTypeTransformation(this, getTypeDecl);

            this.Int = context.Int64Type;
            this.Double = context.DoubleType;
            this.Bool = context.BoolType;
            this.Pauli = context.GetIntType(2);
            this.Range = context.CreateStructType(TypeNames.Range, false, context.Int64Type, context.Int64Type, context.Int64Type);

            this.Result = context.CreateStructType(TypeNames.Result).CreatePointerType();
            this.Qubit = context.CreateStructType(TypeNames.Qubit).CreatePointerType();
            this.String = context.CreateStructType(TypeNames.String).CreatePointerType();
            this.BigInt = context.CreateStructType(TypeNames.BigInt).CreatePointerType();
            this.Tuple = context.CreateStructType(TypeNames.Tuple).CreatePointerType();
            this.Array = context.CreateStructType(TypeNames.Array).CreatePointerType();
            this.Callable = context.CreateStructType(TypeNames.Callable).CreatePointerType();

            this.FunctionSignature = context.GetFunctionType(context.VoidType, this.Tuple, this.Tuple, this.Tuple);
            this.CallableTable = this.FunctionSignature.CreatePointerType().CreateArrayType(4);
            this.CaptureCountFunction = context.GetFunctionType(context.VoidType, this.Tuple, context.Int32Type);
            this.CallableMemoryManagementTable = this.CaptureCountFunction.CreatePointerType().CreateArrayType(2);
        }

        // internal helpers to simplify common code

        /// <summary>
        /// Given the type of a pointer to a struct, returns the type of the struct.
        /// This method thus is the inverse mapping of CreatePointerType.
        /// Throws an argument exception if the given type is not a pointer to a struct.
        /// </summary>
        internal static IStructType StructFromPointer(ITypeRef pointer) =>
            pointer is IPointerType pt && pt.ElementType is IStructType st ? st :
            throw new ArgumentException("the given argument is not a pointer to a struct");

        /// <summary>
        /// Given a pointer, returns the type of the value it points to.
        /// Casts the type of the given value to an IPointerType in the process,
        /// throwing the corresponding exception if the cast fails.
        /// </summary>
        internal static ITypeRef PointerElementType(Value pointer) =>
            ((IPointerType)pointer.NativeType).ElementType;

        /// <summary>
        /// Type by which data allocated as global constant array is passed to the runtime.
        /// String and big integers for example are instantiated with a data array.
        /// </summary>
        internal IPointerType DataArrayPointer =>
            this.context.Int8Type.CreatePointerType();

        /// <summary>
        /// Generic pointer used to pass values of unknown type that need to be cast before use.
        /// </summary>
        internal IPointerType BytePointer =>
            this.context.Int8Type.CreatePointerType();

        /// <inheritdoc cref="Interop.MapToInteropType(Context, ITypeRef)"/>
        internal ITypeRef? InteropType(ResolvedType type) =>
            Interop.MapToInteropType(this.context, this.Transform.LlvmTypeFromQsharpType(type));

        // public members

        /// <summary>
        /// Creates the concrete type of a QIR tuple value that contains the given items.
        /// </summary>
        public IStructType TypedTuple(params Value[] items) =>
            this.context.CreateStructType(false, items.Select(v => v.NativeType).ToArray());

        /// <summary>
        /// Creates the concrete type of a QIR tuple value that contains items of the given types.
        /// </summary>
        public IStructType TypedTuple(IEnumerable<ITypeRef> items) =>
            this.context.CreateStructType(false, items.ToArray());

        /// <summary>
        /// Creates the concrete type of a QIR tuple value that contains items of the given types.
        /// </summary>
        public IStructType TypedTuple(params ITypeRef[] items) =>
            this.context.CreateStructType(false, items);

        /// <summary>
        /// Determines whether an LLVM type is a pointer to a typed tuple.
        /// </summary>
        public static bool IsTypedTuple(ITypeRef t) =>
            t is IPointerType pt
            && pt.ElementType is IStructType st
            && string.IsNullOrEmpty(st.Name)
            && st.Members.Count > 0;

        /// <summary>
        /// Determines whether an LLVM type is a pointer to an opaque tuple.
        /// </summary>
        public static bool IsTupleOrUnit(ITypeRef t) =>
            t is IPointerType pt
            && pt.ElementType is IStructType st
            && st.Name == TypeNames.Tuple;

        /// <summary>
        /// Determines whether an LLVM type is a pointer to an opaque array.
        /// </summary>
        public static bool IsArray(ITypeRef t) =>
            t is IPointerType pt
            && pt.ElementType is IStructType st
            && st.Name == TypeNames.Array;

        /// <summary>
        /// Determines whether an LLVM type is a pointer to an opaque callable.
        /// </summary>
        public static bool IsCallable(ITypeRef t) =>
            t is IPointerType pt
            && pt.ElementType is IStructType st
            && st.Name == TypeNames.Callable;

        /// <summary>
        /// Determines whether an LLVM type is a qubit pointer.
        /// </summary>
        public static bool IsQubit(ITypeRef t) =>
            t is IPointerType pt
            && pt.ElementType is IStructType st
            && st.Name == TypeNames.Qubit;

        /// <summary>
        /// Determines whether an LLVM type is a measurement result pointer.
        /// </summary>
        public static bool IsResult(ITypeRef t) =>
            t is IPointerType pt
            && pt.ElementType is IStructType st
            && st.Name == TypeNames.Result;

        /// <summary>
        /// Determines whether an LLVM type is a big int pointer.
        /// </summary>
        public static bool IsBigInt(ITypeRef t) =>
            t is IPointerType pt
            && pt.ElementType is IStructType st
            && st.Name == TypeNames.BigInt;

        /// <summary>
        /// Determines whether an LLVM type is a string pointer.
        /// </summary>
        public static bool IsString(ITypeRef t) =>
            t is IPointerType pt
            && pt.ElementType is IStructType st
            && st.Name == TypeNames.String;

        /// <summary>
        /// Determines whether an LLVM type is a struct type representing a range of integers.
        /// </summary>
        public static bool IsRange(ITypeRef t) =>
            t is IStructType st
            && st.Name == TypeNames.Range;
    }

    /// <summary>
    /// Contains the names of all LLVM structures used to represent types in QIR.
    /// </summary>
    public static class TypeNames
    {
        public const string Int = "Int";
        public const string Double = "Double";
        public const string Bool = "Bool";
        public const string Pauli = "Pauli";

        // names of used structs
        public const string Callable = "Callable";
        public const string Result = "Result";
        public const string Qubit = "Qubit";
        public const string Range = "Range";
        public const string BigInt = "BigInt";
        public const string String = "String";
        public const string Array = "Array";
        public const string Tuple = "Tuple";
    }

    /// <summary>
    /// Contains the names of common QIR attributes.
    /// </summary>
    public static class AttributeNames
    {
        public const string EntryPoint = "EntryPoint";
        public const string InteropFriendly = "InteropFriendly";
    }
}<|MERGE_RESOLUTION|>--- conflicted
+++ resolved
@@ -109,20 +109,15 @@
 
         internal IArrayType CallableTable { get; }
 
-<<<<<<< HEAD
+        internal IFunctionType CaptureCountFunction { get; }
+
+        internal IArrayType CallableMemoryManagementTable { get; }
+
         internal readonly QirTypeTransformation Transform;
 
         // constructor
 
         internal Types(Context context, Func<QsQualifiedName, QsCustomType?> getTypeDecl)
-=======
-        internal IFunctionType CaptureCountFunction { get; }
-
-        internal IArrayType CallableMemoryManagementTable { get; }
-
-        // constructor
-        internal Types(Context context)
->>>>>>> f771892e
         {
             this.context = context;
             this.Transform = new QirTypeTransformation(this, getTypeDecl);
