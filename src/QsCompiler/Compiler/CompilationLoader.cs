﻿// Copyright (c) Microsoft Corporation. All rights reserved.
// Licensed under the MIT License.

using System;
using System.Collections;
using System.Collections.Generic;
using System.Collections.Immutable;
using System.IO;
using System.Linq;
using Microsoft.Quantum.QsCompiler.CompilationBuilder;
using Microsoft.Quantum.QsCompiler.DataTypes;
using Microsoft.Quantum.QsCompiler.Diagnostics;
using Microsoft.Quantum.QsCompiler.Documentation;
using Microsoft.Quantum.QsCompiler.ReservedKeywords;
using Microsoft.Quantum.QsCompiler.Serialization;
using Microsoft.Quantum.QsCompiler.SyntaxTree;
<<<<<<< HEAD
=======
using Microsoft.Quantum.QsCompiler.Transformations;
>>>>>>> 0f960b7c
using Microsoft.Quantum.QsCompiler.Transformations.BasicTransformations;
using Microsoft.Quantum.QsCompiler.Transformations.Conjugations;
using Microsoft.VisualStudio.LanguageServer.Protocol;
using Newtonsoft.Json;
using Newtonsoft.Json.Bson;
using MetadataReference = Microsoft.CodeAnalysis.MetadataReference;


namespace Microsoft.Quantum.QsCompiler
{
    public class CompilationLoader
    {
        /// <summary>
        /// Given a load function that loads the content of a sequence of files from disk, 
        /// returns the content for all sources to compile. 
        /// </summary>
        public delegate ImmutableDictionary<Uri, string> SourceLoader(Func<IEnumerable<string>, ImmutableDictionary<Uri, string>> loadFromDisk);
        /// <summary>
        /// Given a load function that loads the content of a sequence of refernced assemblies from disk,
        /// returns the loaded references for the compilation. 
        /// </summary>
        public delegate References ReferenceLoader(Func<IEnumerable<string>, References> loadFromDisk);
        /// <summary>
        /// Processes a compiled Q# binary file given its path, 
        /// returns true or false to indicate its success or failure, and calls the given action on any thrown exception. 
        /// </summary>
        public delegate bool BuildTarget(string pathToBinary, Action<Exception> onException);


        /// <summary>
        /// may be specified via configuration (or project) file in the future
        /// </summary>
        public struct Configuration
        {
            /// <summary>
            /// The name of the project. Used as assembly name in the generated dll. 
            /// The name of the project with a suitable extension will also be used as the name of the generated binary file.
            /// </summary>
            public string ProjectName;
            /// <summary>
            /// If set to true, the syntax tree rewrite step that replaces all generation directives 
            /// for all functor specializations is executed during compilation.   
            /// </summary>
            public bool GenerateFunctorSupport;
            /// <summary>
            /// Unless this is set to true, the syntax tree rewrite step that eliminates selective abstractions is executed during compilation. 
            /// In particular, all conjugations are inlined. 
            /// </summary>
            public bool SkipSyntaxTreeTrimming;
            /// <summary>
            /// If set to true, the compiler attempts to pre-evaluate the built compilation as much as possible.
            /// This is an experimental feature that will change over time. 
            /// </summary>
            public bool AttemptFullPreEvaluation;
            /// <summary>
            /// If the output folder is not null,
            /// documentation is generated in the specified folder based on doc comments in the source code.
            /// </summary>
            public string DocumentationOutputFolder;
            /// <summary>
            /// Directory where the compiled binaries will be generated. 
            /// No binaries will be written to disk unless this path is specified and valid. 
            /// </summary>
            public string BuildOutputFolder;
            /// <summary>
            /// Output path for the dll containing the compiled binaries. 
            /// No dll will be generated unless this path is specified and valid. 
            /// </summary>
            public string DllOutputPath;
            /// <summary>
            /// Dictionary that maps an arbitarily chosen target name to the build targets to call with the path to the compiled binary.
            /// The specified targets (dictionary values) will only be invoked if a binary file was generated successfully.
            /// </summary>
            public ImmutableDictionary<string, BuildTarget> Targets;

            /// <summary>
            /// Indicates whether a serialization of the syntax tree needs to be generated. 
            /// This is the case if either the build output folder is specified or the dll output path is specified.
            /// </summary>
            internal bool SerializeSyntaxTree =>
                BuildOutputFolder != null || DllOutputPath != null;
        }

        private class ExecutionStatus
        {
            internal int SourceFileLoading = -1;
            internal int ReferenceLoading = -1;
            internal int Validation = -1;
            internal int FunctorSupport = -1;
            internal int PreEvaluation = -1;
            internal int TreeTrimming = -1;
            internal int Documentation = -1;
            internal int Serialization = -1;
            internal int BinaryFormat = -1;
            internal int DllGeneration = -1;
            internal Dictionary<string, int> BuildTargets;

            internal ExecutionStatus(IEnumerable<string> targets) =>
                this.BuildTargets = targets.ToDictionary(id => id, _ => -1);

            private bool WasSuccessful(bool run, int code) =>
                (run && code == 0) || (!run && code < 0);

            internal int Success(Configuration options) =>
                this.SourceFileLoading <= 0 &&
                this.ReferenceLoading <= 0 &&
                WasSuccessful(true, this.Validation) &&
                WasSuccessful(options.GenerateFunctorSupport, this.FunctorSupport) &&
                WasSuccessful(options.AttemptFullPreEvaluation, this.PreEvaluation) &&
                WasSuccessful(!options.SkipSyntaxTreeTrimming, this.TreeTrimming) &&
                WasSuccessful(options.DocumentationOutputFolder != null, this.Documentation) &&
                WasSuccessful(options.SerializeSyntaxTree, this.Serialization) &&
                WasSuccessful(options.BuildOutputFolder != null, this.BinaryFormat) &&
                WasSuccessful(options.DllOutputPath != null, this.DllGeneration) &&
                !this.BuildTargets.Values.Any(status => !WasSuccessful(true, status))
                ? 0 : 1;
        }

        /// <summary>
        /// used to indicate the status of individual compilation steps
        /// </summary>
        public enum Status { NotRun, Succeeded, Failed }
        private Status GetStatus(int value) =>
            value < 0 ? Status.NotRun :
            value == 0 ? Status.Succeeded :
            Status.Failed;

        /// <summary>
        /// Indicates whether all source files were loaded successfully.
        /// Source file loading may not be executed if the content was preloaded using methods outside this class. 
        /// </summary>
        public Status SourceFileLoading => GetStatus(this.CompilationStatus.SourceFileLoading);
        /// <summary>
        /// Indicates whether all references were loaded successfully.
        /// The loading may not be executed if all references were preloaded using methods outside this class. 
        /// </summary>
        public Status ReferenceLoading => GetStatus(this.CompilationStatus.ReferenceLoading);
        /// <summary>
        /// Indicates whether the compilation unit passed the compiler validation 
        /// that is executed before invoking further rewrite and/or generation steps.   
        /// </summary>
        public Status Validation => GetStatus(this.CompilationStatus.Validation);
        /// <summary>
        /// Indicates whether all specializations were generated successfully. 
        /// This rewrite step is only executed if the corresponding configuration is specified. 
        /// </summary>
        public Status FunctorSupport => GetStatus(this.CompilationStatus.FunctorSupport);
        /// <summary>
        /// Indicates whether the pre-evaluation step executed successfully. 
        /// This rewrite step is only executed if the corresponding configuration is specified. 
        /// </summary>
        public Status PreEvaluation => GetStatus(this.CompilationStatus.PreEvaluation);
        /// <summary>
        /// Indicates whether documentation for the compilation was generated successfully. 
        /// This step is only executed if the corresponding configuration is specified. 
        /// </summary>
        public Status Documentation => GetStatus(this.CompilationStatus.Documentation);
        /// <summary>
        /// Indicates whether the built compilation could be serialized successfully. 
        /// This step is only executed if either the binary representation or a dll is emitted. 
        /// </summary>
        public Status Serialization => GetStatus(this.CompilationStatus.Serialization);
        /// <summary>
        /// Indicates whether a binary representation for the generated syntax tree has been generated successfully. 
        /// This step is only executed if the corresponding configuration is specified. 
        /// </summary>
        public Status BinaryFormat => GetStatus(this.CompilationStatus.BinaryFormat);
        /// <summary>
        /// Indicates whether a dll containing the compiled binary has been generated successfully. 
        /// This step is only executed if the corresponding configuration is specified. 
        /// </summary>
        public Status DllGeneration => GetStatus(this.CompilationStatus.DllGeneration);
        /// <summary>
        /// Indicates whether the specified build target executed successfully. 
        /// Returns a status NotRun if no target with the given id was listed for execution in the set configuration. 
        /// Execution is considered successful if the targets invokation did not throw an exception and returned true. 
        /// </summary>
        public Status Target(string id) => this.CompilationStatus.BuildTargets.TryGetValue(id, out var status) ? GetStatus(status) : Status.NotRun;
        /// <summary>
        /// Indicates the overall status of all specified build targets.
        /// The status is indicated as success if none of the specified build targets failed. 
        /// </summary>
        public Status AllTargets => this.CompilationStatus.BuildTargets.Values.Any(s => GetStatus(s) == Status.Failed) ? Status.Failed : Status.Succeeded;
        /// <summary>
        /// Indicates the overall success of all compilation steps. 
        /// The compilation is indicated as having been successful if all steps that were configured to execute completed successfully.
        /// </summary>
        public Status Success => GetStatus(this.CompilationStatus.Success(this.Config));


        /// <summary>
        /// Logger used to log all diagnostic events during compilation.
        /// </summary>
        private readonly ILogger Logger;
        /// <summary>
        /// Configuration specifying the compilation steps to execute.
        /// </summary>
        private readonly Configuration Config;
        /// <summary>
        /// Used to track the status of individual compilation steps.
        /// </summary>
        private readonly ExecutionStatus CompilationStatus;
        /// <summary>
        /// Contains all diagnostics generated upon source file and reference loading.
        /// All other diagnostics can be accessed via the VerifiedCompilation.
        /// </summary>
        public ImmutableArray<Diagnostic> LoadDiagnostics;
        /// <summary>
        /// Contains the initial compilation built by the compilation unit manager after verification.
        /// </summary>
        public readonly CompilationUnitManager.Compilation VerifiedCompilation;
        /// <summary>
        /// Contains the syntax tree after executing all configured rewrite steps.
        /// </summary>
        public readonly IEnumerable<QsNamespace> GeneratedSyntaxTree;
        /// <summary>
        /// Contains the absolute path where the binary representation of the generated syntax tree has been written to disk.
        /// </summary>
        public readonly string PathToCompiledBinary;
        /// <summary>
        /// Contains the absolute path where the generated dll containing the compiled binary has been written to disk.
        /// </summary>
        public readonly string DllOutputPath;

        /// <summary>
        /// Builds the compilation for the source files and references loaded by the given loaders,
        /// executing the compilation steps specified by the given options.
        /// Uses the specified logger to log all diagnostic events. 
        /// Throws an ArgumentNullException if either one of the given loaders is null or returns null.
        /// </summary>
        public CompilationLoader(SourceLoader loadSources, ReferenceLoader loadReferences, Configuration? options = null, ILogger logger = null)
        {
            // loading the content to compiler 

            this.Logger = logger;
            this.Config = options ?? new Configuration();
            this.CompilationStatus = new ExecutionStatus(this.Config.Targets?.Keys ?? Enumerable.Empty<string>());
            this.LoadDiagnostics = ImmutableArray<Diagnostic>.Empty;
            var sourceFiles = loadSources?.Invoke(this.LoadSourceFiles) ?? throw new ArgumentNullException("unable to load source files");
            var references = loadReferences?.Invoke(this.LoadAssemblies) ?? throw new ArgumentNullException("unable to load referenced binary files");

            // building the compilation

            this.CompilationStatus.Validation = 0;
            var files = CompilationUnitManager.InitializeFileManagers(sourceFiles, null, this.OnCompilerException); // do *not* live track (i.e. use publishing) here!
            var compilationManager = new CompilationUnitManager(this.OnCompilerException);
            compilationManager.UpdateReferencesAsync(references);
            compilationManager.AddOrUpdateSourceFilesAsync(files);
            this.VerifiedCompilation = compilationManager.Build();
            this.GeneratedSyntaxTree = this.VerifiedCompilation?.SyntaxTree.Values;

            foreach (var diag in this.VerifiedCompilation.SourceFiles?.SelectMany(this.VerifiedCompilation.Diagnostics) ?? Enumerable.Empty<Diagnostic>())
            { this.LogAndUpdate(ref this.CompilationStatus.Validation, diag); }

            // executing the specified rewrite steps 

            if (this.Config.GenerateFunctorSupport)
            {
                this.CompilationStatus.FunctorSupport = 0;
                var functorSpecGenerated = this.GeneratedSyntaxTree != null && FunctorGeneration.GenerateFunctorSpecializations(this.GeneratedSyntaxTree, out this.GeneratedSyntaxTree);
                if (!functorSpecGenerated) this.LogAndUpdate(ref this.CompilationStatus.FunctorSupport, ErrorCode.FunctorGenerationFailed, Enumerable.Empty<string>());
            }

            if (!this.Config.SkipSyntaxTreeTrimming)
            {
                this.CompilationStatus.TreeTrimming = 0;
                var rewrite = new InlineConjugations(onException: ex => this.LogAndUpdate(ref this.CompilationStatus.TreeTrimming, ex));
                this.GeneratedSyntaxTree = this.GeneratedSyntaxTree?.Select(ns => rewrite.Transform(ns))?.ToImmutableArray();
                if (this.GeneratedSyntaxTree == null || !rewrite.Success) this.LogAndUpdate(ref this.CompilationStatus.TreeTrimming, ErrorCode.TreeTrimmingFailed, Enumerable.Empty<string>());
            }

<<<<<<< HEAD
=======
            if (this.Config.AttemptFullPreEvaluation)
            {
                this.CompilationStatus.PreEvaluation = 0;
                void onException(Exception ex) => this.LogAndUpdate(ref this.CompilationStatus.PreEvaluation, ex);
                var evaluated = this.GeneratedSyntaxTree != null && CodeTransformations.PreEvaluateAll(this.GeneratedSyntaxTree, out this.GeneratedSyntaxTree, onException);
                if (!evaluated) this.LogAndUpdate(ref this.CompilationStatus.PreEvaluation, ErrorCode.PreEvaluationFailed, Enumerable.Empty<string>()); 
            }

>>>>>>> 0f960b7c
            // generating the compiled binary and dll

            using (var ms = new MemoryStream())
            {
                var serialized = this.Config.SerializeSyntaxTree && this.SerializeSyntaxTree(ms);
                if (serialized && this.Config.BuildOutputFolder != null)
                { this.PathToCompiledBinary = this.GenerateBinary(ms); }
                if (serialized && this.Config.DllOutputPath != null)
                { this.DllOutputPath = this.GenerateDll(ms); }
            }

            // executing the specified generation steps 

            if (this.Config.DocumentationOutputFolder != null)
            {
                this.CompilationStatus.Documentation = 0;
                var docsFolder = Path.GetFullPath(String.IsNullOrWhiteSpace(this.Config.DocumentationOutputFolder) ? "." : this.Config.DocumentationOutputFolder);
                void onDocException(Exception ex) => this.LogAndUpdate(ref this.CompilationStatus.Documentation, ex);
                var docsGenerated = this.VerifiedCompilation != null && DocBuilder.Run(docsFolder, this.VerifiedCompilation.SyntaxTree.Values, this.VerifiedCompilation.SourceFiles, onException: onDocException);
                if (!docsGenerated) this.LogAndUpdate(ref this.CompilationStatus.Documentation, ErrorCode.DocGenerationFailed, Enumerable.Empty<string>());
            }

            // invoking the given targets

            foreach (var buildTarget in this.Config.Targets ?? ImmutableDictionary<string, BuildTarget>.Empty)
            {
                this.CompilationStatus.BuildTargets[buildTarget.Key] = 0;
                var succeeded = this.PathToCompiledBinary != null && buildTarget.Value != null &&
                    buildTarget.Value(this.PathToCompiledBinary, ex => this.LogAndUpdate(buildTarget.Key, ex));
                if (!succeeded) this.LogAndUpdate(buildTarget.Key, ErrorCode.TargetExecutionFailed, new[] { buildTarget.Key });
            } 
        }

        /// <summary>
        /// Builds the compilation of the specified source files and references,
        /// executing the compilation steps specified by the given options.
        /// Uses the specified logger to log all diagnostic events. 
        /// </summary>
        public CompilationLoader(IEnumerable<string> sources, IEnumerable<string> references, Configuration? options = null, ILogger logger = null)
            : this(load => load(sources), load => load(references), options, logger) { }

        /// <summary>
        /// Builds the compilation of the specified source files and the loaded references returned by the given loader,
        /// executing the compilation steps specified by the given options.
        /// Uses the specified logger to log all diagnostic events. 
        /// Throws an ArgumentNullException if the given loader is null or returns null.
        /// </summary>
        public CompilationLoader(IEnumerable<string> sources, ReferenceLoader loadReferences, Configuration? options = null, ILogger logger = null)
            : this(load => load(sources), loadReferences, options, logger) { }

        /// <summary>
        /// Builds the compilation of the content returned by the given loader and the specified references,
        /// executing the compilation steps specified by the given options.
        /// Uses the specified logger to log all diagnostic events. 
        /// Throws an ArgumentNullException if the given loader is null or returns null.
        /// </summary>
        public CompilationLoader(SourceLoader loadSources, IEnumerable<string> references, Configuration? options = null, ILogger logger = null)
            : this(loadSources, load => load(references), options, logger) { }


        // private routines used for logging and status updates

        /// <summary>
        /// Logs the given diagnostic and updates the status passed as reference accordingly. 
        /// Throws an ArgumentNullException if the given diagnostic is null. 
        /// </summary>
        private void LogAndUpdate(ref int current, Diagnostic d)
        {
            this.Logger?.Log(d);
            if (d.IsError()) current = 1;
        }

        /// <summary>
        /// Logs the given exception and updates the status passed as reference accordingly. 
        /// </summary>
        private void LogAndUpdate(ref int current, Exception ex)
        {
            this.Logger?.Log(ex);
            current = 1;
        }

        /// <summary>
        /// Logs an error with the given error code and message parameters, and updates the status passed as reference accordingly. 
        /// </summary>
        private void LogAndUpdate(ref int current, ErrorCode code, IEnumerable<string> args)
        {
            this.Logger?.Log(code, args);
            current = 1;
        }

        /// <summary>
        /// Logs an UnexpectedCompilerException error as well as the given exception, and updates the validation status accordingly. 
        /// </summary>
        private void OnCompilerException(Exception ex)
        {
            this.LogAndUpdate(ref this.CompilationStatus.Validation, ErrorCode.UnexpectedCompilerException, Enumerable.Empty<string>());
            this.LogAndUpdate(ref this.CompilationStatus.Validation, ex);
        }

        /// <summary>
        /// Logs the given exception and updates the status of the specified target accordingly. 
        /// Throws an ArgumentException if no build target with the given id exists. 
        /// </summary>
        private void LogAndUpdate(string targetId, Exception ex)
        {
            if (!this.CompilationStatus.BuildTargets.TryGetValue(targetId, out var current)) throw new ArgumentException("unknown target");
            this.LogAndUpdate(ref current, ex);
            this.CompilationStatus.BuildTargets[targetId] = current;
        }

        /// <summary>
        /// Logs an error with the given error code and message parameters, and updates the status of the specified target accordingly. 
        /// Throws an ArgumentException if no build target with the given id exists. 
        /// </summary>
        private void LogAndUpdate(string targetId, ErrorCode code, IEnumerable<string> args)
        {
            if (!this.CompilationStatus.BuildTargets.TryGetValue(targetId, out var current)) throw new ArgumentException("unknown target");
            this.LogAndUpdate(ref current, code, args);
            this.CompilationStatus.BuildTargets[targetId] = current;
        }

        /// <summary>
        /// Logs the names of the given source files as Information unless the given argument is null.
        /// </summary>
        private void PrintResolvedFiles(IEnumerable<Uri> sourceFiles)
        {
            if (sourceFiles == null) return;
            var args = sourceFiles.Any()
                ? sourceFiles.Select(f => f?.LocalPath).ToArray()
                : new string[] { "(none)" };
            this.Logger?.Log(InformationCode.CompilingWithSourceFiles, Enumerable.Empty<string>(), messageParam: Diagnostics.Formatting.Indent(args).ToArray());
        }

        /// <summary>
        /// Logs the names of the given assemblies as Information unless the given argument is null.
        /// </summary>
        private void PrintResolvedAssemblies(IEnumerable<NonNullable<string>> assemblies)
        {
            if (assemblies == null) return;
            var args = assemblies.Any()
                ? assemblies.Select(name => name.Value).ToArray()
                : new string[] { "(none)" };
            this.Logger?.Log(InformationCode.CompilingWithAssemblies, Enumerable.Empty<string>(), messageParam: Diagnostics.Formatting.Indent(args).ToArray());
        }


        // routines for loading from and dumping to files

        /// <summary>
        /// Used to load the content of the specified source files from disk. 
        /// Returns a dictionary mapping the file uri to its content. 
        /// Logs suitable diagnostics in the process and modifies the compilation status accordingly. 
        /// Prints all loaded files using PrintResolvedFiles.
        /// </summary>
        private ImmutableDictionary<Uri, string> LoadSourceFiles(IEnumerable<string> sources)
        {
            this.CompilationStatus.SourceFileLoading = 0;
            if (sources == null) this.LogAndUpdate(ref this.CompilationStatus.SourceFileLoading, ErrorCode.SourceFilesMissing, Enumerable.Empty<string>());
            void onException(Exception ex) => this.LogAndUpdate(ref this.CompilationStatus.SourceFileLoading, ex);
            void onDiagnostic(Diagnostic d)
            {
                this.LoadDiagnostics = this.LoadDiagnostics.Add(d);
                this.LogAndUpdate(ref this.CompilationStatus.SourceFileLoading, d);
            }
            var sourceFiles = ProjectManager.LoadSourceFiles(sources ?? Enumerable.Empty<string>(), onDiagnostic, onException);
            this.PrintResolvedFiles(sourceFiles.Keys);
            return sourceFiles;
        }

        /// <summary>
        /// Used to load the content of the specified assembly references from disk. 
        /// Returns the loaded content of the references. 
        /// Logs suitable diagnostics in the process and modifies the compilation status accordingly. 
        /// Prints all loaded files using PrintResolvedAssemblies.
        /// </summary>
        private References LoadAssemblies(IEnumerable<string> refs) 
        {
            this.CompilationStatus.ReferenceLoading = 0;
            if (refs == null) this.Logger?.Log(WarningCode.ReferencesSetToNull, Enumerable.Empty<string>());
            void onException(Exception ex) => this.LogAndUpdate(ref this.CompilationStatus.ReferenceLoading, ex);
            void onDiagnostic(Diagnostic d)
            {
                this.LoadDiagnostics = this.LoadDiagnostics.Add(d);
                this.LogAndUpdate(ref this.CompilationStatus.ReferenceLoading, d);
            }
            var headers = ProjectManager.LoadReferencedAssemblies(refs ?? Enumerable.Empty<string>(), onDiagnostic, onException);
            var projId =this.Config.ProjectName == null ? null : Path.ChangeExtension(Path.GetFullPath(this.Config.ProjectName), "qsproj");
            var references = new References(headers, (code, args) => onDiagnostic(Errors.LoadError(code, args, projId)));
            this.PrintResolvedAssemblies(references.Declarations.Keys);
            return references;
        }

        /// <summary>
        /// Writes a binary representation of the generated syntax tree to the given memory stream. 
        /// Logs suitable diagnostics in the process and modifies the compilation status accordingly.
        /// Does *not* close the given memory stream, and
        /// returns true if the serialization has been successfully generated. 
        /// Throws an ArgumentNullException if the given memory stream is null. 
        /// </summary>
        private bool SerializeSyntaxTree(MemoryStream ms)
        {
            if (ms == null) throw new ArgumentNullException(nameof(ms));
            this.CompilationStatus.Serialization = 0;

            // FIXME: this needs to be revised
            var invalidReferences = this.LoadDiagnostics
                .Filter(DiagnosticTools.WarningType(WarningCode.UnrecognizedContentInReference))
                .Select(d => d.Source).ToImmutableHashSet();
            var validSources = this.GeneratedSyntaxTree == null
                ? new NonNullable<string>[0]
                : GetSourceFiles.Apply(this.GeneratedSyntaxTree).Where(s => !invalidReferences.Contains(s.Value)).ToArray();

            var serialized = this.GeneratedSyntaxTree != null;
            using (var writer = new BsonDataWriter(ms) { CloseOutput = false })
            {
<<<<<<< HEAD
                var settings = new JsonSerializerSettings
                { Converters = JsonConverters.All(false), ContractResolver = new DictionaryAsArrayResolver() };
                var serializer = JsonSerializer.CreateDefault(settings);
=======
                var serializer = Json.Serializer(Json.Converters(false));
>>>>>>> 0f960b7c
                var validTree = this.GeneratedSyntaxTree?.Select(ns => FilterBySourceFile.Apply(ns, validSources));
                try { serializer.Serialize(writer, validTree ?? Enumerable.Empty<QsNamespace>()); }
                catch (Exception ex)
                {
                    this.LogAndUpdate(ref this.CompilationStatus.Serialization, ex);
                    serialized = false;
                }
            }
            if (!serialized) this.LogAndUpdate(ref this.CompilationStatus.Serialization, ErrorCode.SerializationFailed, Enumerable.Empty<string>());
            return serialized;
        }

        /// <summary>
        /// Backtracks to the beginning of the given memory stream and writes its content to disk,  
        /// generating a suitable bson file in the specified build output folder using the project name as file name.
        /// Generates a file name at random if no project name is specified.  
        /// Logs suitable diagnostics in the process and modifies the compilation status accordingly.
        /// Returns the absolute path of the file where the binary representation has been generated. 
        /// Returns null if the binary file could not be generated. 
        /// Does *not* close the given memory stream. 
        /// Throws an ArgumentNullException if the given memory stream is null. 
        /// </summary>
        private string GenerateBinary(MemoryStream serialization)
        {
            if (serialization == null) throw new ArgumentNullException(nameof(serialization));
            this.CompilationStatus.BinaryFormat = 0;
<<<<<<< HEAD

            var projId = NonNullable<string>.New(Path.GetFullPath(this.Config.ProjectName ?? Path.GetRandomFileName()));
            var outFolder = Path.GetFullPath(String.IsNullOrWhiteSpace(this.Config.BuildOutputFolder) ? "." : this.Config.BuildOutputFolder);
            var target = GeneratedFile(projId, outFolder, ".bson", "");

=======

            var projId = NonNullable<string>.New(Path.GetFullPath(this.Config.ProjectName ?? Path.GetRandomFileName()));
            var outFolder = Path.GetFullPath(String.IsNullOrWhiteSpace(this.Config.BuildOutputFolder) ? "." : this.Config.BuildOutputFolder);
            var target = GeneratedFile(projId, outFolder, ".bson", "");

>>>>>>> 0f960b7c
            try
            {
                serialization.Seek(0, SeekOrigin.Begin);
                using (var file = new FileStream(target, FileMode.Create, FileAccess.Write))
                { serialization.WriteTo(file); }
                return target;
            }
            catch (Exception ex)
            {
                this.LogAndUpdate(ref this.CompilationStatus.BinaryFormat, ex);
                this.LogAndUpdate(ref this.CompilationStatus.BinaryFormat, ErrorCode.GeneratingBinaryFailed, Enumerable.Empty<string>());
                return null;
            }
        }

        /// <summary>
        /// Backtracks to the beginning of the given memory stream and, 
        /// assuming the given memory stream contains a serialization of the compiled syntax tree, 
        /// generates a dll containing the compiled binary at the specified dll output path. 
        /// Logs suitable diagnostics in the process and modifies the compilation status accordingly.
        /// Returns the absolute path of the file where the dll has been generated. 
        /// Returns null if the dll could not be generated. 
        /// Does *not* close the given memory stream. 
        /// Throws an ArgumentNullException if the given memory stream is null. 
        /// </summary>
        private string GenerateDll(MemoryStream serialization)
        {
            if (serialization == null) throw new ArgumentNullException(nameof(serialization));
            this.CompilationStatus.DllGeneration = 0;

            var fallbackFileName = (this.PathToCompiledBinary ?? this.Config.ProjectName) ?? Path.GetRandomFileName();
            var outputPath = Path.GetFullPath(String.IsNullOrWhiteSpace(this.Config.DllOutputPath) ? fallbackFileName : this.Config.DllOutputPath);
            outputPath = Path.ChangeExtension(outputPath, "dll");

            // FIXME: this needs to be revised
            var usedReferences = GetSourceFiles.Apply(this.GeneratedSyntaxTree);
            var invalidReferences = this.LoadDiagnostics
                .Filter(DiagnosticTools.WarningType(WarningCode.UnrecognizedContentInReference))
                .Select(d => d.Source).ToImmutableHashSet();
            var validReferences = usedReferences
                .Where(file => file.Value.EndsWith(".dll") && !invalidReferences.Contains(file.Value));

            try
            {
                // If System.Object can't be found as a reference a warning is generated. 
                // To avoid that warning, we package that reference as well. 
                var references = validReferences.Select((dllFile, idx) => 
                        MetadataReference.CreateFromFile(dllFile.Value)
                        .WithAliases(new string[] { $"{AssemblyConstants.QSHARP_REFERENCE}{idx}" })) // referenced Q# dlls are recognized based on this alias 
                    .Append(MetadataReference.CreateFromFile(typeof(object).Assembly.Location));

                var tree = MetadataGeneration.GenerateAssemblyMetadata(references);
                var compilation = CodeAnalysis.CSharp.CSharpCompilation.Create(
                    this.Config.ProjectName ?? Path.GetFileNameWithoutExtension(outputPath),
                    syntaxTrees: new[] { tree },
                    references: references, // we only include Q# references, and only those that are needed and have been fully loaded
                    options: new CodeAnalysis.CSharp.CSharpCompilationOptions(outputKind: CodeAnalysis.OutputKind.DynamicallyLinkedLibrary)
                );

                using (var outputStream = File.OpenWrite(outputPath))
                {
                    serialization.Seek(0, SeekOrigin.Begin);
                    var astResource = new CodeAnalysis.ResourceDescription(AssemblyConstants.AST_RESOURCE_NAME, () => serialization, true);
                    var result = compilation.Emit(outputStream,
                        options: new CodeAnalysis.Emit.EmitOptions(includePrivateMembers: true),
                        manifestResources: new CodeAnalysis.ResourceDescription[] { astResource }
                    );

                    var errs = result.Diagnostics.Where(d => d.Severity >= CodeAnalysis.DiagnosticSeverity.Error);
                    if (errs.Any()) throw new Exception($"error(s) on emitting dll: {Environment.NewLine}{String.Join(Environment.NewLine, errs.Select(d => d.GetMessage()))}");
                    return outputPath;
                }
            }
            catch (Exception ex)
            {
                this.LogAndUpdate(ref this.CompilationStatus.DllGeneration, ex);
                this.LogAndUpdate(ref this.CompilationStatus.DllGeneration, ErrorCode.GeneratingDllFailed, Enumerable.Empty<string>());
                return null;
            } 
        }

        /// <summary>
        /// Given the path to a Q# binary file, reads the content of that file and returns the corresponding syntax tree. 
        /// Throws the corresponding exception if the given path does not correspond to a suitable binary file.
        /// May throw an exception if the given binary file has been compiled with a different compiler version.
        /// </summary>
        public static IEnumerable<QsNamespace> ReadBinary(string file) =>
            ReadBinary(new MemoryStream(File.ReadAllBytes(Path.GetFullPath(file))));

        /// <summary>
        /// Given a stream with the content of a Q# binary file, returns the corresponding syntax tree.
        /// Throws an ArgumentNullException if the given stream is null.
        /// May throw an exception if the given binary file has been compiled with a different compiler version.
        /// </summary>
        public static IEnumerable<QsNamespace> ReadBinary(Stream stream) =>
            AssemblyLoader.LoadSyntaxTree(stream);

        /// <summary>
        /// Given a file id assigned by the Q# compiler, computes the corresponding path in the specified output folder. 
        /// Returns the computed absolute path for a file with the specified ending. 
        /// If the content for that file is specified, writes that content to disk. 
        /// Throws an ArgumentException if the given file id is incompatible with and id assigned by the Q# compiler.
        /// Throws the corresponding exception any of the path operations fails or if the writing fails.  
        /// </summary>
        public static string GeneratedFile(NonNullable<string> fileId, string outputFolder, string fileEnding, string content = null)
        {
            if (!CompilationUnitManager.TryGetUri(fileId, out var file))
            { throw new ArgumentException("the given file id is not consistent with and id generated by the Q# compiler"); }
            string FullDirectoryName(string dir) =>
                Path.GetFullPath(dir.TrimEnd(Path.DirectorySeparatorChar, Path.AltDirectorySeparatorChar) + Path.DirectorySeparatorChar);

            outputFolder = String.IsNullOrWhiteSpace(outputFolder) ? "." : outputFolder;
            var outputUri = new Uri(FullDirectoryName(outputFolder));
            var currentDir = new Uri(FullDirectoryName("."));
            var relFilePath = currentDir.MakeRelativeUri(file);
            var filePath = Uri.UnescapeDataString(new Uri(outputUri, relFilePath).LocalPath);
            var fileDir = filePath.StartsWith(outputUri.LocalPath)
                ? Path.GetDirectoryName(filePath)
                : Path.GetDirectoryName(outputUri.LocalPath);
            var targetFile = Path.GetFullPath(Path.Combine(fileDir, Path.GetFileNameWithoutExtension(filePath) + fileEnding));

            if (content == null) return targetFile;            
            if (!Directory.Exists(fileDir)) Directory.CreateDirectory(fileDir);
            File.WriteAllText(targetFile, content);
            return targetFile;
        }
    }
}<|MERGE_RESOLUTION|>--- conflicted
+++ resolved
@@ -14,10 +14,7 @@
 using Microsoft.Quantum.QsCompiler.ReservedKeywords;
 using Microsoft.Quantum.QsCompiler.Serialization;
 using Microsoft.Quantum.QsCompiler.SyntaxTree;
-<<<<<<< HEAD
-=======
 using Microsoft.Quantum.QsCompiler.Transformations;
->>>>>>> 0f960b7c
 using Microsoft.Quantum.QsCompiler.Transformations.BasicTransformations;
 using Microsoft.Quantum.QsCompiler.Transformations.Conjugations;
 using Microsoft.VisualStudio.LanguageServer.Protocol;
@@ -289,8 +286,6 @@
                 if (this.GeneratedSyntaxTree == null || !rewrite.Success) this.LogAndUpdate(ref this.CompilationStatus.TreeTrimming, ErrorCode.TreeTrimmingFailed, Enumerable.Empty<string>());
             }
 
-<<<<<<< HEAD
-=======
             if (this.Config.AttemptFullPreEvaluation)
             {
                 this.CompilationStatus.PreEvaluation = 0;
@@ -299,7 +294,6 @@
                 if (!evaluated) this.LogAndUpdate(ref this.CompilationStatus.PreEvaluation, ErrorCode.PreEvaluationFailed, Enumerable.Empty<string>()); 
             }
 
->>>>>>> 0f960b7c
             // generating the compiled binary and dll
 
             using (var ms = new MemoryStream())
@@ -515,13 +509,7 @@
             var serialized = this.GeneratedSyntaxTree != null;
             using (var writer = new BsonDataWriter(ms) { CloseOutput = false })
             {
-<<<<<<< HEAD
-                var settings = new JsonSerializerSettings
-                { Converters = JsonConverters.All(false), ContractResolver = new DictionaryAsArrayResolver() };
-                var serializer = JsonSerializer.CreateDefault(settings);
-=======
                 var serializer = Json.Serializer(Json.Converters(false));
->>>>>>> 0f960b7c
                 var validTree = this.GeneratedSyntaxTree?.Select(ns => FilterBySourceFile.Apply(ns, validSources));
                 try { serializer.Serialize(writer, validTree ?? Enumerable.Empty<QsNamespace>()); }
                 catch (Exception ex)
@@ -548,19 +536,11 @@
         {
             if (serialization == null) throw new ArgumentNullException(nameof(serialization));
             this.CompilationStatus.BinaryFormat = 0;
-<<<<<<< HEAD
 
             var projId = NonNullable<string>.New(Path.GetFullPath(this.Config.ProjectName ?? Path.GetRandomFileName()));
             var outFolder = Path.GetFullPath(String.IsNullOrWhiteSpace(this.Config.BuildOutputFolder) ? "." : this.Config.BuildOutputFolder);
             var target = GeneratedFile(projId, outFolder, ".bson", "");
 
-=======
-
-            var projId = NonNullable<string>.New(Path.GetFullPath(this.Config.ProjectName ?? Path.GetRandomFileName()));
-            var outFolder = Path.GetFullPath(String.IsNullOrWhiteSpace(this.Config.BuildOutputFolder) ? "." : this.Config.BuildOutputFolder);
-            var target = GeneratedFile(projId, outFolder, ".bson", "");
-
->>>>>>> 0f960b7c
             try
             {
                 serialization.Seek(0, SeekOrigin.Begin);
