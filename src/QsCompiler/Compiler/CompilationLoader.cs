﻿// Copyright (c) Microsoft Corporation. All rights reserved.
// Licensed under the MIT License.

using System;
using System.Collections.Generic;
using System.Collections.Immutable;
using System.IO;
using System.Linq;
using Microsoft.Quantum.QsCompiler.CompilationBuilder;
using Microsoft.Quantum.QsCompiler.DataTypes;
using Microsoft.Quantum.QsCompiler.Diagnostics;
using Microsoft.Quantum.QsCompiler.Documentation;
using Microsoft.Quantum.QsCompiler.Serialization;
using Microsoft.Quantum.QsCompiler.SyntaxTree;
using Microsoft.Quantum.QsCompiler.Transformations;
using Microsoft.Quantum.QsCompiler.Transformations.Conjugations;
using Microsoft.VisualStudio.LanguageServer.Protocol;
using Newtonsoft.Json;
using Newtonsoft.Json.Bson;


namespace Microsoft.Quantum.QsCompiler
{
    public class CompilationLoader
    {
        /// <summary>
        /// Given a load function that loads the content of a sequence of files from disk, 
        /// returns the content for all sources to compile. 
        /// </summary>
        public delegate ImmutableDictionary<Uri, string> SourceLoader(Func<IEnumerable<string>, ImmutableDictionary<Uri, string>> loadFromDisk);
        /// <summary>
        /// Given a load function that loads the content of a sequence of refernced assemblies from disk,
        /// returns the loaded references for the compilation. 
        /// </summary>
        public delegate References ReferenceLoader(Func<IEnumerable<string>, References> loadFromDisk);
        /// <summary>
        /// Processes a compiled Q# binary file given its path, 
        /// returns true or false to indicate its success or failure, and calls the given action on any thrown exception. 
        /// </summary>
        public delegate bool BuildTarget(string pathToBinary, Action<Exception> onException);


        /// <summary>
        /// may be specified via configuration (or project) file in the future
        /// </summary>
        public struct Configuration
        {
            /// <summary>
            /// Uri to the project file (if any). 
            /// The name of the project file with a suitable extension will be used as the name of the generated binary file.
            /// </summary>
            public Uri ProjectFile;
            /// <summary>
            /// If set to true, the syntax tree rewrite step that replaces all generation directives 
            /// for all functor specializations is executed during compilation.   
            /// </summary>
            public bool GenerateFunctorSupport;
            /// <summary>
            /// Unless this is set to true, the syntax tree rewrite step that eliminates selective abstractions is executed during compilation. 
            /// In particular, all conjugations are inlined. 
            /// </summary>
            public bool SkipSyntaxTreeTrimming;
            /// <summary>
            /// Replaces all usages of type parameterized callables wiht the concrete callable instantiation.
            /// Removes parameterized types from the syntax tree.
            /// </summary>
            public bool Monomorphization; 
            /// <summary>
            /// If the output folder is not null, 
            /// documentation is generated in the specified folder based on doc comments in the source code. 
            /// </summary>
            public string DocumentationOutputFolder;
            /// <summary>
            /// Directory where the compiled binaries will be generated. 
            /// No binaries will be written to disk unless this path is specified and valid. 
            /// </summary>
            public string BuildOutputFolder;
            /// <summary>
            /// Dictionary that maps an arbitarily chosen target name to the build targets to call with the path to the compiled binary.
            /// The specified targets (dictionary values) will only be invoked if a binary file was generated successfully.
            /// </summary>
            public ImmutableDictionary<string, BuildTarget> Targets;
        }

        private class ExecutionStatus
        {
            internal int SourceFileLoading = -1;
            internal int ReferenceLoading = -1;
            internal int Validation = -1;
            internal int FunctorSupport = -1;
            internal int TreeTrimming = -1;
            internal int Monomorphization = -1;
            internal int Documentation = -1;
            internal int BinaryFormat = -1;
            internal Dictionary<string, int> BuildTargets;

            internal ExecutionStatus(IEnumerable<string> targets) =>
                this.BuildTargets = targets.ToDictionary(id => id, _ => -1);

            private bool WasSuccessful(bool run, int code) =>
                (run && code == 0) || (!run && code < 0);

            internal int Success(Configuration options) =>
                this.SourceFileLoading <= 0 &&
                this.ReferenceLoading <= 0 &&
                WasSuccessful(true, this.Validation) &&
                WasSuccessful(options.GenerateFunctorSupport, this.FunctorSupport) &&
                WasSuccessful(!options.SkipSyntaxTreeTrimming, this.TreeTrimming) &&
                WasSuccessful(options.Monomorphization, this.Monomorphization) &&
                WasSuccessful(options.DocumentationOutputFolder != null, this.Documentation) &&
                WasSuccessful(options.BuildOutputFolder != null, this.BinaryFormat) &&
                !this.BuildTargets.Values.Any(status => !WasSuccessful(true, status))
                ? 0 : 1;
        }

        /// <summary>
        /// used to indicate the status of individual compilation steps
        /// </summary>
        public enum Status { NotRun, Succeeded, Failed }
        private Status GetStatus(int value) =>
            value < 0 ? Status.NotRun :
            value == 0 ? Status.Succeeded :
            Status.Failed;

        /// <summary>
        /// Indicates whether all source files were loaded successfully.
        /// Source file loading may not be executed if the content was preloaded using methods outside this class. 
        /// </summary>
        public Status SourceFileLoading => GetStatus(this.CompilationStatus.SourceFileLoading);
        /// <summary>
        /// Indicates whether all references were loaded successfully.
        /// The loading may not be executed if all references were preloaded using methods outside this class. 
        /// </summary>
        public Status ReferenceLoading => GetStatus(this.CompilationStatus.ReferenceLoading);
        /// <summary>
        /// Indicates whether the compilation unit passed the compiler validation 
        /// that is executed before invoking further rewrite and/or generation steps.   
        /// </summary>
        public Status Validation => GetStatus(this.CompilationStatus.Validation);
        /// <summary>
        /// Indicates whether all specializations were generated successfully. 
        /// This rewrite step is only executed if the corresponding configuration is specified. 
        /// </summary>
        public Status FunctorSupport => GetStatus(this.CompilationStatus.FunctorSupport);
        /// <summary>
        /// Indicates whether all the type parameterizated callables were resolved to concrete callables.
        /// This rewrite step is only executed if the corresponding configuration is specified. 
        /// </summary>
        public Status Monomorphization => GetStatus(this.CompilationStatus.Monomorphization);
        /// <summary>
        /// Indicates whether documentation for the compilation was generated successfully. 
        /// This step is only executed if the corresponding configuration is specified. 
        /// </summary>
        public Status Documentation => GetStatus(this.CompilationStatus.Documentation);
        /// <summary>
        /// Indicates whether a binary representation for the generated syntax tree has been generated successfully. 
        /// This step is only executed if the corresponding configuration is specified. 
        /// </summary>
        public Status BinaryFormat => GetStatus(this.CompilationStatus.BinaryFormat);
        /// <summary>
        /// Indicates whether the specified build target executed successfully. 
        /// Returns a status NotRun if no target with the given id was listed for execution in the set configuration. 
        /// Execution is considered successful if the targets invokation did not throw an exception and returned true. 
        /// </summary>
        public Status Target(string id) => this.CompilationStatus.BuildTargets.TryGetValue(id, out var status) ? GetStatus(status) : Status.NotRun;
        /// <summary>
        /// Indicates the overall status of all specified build targets.
        /// The status is indicated as success if none of the specified build targets failed. 
        /// </summary>
        public Status AllTargets => this.CompilationStatus.BuildTargets.Values.Any(s => GetStatus(s) == Status.Failed) ? Status.Failed : Status.Succeeded;
        /// <summary>
        /// Indicates the overall success of all compilation steps. 
        /// The compilation is indicated as having been successful if all steps that were configured to execute completed successfully.
        /// </summary>
        public Status Success => GetStatus(this.CompilationStatus.Success(this.Config));


        /// <summary>
        /// logger used to log all diagnostic events during compilation
        /// </summary>
        private readonly ILogger Logger;
        /// <summary>
        /// configuration specifying the compilation steps to execute
        /// </summary>
        private readonly Configuration Config;
        /// <summary>
        /// used to track the status of individual compilation steps
        /// </summary>
        private ExecutionStatus CompilationStatus;
        /// <summary>
        /// contains the initial compilation built by the compilation unit manager after verification
        /// </summary>
        public readonly CompilationUnitManager.Compilation VerifiedCompilation;
        /// <summary>
        /// contains the syntax tree after executing all configured rewrite steps
        /// </summary>
        public readonly IEnumerable<QsNamespace> GeneratedSyntaxTree;
        /// <summary>
        /// contains the absolute path where the binary representation of the generated syntax tree has been written to disk
        /// </summary>
        public readonly string PathToCompiledBinary;

        /// <summary>
        /// Builds the compilation for the source files and references loaded by the given loaders,
        /// executing the compilation steps specified by the given options.
        /// Uses the specified logger to log all diagnostic events. 
        /// Throws an ArgumentNullException if either one of the given loaders is null or returns null.
        /// </summary>
        public CompilationLoader(SourceLoader loadSources, ReferenceLoader loadReferences, Configuration? options = null, ILogger logger = null)
        {
            // loading the content to compiler 

            this.Logger = logger;
            this.Config = options ?? new Configuration();
            this.CompilationStatus = new ExecutionStatus(this.Config.Targets?.Keys ?? Enumerable.Empty<string>());
            var sourceFiles = loadSources?.Invoke(this.LoadSourceFiles) ?? throw new ArgumentNullException("unable to load source files");
            var references = loadReferences?.Invoke(this.LoadAssemblies) ?? throw new ArgumentNullException("unable to load referenced binary files");

            // building the compilation

            this.CompilationStatus.Validation = 0;
            var files = CompilationUnitManager.InitializeFileManagers(sourceFiles, null, this.OnCompilerException); // do *not* live track (i.e. use publishing) here!
            var compilationManager = new CompilationUnitManager(this.OnCompilerException);
            compilationManager.UpdateReferencesAsync(references);
            compilationManager.AddOrUpdateSourceFilesAsync(files);
            this.VerifiedCompilation = compilationManager.Build();
            this.GeneratedSyntaxTree = this.VerifiedCompilation?.SyntaxTree.Values;

            foreach (var diag in this.VerifiedCompilation.SourceFiles?.SelectMany(this.VerifiedCompilation.Diagnostics) ?? Enumerable.Empty<Diagnostic>())
            { this.LogAndUpdate(ref this.CompilationStatus.Validation, diag); }

            // executing the specified rewrite steps 

<<<<<<< HEAD
            this.GeneratedSyntaxTree = Transformations.Monomorphization.ResolveGenericsSyntax.Apply(this.GeneratedSyntaxTree);
=======
            if (this.Config.Monomorphization)
            {
                this.CompilationStatus.Monomorphization = 0;
                void onException(Exception ex) => this.LogAndUpdate(ref this.CompilationStatus.Monomorphization, ex); 
                var succeeded = this.GeneratedSyntaxTree != null && CodeTransformations.Monomorphisize(this.GeneratedSyntaxTree, out this.GeneratedSyntaxTree, onException);
                if (!succeeded) this.LogAndUpdate(ref this.CompilationStatus.Monomorphization, ErrorCode.MonomorphizationFailed, Enumerable.Empty<string>());
            }
>>>>>>> 0acdf821

            if (this.Config.GenerateFunctorSupport)
            {
                this.CompilationStatus.FunctorSupport = 0;
                var functorSpecGenerated = this.GeneratedSyntaxTree != null && FunctorGeneration.GenerateFunctorSpecializations(this.GeneratedSyntaxTree, out this.GeneratedSyntaxTree);
                if (!functorSpecGenerated) this.LogAndUpdate(ref this.CompilationStatus.FunctorSupport, ErrorCode.FunctorGenerationFailed, Enumerable.Empty<string>());
            }

            if (!this.Config.SkipSyntaxTreeTrimming)
            {
                this.CompilationStatus.TreeTrimming = 0;
                var rewrite = new InlineConjugations(onException: ex => this.LogAndUpdate(ref this.CompilationStatus.TreeTrimming, ex));
                this.GeneratedSyntaxTree = this.GeneratedSyntaxTree?.Select(ns => rewrite.Transform(ns))?.ToImmutableArray();
                if (this.GeneratedSyntaxTree == null || !rewrite.Success) this.LogAndUpdate(ref this.CompilationStatus.TreeTrimming, ErrorCode.TreeTrimmingFailed, Enumerable.Empty<string>());
            }

            // generating the compiled binary

            using (var ms = new MemoryStream())
            { this.PathToCompiledBinary = this.GenerateBinary(ms); }

            // executing the specified generation steps 

            if (this.Config.DocumentationOutputFolder != null)
            {
                this.CompilationStatus.Documentation = 0;
                var docsFolder = Path.GetFullPath(String.IsNullOrWhiteSpace(this.Config.DocumentationOutputFolder) ? "." : this.Config.DocumentationOutputFolder);
                void onDocException(Exception ex) => this.LogAndUpdate(ref this.CompilationStatus.Documentation, ex);
                var docsGenerated = this.VerifiedCompilation != null && DocBuilder.Run(docsFolder, this.VerifiedCompilation.SyntaxTree.Values, this.VerifiedCompilation.SourceFiles, onException: onDocException);
                if (!docsGenerated) this.LogAndUpdate(ref this.CompilationStatus.Documentation, ErrorCode.DocGenerationFailed, Enumerable.Empty<string>());
            }

            // invoking the given targets

            foreach (var buildTarget in this.Config.Targets ?? ImmutableDictionary<string, BuildTarget>.Empty)
            {
                this.CompilationStatus.BuildTargets[buildTarget.Key] = 0;
                var succeeded = this.PathToCompiledBinary != null && buildTarget.Value != null &&
                    buildTarget.Value(this.PathToCompiledBinary, ex => this.LogAndUpdate(buildTarget.Key, ex));
                if (!succeeded) this.LogAndUpdate(buildTarget.Key, ErrorCode.TargetExecutionFailed, new[] { buildTarget.Key });
            } 
        }

        /// <summary>
        /// Builds the compilation of the specified source files and references,
        /// executing the compilation steps specified by the given options.
        /// Uses the specified logger to log all diagnostic events. 
        /// </summary>
        public CompilationLoader(IEnumerable<string> sources, IEnumerable<string> references, Configuration? options = null, ILogger logger = null)
            : this(load => load(sources), load => load(references), options, logger) { }

        /// <summary>
        /// Builds the compilation of the specified source files and the loaded references returned by the given loader,
        /// executing the compilation steps specified by the given options.
        /// Uses the specified logger to log all diagnostic events. 
        /// Throws an ArgumentNullException if the given loader is null or returns null.
        /// </summary>
        public CompilationLoader(IEnumerable<string> sources, ReferenceLoader loadReferences, Configuration? options = null, ILogger logger = null)
            : this(load => load(sources), loadReferences, options, logger) { }

        /// <summary>
        /// Builds the compilation of the content returned by the given loader and the specified references,
        /// executing the compilation steps specified by the given options.
        /// Uses the specified logger to log all diagnostic events. 
        /// Throws an ArgumentNullException if the given loader is null or returns null.
        /// </summary>
        public CompilationLoader(SourceLoader loadSources, IEnumerable<string> references, Configuration? options = null, ILogger logger = null)
            : this(loadSources, load => load(references), options, logger) { }


        // private routines used for logging and status updates

        /// <summary>
        /// Logs the given diagnostic and updates the status passed as reference accordingly. 
        /// Throws an ArgumentNullException if the given diagnostic is null. 
        /// </summary>
        private void LogAndUpdate(ref int current, Diagnostic d)
        {
            this.Logger?.Log(d);
            if (d.IsError()) current = 1;
        }

        /// <summary>
        /// Logs the given exception and updates the status passed as reference accordingly. 
        /// </summary>
        private void LogAndUpdate(ref int current, Exception ex)
        {
            this.Logger?.Log(ex);
            current = 1;
        }

        /// <summary>
        /// Logs an error with the given error code and message parameters, and updates the status passed as reference accordingly. 
        /// </summary>
        private void LogAndUpdate(ref int current, ErrorCode code, IEnumerable<string> args)
        {
            this.Logger?.Log(code, args);
            current = 1;
        }

        /// <summary>
        /// Logs an UnexpectedCompilerException error as well as the given exception, and updates the validation status accordingly. 
        /// </summary>
        private void OnCompilerException(Exception ex)
        {
            this.LogAndUpdate(ref this.CompilationStatus.Validation, ErrorCode.UnexpectedCompilerException, Enumerable.Empty<string>());
            this.LogAndUpdate(ref this.CompilationStatus.Validation, ex);
        }

        /// <summary>
        /// Logs the given exception and updates the status of the specified target accordingly. 
        /// Throws an ArgumentException if no build target with the given id exists. 
        /// </summary>
        private void LogAndUpdate(string targetId, Exception ex)
        {
            if (!this.CompilationStatus.BuildTargets.TryGetValue(targetId, out var current)) throw new ArgumentException("unknown target");
            this.LogAndUpdate(ref current, ex);
            this.CompilationStatus.BuildTargets[targetId] = current;
        }

        /// <summary>
        /// Logs an error with the given error code and message parameters, and updates the status of the specified target accordingly. 
        /// Throws an ArgumentException if no build target with the given id exists. 
        /// </summary>
        private void LogAndUpdate(string targetId, ErrorCode code, IEnumerable<string> args)
        {
            if (!this.CompilationStatus.BuildTargets.TryGetValue(targetId, out var current)) throw new ArgumentException("unknown target");
            this.LogAndUpdate(ref current, code, args);
            this.CompilationStatus.BuildTargets[targetId] = current;
        }

        /// <summary>
        /// Logs the names of the given source files as Information unless the given argument is null.
        /// </summary>
        private void PrintResolvedFiles(IEnumerable<Uri> sourceFiles)
        {
            if (sourceFiles == null) return;
            var args = sourceFiles.Any()
                ? sourceFiles.Select(f => f?.LocalPath).ToArray()
                : new string[] { "(none)" };
            this.Logger?.Log(InformationCode.CompilingWithSourceFiles, Enumerable.Empty<string>(), messageParam: Diagnostics.Formatting.Indent(args).ToArray());
        }

        /// <summary>
        /// Logs the names of the given assemblies as Information unless the given argument is null.
        /// </summary>
        private void PrintResolvedAssemblies(IEnumerable<NonNullable<string>> assemblies)
        {
            if (assemblies == null) return;
            var args = assemblies.Any()
                ? assemblies.Select(name => name.Value).ToArray()
                : new string[] { "(none)" };
            this.Logger?.Log(InformationCode.CompilingWithAssemblies, Enumerable.Empty<string>(), messageParam: Diagnostics.Formatting.Indent(args).ToArray());
        }


        // routines for loading from and dumping to files

        /// <summary>
        /// Used to load the content of the specified source files from disk. 
        /// Returns a dictionary mapping the file uri to its content. 
        /// Logs suitable diagnostics in the process and modifies the compilation status accordingly. 
        /// Prints all loaded files using PrintResolvedFiles.
        /// </summary>
        private ImmutableDictionary<Uri, string> LoadSourceFiles(IEnumerable<string> sources)
        {
            this.CompilationStatus.SourceFileLoading = 0;
            if (sources == null) this.LogAndUpdate(ref this.CompilationStatus.SourceFileLoading, ErrorCode.SourceFilesMissing, Enumerable.Empty<string>());
            void onDiagnostic(Diagnostic d) => this.LogAndUpdate(ref this.CompilationStatus.SourceFileLoading, d);
            void onException(Exception ex) => this.LogAndUpdate(ref this.CompilationStatus.SourceFileLoading, ex);
            var sourceFiles = ProjectManager.LoadSourceFiles(sources ?? Enumerable.Empty<string>(), onDiagnostic, onException);
            this.PrintResolvedFiles(sourceFiles.Keys);
            return sourceFiles;
        }

        /// <summary>
        /// Used to load the content of the specified assembly references from disk. 
        /// Returns the loaded content of the references. 
        /// Logs suitable diagnostics in the process and modifies the compilation status accordingly. 
        /// Prints all loaded files using PrintResolvedAssemblies.
        /// </summary>
        private References LoadAssemblies(IEnumerable<string> refs) 
        {
            this.CompilationStatus.ReferenceLoading = 0;
            if (refs == null) this.Logger?.Log(WarningCode.ReferencesSetToNull, Enumerable.Empty<string>());
            void onDiagnostic(Diagnostic d) => this.LogAndUpdate(ref this.CompilationStatus.ReferenceLoading, d);
            void onException(Exception ex) => this.LogAndUpdate(ref this.CompilationStatus.ReferenceLoading, ex);
            var references = ProjectManager.LoadReferencedAssemblies(refs ?? Enumerable.Empty<string>(), onDiagnostic, onException);
            this.PrintResolvedAssemblies(references.Declarations.Keys);
            return references;
        }

        /// <summary>
        /// Creates a binary representation of the generated syntax tree using the given memory stream. 
        /// Generates a file name at random and writes the content of that stream into a file within the specified build output folder. 
        /// Logs suitable diagnostics in the process and modifies the compilation status accordingly.
        /// Returns the absolute path of the file where the binary representation has been generated. 
        /// Returns null without doing anything if no build output folder is specified in the set configuration. 
        /// Does *not* close the given memory stream. 
        /// </summary>
        private string GenerateBinary(MemoryStream ms)
        {
            if (this.Config.BuildOutputFolder == null) return null;
            this.CompilationStatus.BinaryFormat = 0;            
            using (var writer = new BsonDataWriter(ms) { CloseOutput = false })
            {
                var settings = new JsonSerializerSettings { Converters = JsonConverters.All(false), ContractResolver = new DictionaryAsArrayResolver() };
                var serializer = JsonSerializer.CreateDefault(settings);
                if (this.GeneratedSyntaxTree != null) serializer.Serialize(writer, this.GeneratedSyntaxTree);
                else this.LogAndUpdate(ref this.CompilationStatus.BinaryFormat, ErrorCode.GeneratingBinaryFailed, Enumerable.Empty<string>());
            }

            var projId = NonNullable<string>.New(this.Config.ProjectFile?.AbsolutePath ?? Path.GetFullPath(Path.GetRandomFileName()));
            var target = GeneratedFile(projId, this.Config.BuildOutputFolder, ".bson", "");
            using (var file = new FileStream(target, FileMode.Create, FileAccess.Write))
            { ms.WriteTo(file); }
            return target;
        }

        /// <summary>
        /// Given the path to a Q# binary file, reads the content of that file and returns the corresponding syntax tree. 
        /// Throws the corresponding exception if the given path does not correspond to a suitable binary file.
        /// Potentially throws an exception in particular also if the given binary file has been compiled with a different compiler version. 
        /// </summary>
        public static IEnumerable<QsNamespace> ReadBinary(string file)
        {
            byte[] binary = File.ReadAllBytes(Path.GetFullPath(file));
            var ms = new MemoryStream(binary);
            using (var reader = new BsonDataReader(ms))
            {
                reader.ReadRootValueAsArray = true;
                var settings = new JsonSerializerSettings { Converters = JsonConverters.All(false), ContractResolver = new DictionaryAsArrayResolver() };
                var serializer = JsonSerializer.CreateDefault(settings);
                return serializer.Deserialize<IEnumerable<QsNamespace>>(reader);
            }
        }

        /// <summary>
        /// Given a file id assigned by the Q# compiler, computes the corresponding path in the specified output folder. 
        /// Returns the computed absolute path for a file with the specified ending. 
        /// If the content for that file is specified, writes that content to disk. 
        /// Throws an ArgumentException if the given file id is incompatible with and id assigned by the Q# compiler.
        /// Throws the corresponding exception any of the path operations fails or if the writing fails.  
        /// </summary>
        public static string GeneratedFile(NonNullable<string> fileId, string outputFolder, string fileEnding, string content = null)
        {
            if (!CompilationUnitManager.TryGetUri(fileId, out var file))
            { throw new ArgumentException("the given file id is not consistent with and id generated by the Q# compiler"); }
            string FullDirectoryName(string dir) =>
                Path.GetFullPath(dir.TrimEnd(Path.DirectorySeparatorChar, Path.AltDirectorySeparatorChar) + Path.DirectorySeparatorChar);

            outputFolder = String.IsNullOrWhiteSpace(outputFolder) ? "." : outputFolder;
            var outputUri = new Uri(FullDirectoryName(outputFolder));
            var currentDir = new Uri(FullDirectoryName("."));
            var relFilePath = currentDir.MakeRelativeUri(file);
            var filePath = Uri.UnescapeDataString(new Uri(outputUri, relFilePath).LocalPath);
            var fileDir = filePath.StartsWith(outputUri.LocalPath)
                ? Path.GetDirectoryName(filePath)
                : Path.GetDirectoryName(outputUri.LocalPath);
            var targetFile = Path.GetFullPath(Path.Combine(fileDir, Path.GetFileNameWithoutExtension(filePath) + fileEnding));

            if (content == null) return targetFile;            
            if (!Directory.Exists(fileDir)) Directory.CreateDirectory(fileDir);
            File.WriteAllText(targetFile, content);
            return targetFile;
        }
    }
}<|MERGE_RESOLUTION|>--- conflicted
+++ resolved
@@ -231,9 +231,6 @@
 
             // executing the specified rewrite steps 
 
-<<<<<<< HEAD
-            this.GeneratedSyntaxTree = Transformations.Monomorphization.ResolveGenericsSyntax.Apply(this.GeneratedSyntaxTree);
-=======
             if (this.Config.Monomorphization)
             {
                 this.CompilationStatus.Monomorphization = 0;
@@ -241,7 +238,6 @@
                 var succeeded = this.GeneratedSyntaxTree != null && CodeTransformations.Monomorphisize(this.GeneratedSyntaxTree, out this.GeneratedSyntaxTree, onException);
                 if (!succeeded) this.LogAndUpdate(ref this.CompilationStatus.Monomorphization, ErrorCode.MonomorphizationFailed, Enumerable.Empty<string>());
             }
->>>>>>> 0acdf821
 
             if (this.Config.GenerateFunctorSupport)
             {
