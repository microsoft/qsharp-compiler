﻿// Copyright (c) Microsoft Corporation. All rights reserved.
// Licensed under the MIT License.

using System;
using System.Collections.Generic;
using System.Collections.Immutable;
using System.IO;
using System.Linq;
using Microsoft.Quantum.QsCompiler.CompilationBuilder;
using Microsoft.Quantum.QsCompiler.DataTypes;
using Microsoft.Quantum.QsCompiler.Diagnostics;
using Microsoft.Quantum.QsCompiler.Documentation;
using Microsoft.Quantum.QsCompiler.Serialization;
using Microsoft.Quantum.QsCompiler.SyntaxTree;
using Microsoft.VisualStudio.LanguageServer.Protocol;
using Newtonsoft.Json;
using Newtonsoft.Json.Bson;


namespace Microsoft.Quantum.QsCompiler
{
    public class CompilationLoader
    {
        /// <summary>
        /// Given a load function that loads the content of a sequence of files from disk, 
        /// returns the content for all sources to compile. 
        /// </summary>
        public delegate ImmutableDictionary<Uri, string> SourceLoader(Func<IEnumerable<string>, ImmutableDictionary<Uri, string>> loadFromDisk);
        /// <summary>
        /// Given a load function that loads the content of a sequence of refernced assemblies from disk,
        /// returns the loaded references for the compilation. 
        /// </summary>
        public delegate References ReferenceLoader(Func<IEnumerable<string>, References> loadFromDisk);
        /// <summary>
        /// Processes a compiled Q# binary file given its path, 
        /// returns true or false to indicate its success or failure, and calls the given action on any thrown exception. 
        /// </summary>
        public delegate bool BuildTarget(string pathToBinary, Action<Exception> onException);


        /// <summary>
        /// may be specified via configuration (or project) file in the future
        /// </summary>
        public struct Configuration
        {
            /// <summary>
            /// Uri to the project file (if any). 
            /// The name of the project file with a suitable extension will be used as the name of the generated binary file.
            /// </summary>
            public Uri ProjectFile;
            /// <summary>
            /// If set to true, the syntax tree rewrite step that replaces all generation directives 
            /// for all functor specializations is executed during compilation.   
            /// </summary>
            public bool GenerateFunctorSupport;
            /// <summary>
            /// If the output folder is not null, 
            /// documentation is generated in the specified folder based on doc comments in the source code. 
            /// </summary>
            public string DocumentationOutputFolder;
            /// <summary>
            /// Directory where the compiled binaries will be generated. 
            /// No binaries will be written to disk unless this path is specified and valid. 
            /// </summary>
            public string BuildOutputFolder;
            /// <summary>
            /// Dictionary that maps an arbitarily chosen target name to the build targets to call with the path to the compiled binary.
            /// The specified targets (dictionary values) will only be invoked if a binary file was generated successfully.
            /// </summary>
            public ImmutableDictionary<string, BuildTarget> Targets;
        }

        private class ExecutionStatus
        {
            internal int SourceFileLoading = -1;
            internal int ReferenceLoading = -1;
            internal int Validation = -1;
            internal int FunctorSupport = -1;
            internal int Documentation = -1;
            internal int BinaryFormat = -1;
            internal Dictionary<string, int> BuildTargets;

            internal ExecutionStatus(IEnumerable<string> targets) =>
                this.BuildTargets = targets.ToDictionary(id => id, _ => -1);

            private bool WasSuccessful(bool run, int code) =>
                (run && code == 0) || (!run && code < 0);

            internal int Success(Configuration options) =>
                this.SourceFileLoading <= 0 &&
                this.ReferenceLoading <= 0 &&
                WasSuccessful(true, this.Validation) &&
                WasSuccessful(options.GenerateFunctorSupport, this.FunctorSupport) &&
                WasSuccessful(options.DocumentationOutputFolder != null, this.Documentation) &&
                WasSuccessful(options.BuildOutputFolder != null, this.BinaryFormat) &&
                !this.BuildTargets.Values.Any(status => !WasSuccessful(true, status))
                ? 0 : 1;
        }

        /// <summary>
        /// used to indicate the status of individual compilation steps
        /// </summary>
        public enum Status { NotRun, Succeeded, Failed }
        private Status GetStatus(int value) =>
            value < 0 ? Status.NotRun :
            value == 0 ? Status.Succeeded :
            Status.Failed;

        /// <summary>
        /// Indicates whether all source files were loaded successfully.
        /// Source file loading may not be executed if the content was preloaded using methods outside this class. 
        /// </summary>
        public Status SourceFileLoading => GetStatus(this.CompilationStatus.SourceFileLoading);
        /// <summary>
        /// Indicates whether all references were loaded successfully.
        /// The loading may not be executed if all references were preloaded using methods outside this class. 
        /// </summary>
        public Status ReferenceLoading => GetStatus(this.CompilationStatus.ReferenceLoading);
        /// <summary>
        /// Indicates whether the compilation unit passed the compiler validation 
        /// that is executed before invoking further rewrite and/or generation steps.   
        /// </summary>
        public Status Validation => GetStatus(this.CompilationStatus.Validation);
        /// <summary>
        /// Indicates whether all specializations were generated successfully. 
        /// This rewrite step is only executed if the corresponding configuration is specified. 
        /// </summary>
        public Status FunctorSupport => GetStatus(this.CompilationStatus.FunctorSupport);
        /// <summary>
        /// Indicates whether documentation for the compilation was generated successfully. 
        /// This step is only executed if the corresponding configuration is specified. 
        /// </summary>
        public Status Documentation => GetStatus(this.CompilationStatus.Documentation);
        /// <summary>
        /// Indicates whether a binary representation for the generated syntax tree has been generated successfully. 
        /// This step is only executed if the corresponding configuration is specified. 
        /// </summary>
        public Status BinaryFormat => GetStatus(this.CompilationStatus.BinaryFormat);
        /// <summary>
        /// Indicates whether the specified build target executed successfully. 
        /// Returns a status NotRun if no target with the given id was listed for execution in the set configuration. 
        /// Execution is considered successful if the targets invokation did not throw an exception and returned true. 
        /// </summary>
        public Status Target(string id) => this.CompilationStatus.BuildTargets.TryGetValue(id, out var status) ? GetStatus(status) : Status.NotRun;
        /// <summary>
        /// Indicates the overall status of all specified build targets.
        /// The status is indicated as success if none of the specified build targets failed. 
        /// </summary>
        public Status AllTargets => this.CompilationStatus.BuildTargets.Values.Any(s => GetStatus(s) == Status.Failed) ? Status.Failed : Status.Succeeded;
        /// <summary>
        /// Indicates the overall success of all compilation steps. 
        /// The compilation is indicated as having been successful if all steps that were configured to execute completed successfully.
        /// </summary>
        public Status Success => GetStatus(this.CompilationStatus.Success(this.Config));


        /// <summary>
        /// logger used to log all diagnostic events during compilation
        /// </summary>
        private readonly ILogger Logger;
        /// <summary>
        /// configuration specifying the compilation steps to execute
        /// </summary>
        private readonly Configuration Config;
        /// <summary>
        /// used to track the status of individual compilation steps
        /// </summary>
        private ExecutionStatus CompilationStatus;
        /// <summary>
        /// contains the initial compilation built by the compilation unit manager after verification
        /// </summary>
        public readonly CompilationUnitManager.Compilation VerifiedCompilation;
        /// <summary>
        /// contains the syntax tree after executing all configured rewrite steps
        /// </summary>
        public readonly IEnumerable<QsNamespace> GeneratedSyntaxTree;
        /// <summary>
        /// contains the absolute path where the binary representation of the generated syntax tree has been written to disk
        /// </summary>
        public readonly string PathToCompiledBinary;

        /// <summary>
        /// Builds the compilation for the source files and references loaded by the given loaders,
        /// executing the compilation steps specified by the given options.
        /// Uses the specified logger to log all diagnostic events. 
        /// Throws an ArgumentNullException if either one of the given loaders is null or returns null.
        /// </summary>
        public CompilationLoader(SourceLoader loadSources, ReferenceLoader loadReferences, Configuration? options = null, ILogger logger = null)
        {
            // loading the content to compiler 

            this.Logger = logger;
            this.Config = options ?? new Configuration();
            this.CompilationStatus = new ExecutionStatus(this.Config.Targets?.Keys ?? Enumerable.Empty<string>());
            var sourceFiles = loadSources?.Invoke(this.LoadSourceFiles) ?? throw new ArgumentNullException("unable to load source files");
            var references = loadReferences?.Invoke(this.LoadAssemblies) ?? throw new ArgumentNullException("unable to load referenced binary files");

            // building the compilation

            this.CompilationStatus.Validation = 0;
            var files = CompilationUnitManager.InitializeFileManagers(sourceFiles, null, this.OnCompilerException); // do *not* live track (i.e. use publishing) here!
            var compilationManager = new CompilationUnitManager(this.OnCompilerException);
            compilationManager.UpdateReferencesAsync(references);
            compilationManager.AddOrUpdateSourceFilesAsync(files);
            this.VerifiedCompilation = compilationManager.Build();
            this.GeneratedSyntaxTree = this.VerifiedCompilation?.SyntaxTree.Values;

            foreach (var diag in this.VerifiedCompilation.SourceFiles?.SelectMany(this.VerifiedCompilation.Diagnostics) ?? Enumerable.Empty<Diagnostic>())
            { this.LogAndUpdate(ref this.CompilationStatus.Validation, diag); }

            // executing the specified rewrite steps 

            if (this.Config.GenerateFunctorSupport)
            {
                this.CompilationStatus.FunctorSupport = 0;
                var functorSpecGenerated = this.VerifiedCompilation != null && FunctorGeneration.GenerateFunctorSpecializations(this.GeneratedSyntaxTree, out this.GeneratedSyntaxTree);
                if (!functorSpecGenerated) this.LogAndUpdate(ref this.CompilationStatus.FunctorSupport, ErrorCode.FunctorGenerationFailed, Enumerable.Empty<string>());
            }

            // generating the compiled binary

            using (var ms = new MemoryStream())
            { this.PathToCompiledBinary = this.GenerateBinary(ms); }

            // executing the specified generation steps 

            if (this.Config.DocumentationOutputFolder != null)
            {
                this.CompilationStatus.Documentation = 0;
                var docsFolder = Path.GetFullPath(String.IsNullOrWhiteSpace(this.Config.DocumentationOutputFolder) ? "." : this.Config.DocumentationOutputFolder);
                void onDocException(Exception ex) => this.LogAndUpdate(ref this.CompilationStatus.Documentation, ex);
                var docsGenerated = this.VerifiedCompilation != null && DocBuilder.Run(docsFolder, this.VerifiedCompilation.SyntaxTree.Values, this.VerifiedCompilation.SourceFiles, onException: onDocException);
                if (!docsGenerated) this.LogAndUpdate(ref this.CompilationStatus.Documentation, ErrorCode.DocGenerationFailed, Enumerable.Empty<string>());
            }

            // invoking the given targets

            foreach (var buildTarget in this.Config.Targets ?? ImmutableDictionary<string, BuildTarget>.Empty)
            {
                this.CompilationStatus.BuildTargets[buildTarget.Key] = 0;
                var succeeded = this.PathToCompiledBinary != null && buildTarget.Value != null &&
                    buildTarget.Value(this.PathToCompiledBinary, ex => this.LogAndUpdate(buildTarget.Key, ex));
                if (!succeeded) this.LogAndUpdate(buildTarget.Key, ErrorCode.TargetExecutionFailed, new[] { buildTarget.Key });
            } 
        }

        /// <summary>
        /// Builds the compilation of the specified source files and references,
        /// executing the compilation steps specified by the given options.
        /// Uses the specified logger to log all diagnostic events. 
        /// </summary>
        public CompilationLoader(IEnumerable<string> sources, IEnumerable<string> references, Configuration? options = null, ILogger logger = null)
            : this(load => load(sources), load => load(references), options, logger) { }

        /// <summary>
        /// Builds the compilation of the specified source files and the loaded references returned by the given loader,
        /// executing the compilation steps specified by the given options.
        /// Uses the specified logger to log all diagnostic events. 
        /// Throws an ArgumentNullException if the given loader is null or returns null.
        /// </summary>
        public CompilationLoader(IEnumerable<string> sources, ReferenceLoader loadReferences, Configuration? options = null, ILogger logger = null)
            : this(load => load(sources), loadReferences, options, logger) { }

        /// <summary>
        /// Builds the compilation of the content returned by the given loader and the specified references,
        /// executing the compilation steps specified by the given options.
        /// Uses the specified logger to log all diagnostic events. 
        /// Throws an ArgumentNullException if the given loader is null or returns null.
        /// </summary>
        public CompilationLoader(SourceLoader loadSources, IEnumerable<string> references, Configuration? options = null, ILogger logger = null)
            : this(loadSources, load => load(references), options, logger) { }


        // private routines used for logging and status updates

        /// <summary>
        /// Logs the given diagnostic and updates the status passed as reference accordingly. 
        /// Throws an ArgumentNullException if the given diagnostic is null. 
        /// </summary>
        private void LogAndUpdate(ref int current, Diagnostic d)
        {
            this.Logger?.Log(d);
            if (d.IsError()) current = 1;
        }

        /// <summary>
        /// Logs the given exception and updates the status passed as reference accordingly. 
        /// </summary>
        private void LogAndUpdate(ref int current, Exception ex)
        {
            this.Logger?.Log(ex);
            current = 1;
        }

        /// <summary>
        /// Logs an error with the given error code and message parameters, and updates the status passed as reference accordingly. 
        /// </summary>
        private void LogAndUpdate(ref int current, ErrorCode code, IEnumerable<string> args)
        {
            this.Logger?.Log(code, args);
            current = 1;
        }

        /// <summary>
        /// Logs an UnexpectedCompilerException error as well as the given exception, and updates the validation status accordingly. 
        /// </summary>
        private void OnCompilerException(Exception ex)
        {
            this.LogAndUpdate(ref this.CompilationStatus.Validation, ErrorCode.UnexpectedCompilerException, Enumerable.Empty<string>());
            this.LogAndUpdate(ref this.CompilationStatus.Validation, ex);
        }

        /// <summary>
        /// Logs the given exception and updates the status of the specified target accordingly. 
        /// Throws an ArgumentException if no build target with the given id exists. 
        /// </summary>
        private void LogAndUpdate(string targetId, Exception ex)
        {
            if (!this.CompilationStatus.BuildTargets.TryGetValue(targetId, out var current)) throw new ArgumentException("unknown target");
            this.LogAndUpdate(ref current, ex);
            this.CompilationStatus.BuildTargets[targetId] = current;
        }

        /// <summary>
        /// Logs an error with the given error code and message parameters, and updates the status of the specified target accordingly. 
        /// Throws an ArgumentException if no build target with the given id exists. 
        /// </summary>
        private void LogAndUpdate(string targetId, ErrorCode code, IEnumerable<string> args)
        {
            if (!this.CompilationStatus.BuildTargets.TryGetValue(targetId, out var current)) throw new ArgumentException("unknown target");
            this.LogAndUpdate(ref current, code, args);
            this.CompilationStatus.BuildTargets[targetId] = current;
        }

        /// <summary>
        /// Logs the names of the given source files as Information unless the given argument is null.
        /// </summary>
        private void PrintResolvedFiles(IEnumerable<Uri> sourceFiles)
        {
            if (sourceFiles == null) return;
            var args = sourceFiles.Any()
                ? sourceFiles.Select(f => f?.LocalPath).ToArray()
                : new string[] { "(none)" };
            this.Logger?.Log(InformationCode.CompilingWithSourceFiles, Enumerable.Empty<string>(), messageParam: Diagnostics.Formatting.Indent(args).ToArray());
        }

        /// <summary>
        /// Logs the names of the given assemblies as Information unless the given argument is null.
        /// </summary>
        private void PrintResolvedAssemblies(IEnumerable<NonNullable<string>> assemblies)
        {
            if (assemblies == null) return;
            var args = assemblies.Any()
                ? assemblies.Select(name => name.Value).ToArray()
                : new string[] { "(none)" };
            this.Logger?.Log(InformationCode.CompilingWithAssemblies, Enumerable.Empty<string>(), messageParam: Diagnostics.Formatting.Indent(args).ToArray());
        }


        // routines for loading from and dumping to files

        /// <summary>
        /// Used to load the content of the specified source files from disk. 
        /// Returns a dictionary mapping the file uri to its content. 
        /// Logs suitable diagnostics in the process and modifies the compilation status accordingly. 
        /// Prints all loaded files using PrintResolvedFiles.
        /// </summary>
        private ImmutableDictionary<Uri, string> LoadSourceFiles(IEnumerable<string> sources)
        {
            this.CompilationStatus.SourceFileLoading = 0;
            if (sources == null) this.LogAndUpdate(ref this.CompilationStatus.SourceFileLoading, ErrorCode.SourceFilesMissing, Enumerable.Empty<string>());
            void onDiagnostic(Diagnostic d) => this.LogAndUpdate(ref this.CompilationStatus.SourceFileLoading, d);
            void onException(Exception ex) => this.LogAndUpdate(ref this.CompilationStatus.SourceFileLoading, ex);
            var sourceFiles = ProjectManager.LoadSourceFiles(sources ?? Enumerable.Empty<string>(), onDiagnostic, onException);
            this.PrintResolvedFiles(sourceFiles.Keys);
            return sourceFiles;
        }

        /// <summary>
        /// Used to load the content of the specified assembly references from disk. 
        /// Returns the loaded content of the references. 
        /// Logs suitable diagnostics in the process and modifies the compilation status accordingly. 
        /// Prints all loaded files using PrintResolvedAssemblies.
        /// </summary>
        private References LoadAssemblies(IEnumerable<string> refs) 
        {
            this.CompilationStatus.ReferenceLoading = 0;
            if (refs == null) this.Logger?.Log(WarningCode.ReferencesSetToNull, Enumerable.Empty<string>());
            void onDiagnostic(Diagnostic d) => this.LogAndUpdate(ref this.CompilationStatus.ReferenceLoading, d);
            void onException(Exception ex) => this.LogAndUpdate(ref this.CompilationStatus.ReferenceLoading, ex);
            var references = ProjectManager.LoadReferencedAssemblies(refs ?? Enumerable.Empty<string>(), onDiagnostic, onException);
            this.PrintResolvedAssemblies(references.Declarations.Keys);
            return references;
        }

        /// <summary>
        /// Creates a binary representation of the generated syntax tree using the given memory stream. 
        /// Generates a file name at random and writes the content of that stream into a file within the specified build output folder. 
        /// Logs suitable diagnostics in the process and modifies the compilation status accordingly.
        /// Returns the absolute path of the file where the binary representation has been generated. 
        /// Returns null without doing anything if no build output folder is specified in the set configuration. 
        /// Does *not* close the given memory stream. 
        /// </summary>
        private string GenerateBinary(MemoryStream ms)
        {
            if (this.Config.BuildOutputFolder == null) return null;
            this.CompilationStatus.BinaryFormat = 0;            
            using (var writer = new BsonDataWriter(ms) { CloseOutput = false })
            {
                var settings = new JsonSerializerSettings { Converters = JsonConverters.All(false), ContractResolver = new DictionaryAsArrayResolver() };
                var serializer = JsonSerializer.CreateDefault(settings);
                if (this.GeneratedSyntaxTree != null) serializer.Serialize(writer, this.GeneratedSyntaxTree);
                else this.LogAndUpdate(ref this.CompilationStatus.BinaryFormat, ErrorCode.GeneratingBinaryFailed, Enumerable.Empty<string>());
            }

            var projId = NonNullable<string>.New(this.Config.ProjectFile?.AbsolutePath ?? Path.GetFullPath(Path.GetRandomFileName()));
            var target = GeneratedFile(projId, this.Config.BuildOutputFolder, ".bson", "");
            using (var file = new FileStream(target, FileMode.Create, FileAccess.Write))
            { ms.WriteTo(file); }
            return target;
        }

        /// <summary>
        /// Given the path to a Q# binary file, reads the content of that file and returns the corresponding syntax tree. 
        /// Throws the corresponding exception if the given path does not correspond to a suitable binary file.
        /// Potentially throws an exception in particular also if the given binary file has been compiled with a different compiler version. 
        /// </summary>
        public static IEnumerable<QsNamespace> ReadBinary(string file) =>
            ReadBinary(
                new MemoryStream(File.ReadAllBytes(Path.GetFullPath(file)))
            );

        /// <summary>
        /// Given a stream for reading a Q# binary file, reads the content of that file and returns the corresponding syntax tree. 
        /// Throws the corresponding exception if the given path does not correspond to a suitable binary file.
        /// Potentially throws an exception in particular also if the given binary file has been compiled with a different compiler version. 
        /// </summary>
        public static IEnumerable<QsNamespace> ReadBinary(Stream stream)
        {
<<<<<<< HEAD
=======
            byte[] binary = File.ReadAllBytes(Path.GetFullPath(file));
            var ms = new MemoryStream(binary);
            return ReadBinary(ms);
        }

        public static IEnumerable<QsNamespace> ReadBinary(Stream stream)
        {
>>>>>>> 53db6ca0
            using (var reader = new BsonDataReader(stream))
            {
                reader.ReadRootValueAsArray = true;
                var settings = new JsonSerializerSettings { Converters = JsonConverters.All(false), ContractResolver = new DictionaryAsArrayResolver() };
                var serializer = JsonSerializer.CreateDefault(settings);
                return serializer.Deserialize<IEnumerable<QsNamespace>>(reader);
            }
        }

        /// <summary>
        /// Given a file id assigned by the Q# compiler, computes the corresponding path in the specified output folder. 
        /// Returns the computed absolute path for a file with the specified ending. 
        /// If the content for that file is specified, writes that content to disk. 
        /// Throws an ArgumentException if the given file id is incompatible with and id assigned by the Q# compiler.
        /// Throws the corresponding exception any of the path operations fails or if the writing fails.  
        /// </summary>
        public static string GeneratedFile(NonNullable<string> fileId, string outputFolder, string fileEnding, string content = null)
        {
            if (!CompilationUnitManager.TryGetUri(fileId, out var file))
            { throw new ArgumentException("the given file id is not consistent with and id generated by the Q# compiler"); }
            string FullDirectoryName(string dir) =>
                Path.GetFullPath(dir.TrimEnd(Path.DirectorySeparatorChar, Path.AltDirectorySeparatorChar) + Path.DirectorySeparatorChar);

            outputFolder = String.IsNullOrWhiteSpace(outputFolder) ? "." : outputFolder;
            var outputUri = new Uri(FullDirectoryName(outputFolder));
            var currentDir = new Uri(FullDirectoryName("."));
            var relFilePath = currentDir.MakeRelativeUri(file);
            var filePath = Uri.UnescapeDataString(new Uri(outputUri, relFilePath).LocalPath);
            var fileDir = filePath.StartsWith(outputUri.LocalPath)
                ? Path.GetDirectoryName(filePath)
                : Path.GetDirectoryName(outputUri.LocalPath);
            var targetFile = Path.GetFullPath(Path.Combine(fileDir, Path.GetFileNameWithoutExtension(filePath) + fileEnding));

            if (content == null) return targetFile;            
            if (!Directory.Exists(fileDir)) Directory.CreateDirectory(fileDir);
            File.WriteAllText(targetFile, content);
            return targetFile;
        }
    }
}<|MERGE_RESOLUTION|>--- conflicted
+++ resolved
@@ -435,10 +435,8 @@
         /// Throws the corresponding exception if the given path does not correspond to a suitable binary file.
         /// Potentially throws an exception in particular also if the given binary file has been compiled with a different compiler version. 
         /// </summary>
-        public static IEnumerable<QsNamespace> ReadBinary(Stream stream)
-        {
-<<<<<<< HEAD
-=======
+        public static IEnumerable<QsNamespace> ReadBinary(string file)
+        {
             byte[] binary = File.ReadAllBytes(Path.GetFullPath(file));
             var ms = new MemoryStream(binary);
             return ReadBinary(ms);
@@ -446,7 +444,6 @@
 
         public static IEnumerable<QsNamespace> ReadBinary(Stream stream)
         {
->>>>>>> 53db6ca0
             using (var reader = new BsonDataReader(stream))
             {
                 reader.ReadRootValueAsArray = true;
