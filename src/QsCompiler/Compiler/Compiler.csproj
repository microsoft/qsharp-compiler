--- conflicted
+++ resolved
@@ -19,32 +19,4 @@
     <PackageReference Include="Newtonsoft.Json.Bson" Version="1.0.2" />
     <PackageReference Include="System.CodeDom" Version="5.0.0" />
   </ItemGroup>
-<<<<<<< HEAD
-=======
-
-  <ItemGroup>
-    <None Update="Templates\QirDriverCpp.tt">
-      <Generator>TextTemplatingFilePreprocessor</Generator>
-      <LastGenOutput>QirDriverCpp.cs</LastGenOutput>
-    </None>
-  </ItemGroup>
-
-  <ItemGroup>
-    <Service Include="{508349b6-6b84-4df5-91f0-309beebad82d}" />
-  </ItemGroup>
-
-  <ItemGroup>
-    <Compile Update="Templates\QirDriverCpp.cs">
-      <DesignTime>False</DesignTime>
-      <AutoGen>True</AutoGen>
-      <DependentUpon>QirDriverCpp.tt</DependentUpon>
-    </Compile>
-  </ItemGroup>
-
-  <ItemGroup>
-    <AssemblyAttribute Include="System.Runtime.CompilerServices.InternalsVisibleTo">
-      <_Parameter1>Tests.Microsoft.Quantum.QsCompiler$(PublicKeySuffix)</_Parameter1>
-    </AssemblyAttribute>
-  </ItemGroup>
->>>>>>> f771892e
 </Project>