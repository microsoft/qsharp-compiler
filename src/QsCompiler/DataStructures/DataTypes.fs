--- conflicted
+++ resolved
@@ -54,13 +54,8 @@
         |> Seq.choose (
             fct
             >> function
-<<<<<<< HEAD
-            | Null -> None
-            | Value v -> Some v
-=======
                 | Null -> None
                 | Value v -> Some v
->>>>>>> 6f7aeff5
         )
 
     /// Converts the given F# option to a QsNullable.
