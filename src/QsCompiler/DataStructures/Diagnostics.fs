﻿// Copyright (c) Microsoft Corporation. All rights reserved.
// Licensed under the MIT License.

namespace Microsoft.Quantum.QsCompiler.Diagnostics

open System
open System.Collections.Generic

type ErrorCode =
    | ExcessBracketError = 1001
    | MissingBracketError = 1002
    | MissingStringDelimiterError = 1003
       
    | MisplacedOpeningBracket = 2001
    | ExpectingOpeningBracket = 2002
    | ExpectingSemicolon = 2003
    | UnexpectedFragmentDelimiter = 2004

    | UnknownCodeFragment = 3001
    | InvalidReturnStatement = 3002       
    | InvalidFailStatement = 3003       
    | InvalidImmutableBinding = 3004         
    | InvalidMutableBinding = 3005             
    | InvalidValueUpdate = 3006      
    | InvalidIfClause = 3007       
    | InvalidElifClause = 3008
    | InvalidElseClause = 3009            
    | InvalidForLoopIntro = 3010         
    | InvalidWhileLoopIntro = 3011
    | InvalidRepeatIntro = 3012       
    | InvalidUntilClause = 3013           
    | InvalidRUSfixup = 3014 
    | InvalidWithinBlockIntro = 3015
    | InvalidApplyBlockIntro = 3016
    | InvalidUsingBlockIntro = 3017              
    | InvalidBorrowingBlockIntro = 3018       
    | InvalidBodyDeclaration = 3019
    | InvalidAdjointDeclaration = 3020       
    | InvalidControlledDeclaration = 3021    
    | InvalidControlledAdjointDeclaration = 3022
    | InvalidOperationDeclaration = 3023
    | InvalidFunctionDeclaration = 3024
    | InvalidTypeDefinition = 3025
    | InvalidNamespaceDeclaration = 3026        
    | InvalidOpenDirective = 3027
    | InvalidExpressionStatement = 3028 
    | InvalidConstructorExpression = 3029
    | MissingArgumentForFunctorGenerator = 3030
    | InvalidKeywordWithinExpression = 3031
    | InvalidUseOfReservedKeyword = 3032
    | ExcessContinuation = 3033
    | NonCallExprAsStatement = 3034

    | InvalidExpression = 3101
    | MissingExpression = 3102
    | InvalidIdentifierName = 3103
    | InvalidPathSegment = 3104
    | InvalidTypeName = 3105
    | InvalidTypeParameterName = 3106
    | InvalidTypeParameterList = 3107
    | MissingIdentifer = 3108
    | UnknownFunctorGenerator = 3109
    | InvalidAssignmentToExpression = 3110
    | ExpectingComma = 3111
    | ExpectingAssignment = 3112
    | ExpectingIteratorItemAssignment = 3113 // meaning expecting "in" keyword
    | UnknownSetName = 3114
    | InvalidOperationCharacteristics = 3115
    | MissingOperationCharacteristics = 3116
    | ExpectingUpdateExpression = 3117
    | InvalidAttribute = 3118

    | InvalidIdentifierDeclaration = 3201
    | MissingIdentifierDeclaration = 3202
    | InvalidSymbolTupleDeclaration = 3203
    | MissingSymbolTupleDeclaration = 3204
    | InvalidQualifiedSymbol = 3205
    | MissingQualifiedSymbol = 3206
    | InvalidType = 3207
    | MissingType = 3208
    | InvalidTypeAnnotation = 3209
    | MissingTypeAnnotation = 3210
    | InvalidReturnTypeAnnotation = 3211
    | MissingReturnTypeAnnotation = 3212
    | InvalidInitializerExpression = 3213
    | MissingInitializerExpression = 3214
    | MissingLTupleBracket = 3215
    | MissingRTupleBracket = 3216
    | MissingLArrayBracket = 3217
    | MissingRArrayBracket = 3218
    | MissingLCurlyBracket = 3219
    | MissingRCurlyBracket = 3220
    | MissingLAngleBracket = 3221
    | MissingRAngleBracket = 3222
    | InvalidArgument = 3223
    | MissingArgument = 3224
    | InvalidArgumentDeclaration = 3225
    | MissingArgumentDeclaration = 3226
    | InvalidTypeParameterDeclaration = 3227
    | MissingTypeParameterDeclaration = 3228
    | InvalidTypeArgument = 3229
    | MissingTypeArgument = 3230
    | InvalidIdentifierExprInUpdate = 3231
    | MissingIdentifierExprInUpdate = 3232
    | InvalidUdtItemDeclaration = 3233
    | MissingUdtItemDeclaration = 3234
    | InvalidUdtItemNameDeclaration = 3235
    | MissingUdtItemNameDeclaration = 3236
    | MissingClosingAttributeSign = 3237
    | MissingAttributeArgs = 3238

    | EmptyValueArray = 3300 
    | InvalidValueArray = 3301
    | InvalidValueTuple = 3302
    | UpdateOfArrayItemExpr = 3303
    | IntOverflow = 3304
    | DoubleOverflow = 3305

    | NotWithinGlobalScope = 4001
    | NotWithinNamespace = 4002
    | NotWithinCallable = 4003
    | NotWithinSpecialization = 4004
    | MisplacedOpenDirective = 4005
    | RUSloopInFunction = 4006
    | UsingInFunction = 4007
    | BorrowingInFunction = 4008
    | AdjointDeclInFunction = 4009
    | ControlledDeclInFunction = 4010
    | ControlledAdjointDeclInFunction = 4011
    | InvalidReturnWithinAllocationScope = 4012
    | WhileLoopInOperation = 4013
    | ConjugationWithinFunction = 4014

    | MissingPrecedingIfOrElif = 4101
    | MissingContinuationUntil = 4102
<<<<<<< HEAD
    | MissingPreceedingRepeat = 4103
    | DistributedAdjointGenerator = 4105
    | InvalidBodyGenerator = 4106
    | BodyGenArgMismatch = 4107
    | AdjointGenArgMismatch = 4108
    | SelfControlledGenerator = 4109
    | InvertControlledGenerator = 4110
    | ControlledGenArgMismatch = 4111
    | ControlledAdjointGenArgMismatch = 4112
    | MissingFollowingDeclaration = 4113
=======
    | MissingPrecedingRepeat = 4103
    | MissingPrecedingWithin = 4104
    | MissingContinuationApply = 4105
    | ReturnFromWithinApplyBlock = 4106 // temporary restriction
    | DistributedAdjointGenerator = 4107
    | InvalidBodyGenerator = 4108
    | BodyGenArgMismatch = 4109
    | AdjointGenArgMismatch = 4110
    | SelfControlledGenerator = 4111
    | InvertControlledGenerator = 4112
    | ControlledGenArgMismatch = 4113
    | ControlledAdjointGenArgMismatch = 4114
>>>>>>> b25d0470

    | MissingExprInArray = 5001
    | MultipleTypesInArray = 5002
    | InvalidArrayItemIndex = 5003
    | ItemAccessForNonArray = 5004
    | InvalidTypeInArithmeticExpr = 5005
    | InvalidTypeForConcatenation = 5006
    | InvalidTypeInEqualityComparison = 5007
    | ArgumentMismatchInBinaryOp = 5008
    | TypeMismatchInConditional = 5009
    | ExpressionOfUnknownType = 5010
    | ExpectingUnitExpr = 5011
    | ExpectingIntExpr = 5012
    | ExpectingIntegralExpr = 5013
    | ExpectingBoolExpr = 5014
    | ExpectingStringExpr = 5015
    | ExpectingUserDefinedType = 5016
    | InvalidAdjointApplication = 5017
    | InvalidControlledApplication = 5018
    | ExpectingRangeOrInt = 5019
    | ExpectingIterableExpr = 5020
    | ExpectingCallableExpr = 5021
    | UnknownIdentifier = 5022

    | CallableRedefinition = 6001
    | CallableOverlapWithTypeConstructor = 6002
    | TypeRedefinition = 6003
    | TypeConstructorOverlapWithCallable = 6004
    | UnknownType = 6005
    | AmbiguousType = 6006 
    | UndefinedCallable = 6007
    | AmbiguousCallable = 6008
    | TypeSpecializationMismatch = 6009
    | SpecializationForUnknownCallable = 6010
    | RedefinitionOfBody = 6011
    | RedefinitionOfAdjoint = 6012
    | RedefinitionOfControlled = 6013
    | RedefinitionOfControlledAdjoint = 6014
    | RequiredUnitReturnForAdjoint = 6015
    | RequiredUnitReturnForControlled = 6016
    | RequiredUnitReturnForControlledAdjoint = 6017
    | AliasForNamespaceAlreadyExists = 6018
    | AliasForOpenedNamespace = 6019
    | InvalidNamespaceAliasName = 6020 // i.e. the chosen alias already exists

    | ExpectingUnqualifiedSymbol = 6101
    | ExpectingItemName = 6102
    | ExpectingIdentifier = 6103
    | UnknownNamespace = 6104
    | UnknownTypeInNamespace = 6105
    | TypeParameterRedeclaration = 6106
    | UnknownTypeParameterName = 6107
    | UnknownItemName = 6108

    | ArgumentTupleShapeMismatch = 6201
    | ArgumentTupleMismatch = 6202
    | ArrayBaseTypeMismatch = 6203
    | UserDefinedTypeMismatch = 6204
    | CallableTypeInputTypeMismatch = 6205
    | CallableTypeOutputTypeMismatch = 6206
    | MissingFunctorSupport = 6207
    | ExcessFunctorSupport = 6208
    | FunctorSupportMismatch = 6209
    | ArgumentTypeMismatch = 6210
    | UnexpectedTupleArgument = 6211
    | AmbiguousTypeParameterResolution = 6212
    | ConstrainsTypeParameter = 6213
    | DirectRecursionWithinTemplate = 6214
    | GlobalTypeAlreadyExists = 6215
    | GlobalCallableAlreadyExists = 6216
    | LocalVariableAlreadyExists = 6217
    | TypeParameterAlreadyExists = 6218
    | NamedItemAlreadyExists = 6219
    | IdentifierCannotHaveTypeArguments = 6220
    | WrongNumberOfTypeArguments = 6221
    | InvalidUseOfTypeParameterizedObject = 6222
    | PartialApplicationOfTypeParameter = 6223
    | IndirectlyReferencedExpressionType = 6224
    | TypeMismatchInCopyAndUpdateExpr = 6225

    | TypeMismatchInReturn = 6301
    | TypeMismatchInValueUpdate = 6302
    | UpdateOfImmutableIdentifier = 6303
    | SymbolTupleShapeMismatch = 6305
    | OperationCallOutsideOfOperation = 6306
    | MissingReturnOrFailStatement = 6307
    | TypeCannotContainItself = 6308
    | TypeIsPartOfCyclicDeclaration = 6309
    | UserDefinedImplementationForIntrinsic = 6310
    | NonSelfGeneratorForSelfadjoint = 6311
    | MissingFunctorForAutoGeneration = 6312
    | ReturnStatementWithinAutoInversion = 6313
    | ValueUpdateWithinAutoInversion = 6314
    | RUSloopWithinAutoInversion = 6315
    | QuantumDependencyOutsideExprStatement = 6316
    | InvalidReassignmentInApplyBlock = 6317

    | UnexpectedCommandLineCompilerException = 7001
    | MissingInputFileOrSnippet = 7002
    | SnippetAndInputArguments = 7003
    | InvalidFilePath = 7004
    | UnknownSourceFile = 7005
    | UnknownProjectReference = 7007
    | CouldNotLoadSourceFile = 7008
    | FileIsNotAnAssembly = 7010
    | CouldNotExtractHeaders = 7011
    | MissingProjectReferenceDll = 7012
    | InvalidProjectOutputPath = 7013
    | SourceFilesMissing = 7014
    | UnexpectedCompilerException = 7015

    | FunctorGenerationFailed = 7101
    | TreeTrimmingFailed = 7102
    | CsGenerationFailed = 7103
    | QsGenerationFailed = 7104
    | DocGenerationFailed = 7105
    | GeneratingBinaryFailed = 7106
    | TargetExecutionFailed = 7107


type WarningCode = 
    | ExcessSemicolon = 2001
    | ExcessComma = 3001
    | DeprecatedUnitType = 3002
    | DeprecatedArgumentForFunctorGenerator = 3003
    | DeprecatedOpCharacteristics = 3101
    | DeprecatedOpCharacteristicsIntro = 3102
    | DeprecatedNOToperator = 3301
    | DeprecatedANDoperator = 3302
    | DeprecatedORoperator = 3303
    | DeprecatedRUSloopInFunction = 4001

    | DiscardingItemInAssignment = 5001 
    | ConditionalEvaluationOfOperationCall = 5002
    | TypeParameterNotResolvedByArgument = 6001
    | ReturnTypeNotResolvedByArgument = 6002
    | NamespaceAleadyOpen = 6003
    | NamespaceAliasIsAlreadyDefined = 6004 // same alias for the same namespace, hence (only) a warning
    | MissingBodyDeclaration = 6005
    | GeneratorDirectiveWillBeIgnored = 6301
    | UnreachableCode = 6302

    | DuplicateSourceFile = 7003
    | DuplicateProjectReference = 7004
    | DuplicateBinaryFile = 7005
    | ReferenceToUnknownProject = 7006
    | UnknownBinaryFile = 7007
    | CouldNotLoadBinaryFile = 7008
    | ReferencesSetToNull = 7009
    | UnresolvedItemsInGeneratedQs = 7101
    | TargetExitedAbnormally = 7102


type InformationCode = 
    | CommandLineArguments = 7001
    | CompilingWithSourceFiles = 7002
    | CompilingWithAssemblies = 7003

    | GeneratedCsCode = 7101
    | GeneratedQsCode = 7102
    | GeneratedCodeOutputFolder = 7103
    | BuildTargetOutput = 7104
    | BuildTargetError = 7105

    | FileContentInMemory = 7201
    | BuiltTokenization = 7202
    | BuiltSyntaxTree = 7203
    | FormattedQsCode = 7204


type DiagnosticItem = 
    | Error of ErrorCode
    | Warning of WarningCode
    | Information of InformationCode

    static member private ApplyArguments (args : IEnumerable<string>) str = 
        let args : obj[] = if args = null then [||] else [|for arg in args do yield arg|]
        try String.Format (str, args) 
        with | _ -> str // let's fail silently for now

    static member Message (code : ErrorCode, args : IEnumerable<string>) = 
        let ApplyArguments = DiagnosticItem.ApplyArguments args << function
            | ErrorCode.ExcessBracketError                      -> "No matching opening bracket for this closing bracket."
            | ErrorCode.MissingBracketError                     -> "An opening bracket has not been closed."
            | ErrorCode.MissingStringDelimiterError             -> "File ends with an unclosed string."
                                                            
            | ErrorCode.MisplacedOpeningBracket                 -> "Invalid placement of opening bracket."
            | ErrorCode.ExpectingOpeningBracket                 -> "Expecting opening bracket (\"{\")."
            | ErrorCode.ExpectingSemicolon                      -> "Expecting semicolon."
            | ErrorCode.UnexpectedFragmentDelimiter             -> "Unexpected statement delimiter."
                                                            
            | ErrorCode.UnknownCodeFragment                     -> "Syntax does not match any known patterns."
            | ErrorCode.InvalidReturnStatement                  -> "Syntax error in return-statement."    
            | ErrorCode.InvalidFailStatement                    -> "Syntax error in fail-statement."                
            | ErrorCode.InvalidImmutableBinding                 -> "Syntax error in immutable binding."                       
            | ErrorCode.InvalidMutableBinding                   -> "Syntax error in mutable binding."              
            | ErrorCode.InvalidValueUpdate                      -> "Syntax error in set-statement."              
            | ErrorCode.InvalidIfClause                         -> "Syntax error in if-clause."                      
            | ErrorCode.InvalidElifClause                       -> "Syntax error in elif-clause."                    
            | ErrorCode.InvalidElseClause                       -> "Syntax error in else-clause."                    
            | ErrorCode.InvalidForLoopIntro                     -> "Syntax error in for-statement." 
            | ErrorCode.InvalidWhileLoopIntro                   -> "Syntax error in while-statement."
            | ErrorCode.InvalidRepeatIntro                      -> "Syntax error in repeat header."                   
            | ErrorCode.InvalidUntilClause                      -> "Syntax error in until-clause."                     
            | ErrorCode.InvalidRUSfixup                         -> "Syntax error in fixup header."
            | ErrorCode.InvalidWithinBlockIntro                 -> "Syntax error in within-block header."
            | ErrorCode.InvalidApplyBlockIntro                  -> "Syntax error in apply-block header."
            | ErrorCode.InvalidUsingBlockIntro                  -> "Syntax error in using-block header."               
            | ErrorCode.InvalidBorrowingBlockIntro              -> "Syntax error in borrowing-block header."          
            | ErrorCode.InvalidBodyDeclaration                  -> "Syntax error in body declaration."               
            | ErrorCode.InvalidAdjointDeclaration               -> "Syntax error in adjoint specialization declaration."            
            | ErrorCode.InvalidControlledDeclaration            -> "Syntax error in controlled specialization declaration."         
            | ErrorCode.InvalidControlledAdjointDeclaration     -> "Syntax error in controlled-adjoint specialization declaration."  
            | ErrorCode.InvalidOperationDeclaration             -> "Syntax error in operation declaration."          
            | ErrorCode.InvalidFunctionDeclaration              -> "Syntax error in function declaration."           
            | ErrorCode.InvalidTypeDefinition                   -> "Syntax error in type definition."                
            | ErrorCode.InvalidNamespaceDeclaration             -> "Syntax error in namespace declaration."           
            | ErrorCode.InvalidOpenDirective                    -> "Syntax error in open-directive."                                           
            | ErrorCode.InvalidExpressionStatement              -> "Syntax error in expression-statement." 
            | ErrorCode.InvalidConstructorExpression            -> "Syntax error in constructor expression."
            | ErrorCode.MissingArgumentForFunctorGenerator      -> "User-defined implementations of specializations require an argument."
            | ErrorCode.InvalidKeywordWithinExpression          -> "Invalid use of a reserved keyword within an expression."
            | ErrorCode.InvalidUseOfReservedKeyword             -> "The symbol is reserved for internal use only."
            | ErrorCode.ExcessContinuation                      -> "Unexpected code fragment."
            | ErrorCode.NonCallExprAsStatement                  -> "An expression used as a statement must be a call expression."
                                                            
            | ErrorCode.InvalidAttribute                        -> "Syntax error in attribute."
            | ErrorCode.InvalidExpression                       -> "Syntax error in expression."
            | ErrorCode.MissingExpression                       -> "Expecting expression."
            | ErrorCode.InvalidIdentifierName                   -> "Identifiers need to start with an ASCII letter or an underscore, and need to contain at least one non-underscore character."
            | ErrorCode.InvalidPathSegment                      -> "All path segments need to start with an ASCII letter or an underscore, and need to contain at least one non-underscore character."
            | ErrorCode.InvalidTypeName                         -> "Type names need to start with an ASCII letter or an underscore, and need to contain at least one non-underscore character."
            | ErrorCode.InvalidTypeParameterName                -> "Type parameter names must be of the form \"'TName\"."
            | ErrorCode.InvalidTypeParameterList                -> "Type parameters must be separated by commas."
            | ErrorCode.MissingIdentifer                        -> "Incomplete path name."
            | ErrorCode.UnknownFunctorGenerator                 -> "Unknown functor generator. Possible generators are  \"auto\", \"distribute\", \"invert\", \"self\", or a user-defined implementation."
            | ErrorCode.InvalidAssignmentToExpression           -> "Cannot have an expression on the left hand side of the assignment."
            | ErrorCode.ExpectingComma                          -> "Expecting comma."
            | ErrorCode.ExpectingAssignment                     -> "Expecting assigment (\"=\")."
            | ErrorCode.ExpectingIteratorItemAssignment         -> "Expecting iteration keyword \"in\"."
            | ErrorCode.UnknownSetName                          -> "Invalid set name. Possible names are \"Ctl\", and \"Adj\"."
            | ErrorCode.InvalidOperationCharacteristics         -> "Syntax error in operation characteristics annotation."
            | ErrorCode.MissingOperationCharacteristics         -> "Expecting operation characteristics annotation."
            | ErrorCode.ExpectingUpdateExpression               -> "Expecting and expression of the form \"expr <- expr\"." 
                                                            
            | ErrorCode.InvalidIdentifierDeclaration            -> "Invalid identifier declaration. Expecting an unqualified symbol name."
            | ErrorCode.MissingIdentifierDeclaration            -> "Expecting an unqualified symbol name."
            | ErrorCode.InvalidSymbolTupleDeclaration           -> "Invalid symbol declaration. Expecting either a single symbol or a symbol tuple."
            | ErrorCode.MissingSymbolTupleDeclaration           -> "Expecting a single symbol or a symbol tuple."
            | ErrorCode.InvalidQualifiedSymbol                  -> "Invalid symbol name."
            | ErrorCode.MissingQualifiedSymbol                  -> "Expecting a qualified or unqualified symbol."
            | ErrorCode.InvalidType                             -> "Invalid type name."
            | ErrorCode.MissingType                             -> "Expecting a type name."
            | ErrorCode.InvalidTypeAnnotation                   -> "Invalid type annotation. Expecting a colon followed by a type."
            | ErrorCode.MissingTypeAnnotation                   -> "Expecting type annotation."
            | ErrorCode.InvalidReturnTypeAnnotation             -> "Invalid return type annotation. The argument tuple needs to be followed by a colon and the return type of the callable."
            | ErrorCode.MissingReturnTypeAnnotation             -> "Expecting return type annotation. The argument tuple needs to be followed by a colon and the return type of the callable."
            | ErrorCode.InvalidInitializerExpression            -> "Invalid initializer expression. Possible initializers are \"Qubit()\", \"Qubit[expr]\", or tuples thereof."
            | ErrorCode.MissingInitializerExpression            -> "Expecting initializer expression. Possible initializers are \"Qubit()\", \"Qubit[expr]\", or tuples thereof."
            | ErrorCode.MissingRTupleBracket                    -> "Expecting \")\"."
            | ErrorCode.MissingLTupleBracket                    -> "Expecting \"(\"."
            | ErrorCode.MissingRArrayBracket                    -> "Expecting \"]\"."
            | ErrorCode.MissingLArrayBracket                    -> "Expecting \"[\"."
            | ErrorCode.MissingRCurlyBracket                    -> "Expecting \"}\"."
            | ErrorCode.MissingLCurlyBracket                    -> "Expecting \"{\"."
            | ErrorCode.MissingRAngleBracket                    -> "Expecting \">\"."
            | ErrorCode.MissingLAngleBracket                    -> "Expecting \"<\"."
            | ErrorCode.InvalidArgument                         -> "Invalid argument. Expecting expression or missing argument indication (\"_\")."
            | ErrorCode.MissingArgument                         -> "Expecting expression or missing argument indication (\"_\")."
            | ErrorCode.InvalidArgumentDeclaration              -> "Invalid argument declaration. Expecting a symbol declaration followed by a type  (\"symbolName : SymbolType\")."
            | ErrorCode.MissingArgumentDeclaration              -> "Expecting a symbol declaration followed by a type (\"symbolName : SymbolType\")."
            | ErrorCode.InvalidTypeParameterDeclaration         -> "Invalid type parameter declaration. Expecting a type parameter name of the form \"'TName\"."
            | ErrorCode.MissingTypeParameterDeclaration         -> "Expecting a type parameter name of the form \"'TName\"."
            | ErrorCode.InvalidTypeArgument                     -> "Invalid type argument."
            | ErrorCode.MissingTypeArgument                     -> "Expecting a type argument."
            | ErrorCode.InvalidIdentifierExprInUpdate           -> "Invalid or immutable expression. Expecting a mutable identifier (i.e. an unqualified symbol) or a tuple thereof."
            | ErrorCode.MissingIdentifierExprInUpdate           -> "Missing identifier. Expecting a mutable identifier or a tuple thereof."
            | ErrorCode.InvalidUdtItemDeclaration               -> "Invalid item declaration. Expecting either a named item (\"itemName : ItemType\"), or an anonymous item as indicated by denoting the type only."
            | ErrorCode.MissingUdtItemDeclaration               -> "Missing item. Expecting either a named item (\"itemName : ItemType\"), or an anonymous item as indicated by denoting the type only." 
            | ErrorCode.InvalidUdtItemNameDeclaration           -> "Invalid item name. Expecting an unqualified symbol name."
            | ErrorCode.MissingUdtItemNameDeclaration           -> "Expecting an unqualified symbol name."
                                                            
            | ErrorCode.EmptyValueArray                         -> "Empty arrays of undefined type are not supported. Use \"new T[0]\" for a suitable type T instead."
            | ErrorCode.InvalidValueArray                       -> "Syntax error in value array. Expecting a comma separated list of expressions."
            | ErrorCode.InvalidValueTuple                       -> "Syntax error in value tuple. Expecting a comma separated list of tuple items."
            | ErrorCode.UpdateOfArrayItemExpr                   -> "Array items are immutable. To set an item \"idx\" of an array \"arr\" to a value \"expr\", use and reassign a copy-and-update expression instead: \"set arr w/= idx <- expr;\"."
            | ErrorCode.IntOverflow                             -> "Int literal is outside of the range of valid values."
            | ErrorCode.DoubleOverflow                          -> "Double literal is outside of the range of valid values."

            | ErrorCode.NotWithinGlobalScope                    -> "Namespace declarations can only occur on a global scope."
            | ErrorCode.NotWithinNamespace                      -> "Declarations and open-directives can only occur within a namespace."
            | ErrorCode.NotWithinCallable                       -> "Specialization declarations can only occur within an operation or function."
            | ErrorCode.NotWithinSpecialization                 -> "Statements can only occur within a callable or specialization declaration."
            | ErrorCode.MisplacedOpenDirective                  -> "Open directives can only occur at the beginning of a namespace."
            | ErrorCode.RUSloopInFunction                       -> "Repeat-until-success-loops cannot be used in functions. Please use a while-loop instead."
            | ErrorCode.UsingInFunction                         -> "Using-statements cannot be used in functions."
            | ErrorCode.BorrowingInFunction                     -> "Borrowing-statements cannot be used in functions."
            | ErrorCode.AdjointDeclInFunction                   -> "Adjoint specializations can only be defined for operations."
            | ErrorCode.ControlledDeclInFunction                -> "Controlled specializations can only be defined for operations."
            | ErrorCode.ControlledAdjointDeclInFunction         -> "Controlled-adjoint specializations can only be defined for operations."
            | ErrorCode.InvalidReturnWithinAllocationScope      -> "Return-statements may only occur at the end of a using- or borrowing-block."
            | ErrorCode.WhileLoopInOperation                    -> "While-loops cannot be used in operations. Avoid conditional loops in operations if possible, and use a repeat-until-success pattern otherwise."
            | ErrorCode.ConjugationWithinFunction               -> "Conjugations may only occur within operations, since they cannot add to the expressiveness within functions."
                                                            
            | ErrorCode.MissingPrecedingIfOrElif                -> "An elif- or else-block must be preceded by an if- or elif-block."
            | ErrorCode.MissingContinuationUntil                -> "A repeat-block must be followed by an until-clause."
            | ErrorCode.MissingPrecedingRepeat                  -> "An until-clause must be preceded by a repeat-block."
            | ErrorCode.MissingPrecedingWithin                  -> "An apply-block must be preceded by the within-block."
            | ErrorCode.MissingContinuationApply                -> "A within-block must be followed by an apply-block."
            | ErrorCode.ReturnFromWithinApplyBlock              -> "Return-statements may not occur in an apply-block." 
            | ErrorCode.DistributedAdjointGenerator             -> "Invalid generator for adjoint specialization. Valid generators are \"invert\", \"self\" and \"auto\"."
            | ErrorCode.InvalidBodyGenerator                    -> "Invalid generator for body specialization. A body specialization must be user defined (\"body (...)\"), or specified as intrinsic (\"body intrinsic\")."
            | ErrorCode.BodyGenArgMismatch                      -> "The argument to a user-defined body specialization must be of the form \"(...)\"."
            | ErrorCode.AdjointGenArgMismatch                   -> "The argument to a user-defined adjoint specialization must must be of the form \"(...)\"."
            | ErrorCode.SelfControlledGenerator                 -> "Invalid generator for controlled specialization. Valid generators are \"distributed\" and \"auto\"."
            | ErrorCode.InvertControlledGenerator               -> "Invalid generator for controlled specialization. Valid generators are \"distributed\" and \"auto\"."
            | ErrorCode.ControlledGenArgMismatch                -> "The argument to a user-defined controlled specialization must must be of the form \"(ctlQsName, ...)\"."
            | ErrorCode.ControlledAdjointGenArgMismatch         -> "The argument to a user-defined controlled-adjoint specialization must must be of the form \"(ctlQsName, ...)\"."
            | ErrorCode.MissingFollowingDeclaration             -> "The attribute must be above another attribute, a type definition, an operator declaration, or a function declaration."
            | ErrorCode.MissingClosingAttributeSign             -> "Missing closing sign for attribute, did you mean to type @ ?"
            | ErrorCode.MissingAttributeArgs                    -> "Missing arguments for specified attribute."

            | ErrorCode.MissingExprInArray                      -> "Underscores cannot be used to denote missing array elements."
            | ErrorCode.MultipleTypesInArray                    -> "Array items must have a common base type."
            | ErrorCode.InvalidArrayItemIndex                   -> "Expecting an expression of type Int or Range. Got an expression of type {0}."
            | ErrorCode.ItemAccessForNonArray                   -> "The type {0} does not provide item access. Items can only be accessed for values of array type."
            | ErrorCode.InvalidTypeInArithmeticExpr             -> "The type {0} does not support arithmetic operators. Expecting an expression of type Int, BigInt or Double."
            | ErrorCode.InvalidTypeForConcatenation             -> "The type {0} does not support concatenation. Expecting an expression of array type."
            | ErrorCode.InvalidTypeInEqualityComparison         -> "The type {0} does not support equality comparison."
            | ErrorCode.ArgumentMismatchInBinaryOp              -> "The given arguments of type {0} and {1} do not have a common base type."
            | ErrorCode.TypeMismatchInConditional               -> "The returned values of type {0} and {1} in the conditional expression do not have a common base type."
            | ErrorCode.ExpressionOfUnknownType                 -> "Expression of unknown type."
            | ErrorCode.ExpectingUnitExpr                       -> "Expecting expression of type Unit. Only expressions of type Unit can be used as expression statements."
            | ErrorCode.ExpectingIntExpr                        -> "Expecting an expression of type Int. Got an expression of type {0} instead."
            | ErrorCode.ExpectingIntegralExpr                   -> "Expecting an expression of type Int or BigInt. Got an expression of type {0} instead."
            | ErrorCode.ExpectingBoolExpr                       -> "Expecting an expression of type Bool. Got an expression of type {0} instead."
            | ErrorCode.ExpectingStringExpr                     -> "Expecting an expression of type String. Got an expression of type {0} instead."
            | ErrorCode.ExpectingUserDefinedType                -> "The type of the expression needs to be a user defined type. The given expression is of type {0}."
            | ErrorCode.InvalidAdjointApplication               -> "No suitable adjoint specialization exists."
            | ErrorCode.InvalidControlledApplication            -> "No suitable controlled specialization exists."
            | ErrorCode.ExpectingRangeOrInt                     -> "Range expressions must be of the form \"start .. step .. end\" or \"start .. end\", where start, step and end have to be of type Int."
            | ErrorCode.ExpectingIterableExpr                   -> "The type {0} does not support iteration. Expecting an expression of array type or of type Range."
            | ErrorCode.ExpectingCallableExpr                   -> "The type of the expression must be a function or operation type. The given expression is of type {0}." 
            | ErrorCode.UnknownIdentifier                       -> "No identifier with that name exists."
                                                            
            | ErrorCode.CallableRedefinition                    -> "Invalid callable declaration. A function or operation with that name already exists."
            | ErrorCode.CallableOverlapWithTypeConstructor      -> "Invalid callable declaration. A type constructor with that name already exists."
            | ErrorCode.TypeRedefinition                        -> "Invalid type declaration. A type with that name already exists."
            | ErrorCode.TypeConstructorOverlapWithCallable      -> "Invalid type declaration. A function or operation that conflicts with the type constructor already exists."
            | ErrorCode.UnknownType                             -> "No type with that name exists in any of the open namespaces."
            | ErrorCode.AmbiguousType                           -> "Multiple open namespaces contain a type with that name. Use a fully qualified name instead. Open namespaces containing a type with that name are {0}."
            | ErrorCode.UndefinedCallable                       -> "No callable with that name exists in any of the open namespaces."
            | ErrorCode.AmbiguousCallable                       -> "Multiple open namespaces contain a callable with that name. Use a fully qualified name instead. Open namespaces containing a callable with that name are {0}." 
            | ErrorCode.TypeSpecializationMismatch              -> "Invalid specialization declaration. The type specializations do not match the expected number of type parameters. Expecting {0} type argument(s)."
            | ErrorCode.SpecializationForUnknownCallable        -> "No callable with that name exists in the current namespace. Specializations need to be delared in the same namespace as the callable they extend."
            | ErrorCode.RedefinitionOfBody                      -> "A body specialization for the given parameters already exists."
            | ErrorCode.RedefinitionOfAdjoint                   -> "An adjoint specialization for the given parameters already exists."
            | ErrorCode.RedefinitionOfControlled                -> "A controlled specialization for the given parameters already exists."
            | ErrorCode.RedefinitionOfControlledAdjoint         -> "A controlled-adjoint specialization for the given parameters already exists."
            | ErrorCode.RequiredUnitReturnForAdjoint            -> "Adjoint specializations can only be defined for operations returning Unit."
            | ErrorCode.RequiredUnitReturnForControlled         -> "Controlled specializations can only be defined for operations returning Unit."
            | ErrorCode.RequiredUnitReturnForControlledAdjoint  -> "Controlled-adjoint specializations can only be defined for operations returning Unit."
            | ErrorCode.AliasForNamespaceAlreadyExists          -> "The namespace had already been opened as \"{0}\"."
            | ErrorCode.AliasForOpenedNamespace                 -> "Namespace is already open. Cannot open namespace under a different name."
            | ErrorCode.InvalidNamespaceAliasName               -> "A namespace or a namespace short name \"{0}\" already exists."
                                                            
            | ErrorCode.ExpectingUnqualifiedSymbol              -> "Expecting an unqualified symbol name."
            | ErrorCode.ExpectingItemName                       -> "Expecting an item name, i.e. an unqualified symbol."
            | ErrorCode.ExpectingIdentifier                     -> "Expecting either a qualified or an unqualified symbol."
            | ErrorCode.UnknownNamespace                        -> "No namespace with that name exists."
            | ErrorCode.UnknownTypeInNamespace                  -> "No type with that name exists in that namespace."
            | ErrorCode.TypeParameterRedeclaration              -> "A type parameter with that name already exists."
            | ErrorCode.UnknownTypeParameterName                -> "No type parameter with that name exists."
            | ErrorCode.UnknownItemName                         -> "The type {0} does not define an item with name \"{1}\"."
                                                
            | ErrorCode.ArgumentTupleShapeMismatch              -> "The shape of the given tuple does not match the expected type. Got an argument of type {0}, expecting one of type {1} instead."
            | ErrorCode.ArgumentTupleMismatch                   -> "The type of the given tuple does not match the expected type. Got an argument of type {0}, expecting one of type {1} instead."
            | ErrorCode.ArrayBaseTypeMismatch                   -> "The array item type {0} does not match the expected type {1}."
            | ErrorCode.UserDefinedTypeMismatch                 -> "The type {0} does not match the expected user defined type {1}." 
            | ErrorCode.CallableTypeInputTypeMismatch           -> "The argument type {0} of the given callable does not match the expected type {1}."
            | ErrorCode.CallableTypeOutputTypeMismatch          -> "The return type {0} of the given callable does not match the expected type {1}."
            | ErrorCode.MissingFunctorSupport                   -> "The given argument does not support the required functor(s). Missing support for the functor(s) {0}." 
            | ErrorCode.ExcessFunctorSupport                    -> "The given argument is less general than the expected one due to requiring additional support for the functor(s) {0}."
            | ErrorCode.FunctorSupportMismatch                  -> "The set of supported functors does not match the expected type. Expecting support for the functor(s) {0}."
            | ErrorCode.ArgumentTypeMismatch                    -> "The type of the given argument does not match the expected type. Got an argument of type {0}, expecting one of type {1} instead."
            | ErrorCode.UnexpectedTupleArgument                 -> "Unexpected argument tuple. Expecting an argument of type {0}." 
            | ErrorCode.AmbiguousTypeParameterResolution        -> "The type parameter resolution for the call is ambiguous. Please provide explicit type arguments, e.g. Op<Int, Double>(arg)."
            | ErrorCode.ConstrainsTypeParameter                 -> "The given expression constrains the type parameter(s) {0}."
            | ErrorCode.DirectRecursionWithinTemplate           -> "Direct recursive calls within templates require explicit type arguments. Please provide type arguments, e.g. Op<Int, Double>(arg)."
            | ErrorCode.GlobalTypeAlreadyExists                 -> "A type with that name already exists."
            | ErrorCode.GlobalCallableAlreadyExists             -> "A callable with that name already exists."
            | ErrorCode.LocalVariableAlreadyExists              -> "A variable with that name already exists."
            | ErrorCode.TypeParameterAlreadyExists              -> "A type parameter with that name already exists."
            | ErrorCode.NamedItemAlreadyExists                  -> "An item with that name already exists."
            | ErrorCode.IdentifierCannotHaveTypeArguments       -> "The given identifier cannot have type arguments."
            | ErrorCode.WrongNumberOfTypeArguments              -> "The number of type arguments does not match the number of type parameters for this identifier. Expecting {0} type argument(s)."
            | ErrorCode.InvalidUseOfTypeParameterizedObject     -> "The type of the given expression cannot be determined. Provide explicit type arguments (\"identifier<commaSeparatedTypeArguments>\")."
            | ErrorCode.PartialApplicationOfTypeParameter       -> "Generic type parameters cannot be partially resolved."
            | ErrorCode.IndirectlyReferencedExpressionType      -> "The type {0} of the expression is defined in an assembly that is not referenced."
            | ErrorCode.TypeMismatchInCopyAndUpdateExpr         -> "The type {0} of the given expression is not compatible with the expected type {1}."

            | ErrorCode.TypeMismatchInReturn                    -> "The type {0} of the given expression is not compatible with the expected return type {1}."
            | ErrorCode.TypeMismatchInValueUpdate               -> "The type {0} of the given expression is not compatible with the type {1} of the identifier."
            | ErrorCode.UpdateOfImmutableIdentifier             -> "An immutable identifier cannot be modified."
            | ErrorCode.SymbolTupleShapeMismatch                -> "The shape of the symbol tuple is not compatible with the assigned expression of type {0}."
            | ErrorCode.OperationCallOutsideOfOperation         -> "Operations may only be called from within operations."
            | ErrorCode.MissingReturnOrFailStatement            -> "Not all code paths return a value."
            | ErrorCode.TypeCannotContainItself                 -> "A type declaration cannot reference itself."
            | ErrorCode.TypeIsPartOfCyclicDeclaration           -> "Cyclic type declaration. Types cannot mutually call each other." 
            | ErrorCode.UserDefinedImplementationForIntrinsic   -> "A specialization of this callable has been declared as intrinsic. User-defined specializations may only be given for non-intrinsic callables." 
            | ErrorCode.NonSelfGeneratorForSelfadjoint          -> "An adjoint or controlled adjoint specialization of this callable has been declared to be self-adjoint. This specialization needs to be self-adjoint as well." 
            | ErrorCode.MissingFunctorForAutoGeneration         -> "The called operation does not support the necessary functor(s) for the requested auto-generation of a specialization. Missing support for functor(s) {0}."
            | ErrorCode.ReturnStatementWithinAutoInversion      -> "Auto-generation of inversions is not supported for operations that contain explicit return-statements."
            | ErrorCode.ValueUpdateWithinAutoInversion          -> "Auto-generation of inversions is not supported for operations that contain set-statements."
            | ErrorCode.RUSloopWithinAutoInversion              -> "Auto-generation of inversions is not supported for operations that contain repeat-until-success-loops."
            | ErrorCode.QuantumDependencyOutsideExprStatement   -> "Auto-generation of inversions is not supported for operations that contain operation calls outside expression statements."
            | ErrorCode.InvalidReassignmentInApplyBlock         -> "Variables that are used in the within-block (specifying the outer transformation) cannot be reassigned in the apply-block (specifying the inner transformation)."

            | ErrorCode.UnexpectedCommandLineCompilerException  -> "The command line compiler threw an exception."
            | ErrorCode.MissingInputFileOrSnippet               -> "The command line compiler needs a list of files or a code snippet to process."
            | ErrorCode.SnippetAndInputArguments                -> "The command line compiler can accept a list of files or a code snippet, but not both."
            | ErrorCode.InvalidFilePath                         -> "The full path for the file \"{0}\" could not be determined."
            | ErrorCode.UnknownSourceFile                       -> "Could not find the source file \"{0}\" to compile."
            | ErrorCode.UnknownProjectReference                 -> "Could not find the project file for the referenced project \"{0}\"."
            | ErrorCode.CouldNotLoadSourceFile                  -> "Unable to load source file \"{0}\"."
            | ErrorCode.FileIsNotAnAssembly                     -> "The given file \"{0}\" is not an valid assembly."
            | ErrorCode.CouldNotExtractHeaders                  -> "Unrecognized content in reference \"{0}\". The binary file may have been compiled with an incompatible compiler version."
            | ErrorCode.MissingProjectReferenceDll              -> "Missing binary file for project reference \"{0}\". Build the referenced project for its content to be detected correctly."
            | ErrorCode.InvalidProjectOutputPath                -> "Invalid project output path for project \"{0}\"."
            | ErrorCode.SourceFilesMissing                      -> "No source files have been specified."
            | ErrorCode.UnexpectedCompilerException             -> "The compiler threw an exception."

            | ErrorCode.FunctorGenerationFailed                 -> "Auto-generation of functor specialization(s) failed."
            | ErrorCode.TreeTrimmingFailed                      -> "The generated syntax tree could not be trimmed."
            | ErrorCode.CsGenerationFailed                      -> "Unable to generate C# code to run within the simulation framework."
            | ErrorCode.QsGenerationFailed                      -> "Unable to generate formatted Q# code based on the built syntax tree."
            | ErrorCode.DocGenerationFailed                     -> "Unable to generate documentation for the compiled code."
            | ErrorCode.GeneratingBinaryFailed                  -> "Unable to generate binary format for the compilation."
            | ErrorCode.TargetExecutionFailed                   -> "Processing of the compiled binary with the target {0} failed."
            | _                                                 -> "" 
        code |> ApplyArguments             
             
    static member Message (code : WarningCode, args : IEnumerable<string>) = 
        let ApplyArguments = DiagnosticItem.ApplyArguments args << function
            | WarningCode.ExcessSemicolon                       -> "Extra semicolon will be ignored."
            | WarningCode.ExcessComma                           -> "Extra comma will be ignored."
            | WarningCode.DeprecatedUnitType                    -> "Deprecated syntax. Use the type name \"Unit\" instead."
            | WarningCode.DeprecatedArgumentForFunctorGenerator -> "Deprecated syntax. An argument tuple is expected where \"...\" indicates the position of the declaration arguments, e.g. \"(...)\" for body and adjoint, \"(cs, ...)\" for controlled and controlled adjoint."
            | WarningCode.DeprecatedOpCharacteristics           -> "Deprecated syntax. Use \"{0}\" to denote the operation characteristics instead."
            | WarningCode.DeprecatedOpCharacteristicsIntro      -> "Deprecated syntax. Use \"is\" instead."
            | WarningCode.DeprecatedNOToperator                 -> "Deprecated syntax. Use \"not\" to denote the logical NOT operator."
            | WarningCode.DeprecatedANDoperator                 -> "Deprecated syntax. Use \"and\" to denote the logical AND operator."
            | WarningCode.DeprecatedORoperator                  -> "Deprecated syntax. Use \"or\" to denote the logical OR operator."
            | WarningCode.DeprecatedRUSloopInFunction           -> "The use of repeat-until-success-loops within functions may not be supported in the future. Please use a while-loop instead."

            | WarningCode.DiscardingItemInAssignment            -> "The expression on the right hand side is discarded on assignment and can be ommitted."
            | WarningCode.ConditionalEvaluationOfOperationCall  -> "This expression may be short-circuited, and operation calls may not be executed."
            | WarningCode.TypeParameterNotResolvedByArgument    -> "The value of the type parameter is not determined by the argument type. It will always have to be explicitly specified by passing type arguments." 
            | WarningCode.ReturnTypeNotResolvedByArgument       -> "The return type is not fully determined by the argument type. It will always have to be explicitly specified by passing type arguments."
            | WarningCode.NamespaceAleadyOpen                   -> "The namespace is already open."
            | WarningCode.NamespaceAliasIsAlreadyDefined        -> "A short name for this namespace is already defined."
            | WarningCode.MissingBodyDeclaration                -> "A body specification for this callable is missing. The callable is assumed to be intrinsic."
            | WarningCode.GeneratorDirectiveWillBeIgnored       -> "Generation directive ignored. A specialization of this callable has been declared as intrinsic."
            | WarningCode.UnreachableCode                       -> "This statement will never be executed."

            | WarningCode.DuplicateSourceFile                   -> "A source file with name \"{0}\" already exists in the compilation."
            | WarningCode.DuplicateProjectReference             -> "A project reference with name \"{0}\" already exists in the compilation."
            | WarningCode.DuplicateBinaryFile                   -> "A binary file with name \"{0}\" already exists in the compilation."
            | WarningCode.ReferenceToUnknownProject             -> "The referenced project \"{0}\" could not be found within the workspace folder."
            | WarningCode.UnknownBinaryFile                     -> "Could not find the binary file \"{0}\" to include as reference in the compilation."
            | WarningCode.CouldNotLoadBinaryFile                -> "Unable to load binary file \"{0}\"."
            | WarningCode.ReferencesSetToNull                   -> "No references given to include in the compilation."

            | WarningCode.UnresolvedItemsInGeneratedQs          -> "Some item(s) could not be resolved during compilation."
            | WarningCode.TargetExitedAbnormally                -> "Processing of the compiled binary with the target {0} exited with an abnormal exit code {1}."
            | _                                                 -> ""
        code |> ApplyArguments

    static member Message (code : InformationCode, args : IEnumerable<string>) = 
        let ApplyArguments = DiagnosticItem.ApplyArguments args << function
            | InformationCode.CommandLineArguments              -> "Compiling with command line arguments"
            | InformationCode.CompilingWithSourceFiles          -> "Compiling source files"
            | InformationCode.CompilingWithAssemblies           -> "Compiling with referenced assemblies"

            | InformationCode.GeneratedCsCode                   -> "C# code generated for simulation"
            | InformationCode.GeneratedQsCode                   -> "Formatted Q# code"
            | InformationCode.GeneratedCodeOutputFolder         -> "Code has been generated in output folder"
            | InformationCode.BuildTargetOutput                 -> "Build target output:"
            | InformationCode.BuildTargetError                  -> "Build target errors:"

            | InformationCode.FileContentInMemory               -> "Q# code to compile"
            | InformationCode.BuiltTokenization                 -> "Built tokenization"
            | InformationCode.BuiltSyntaxTree                   -> "Built syntax tree"
            | InformationCode.FormattedQsCode                   -> "Q# code generated based on the built syntax tree"

            | _                                                 -> ""
        code |> ApplyArguments
        
<|MERGE_RESOLUTION|>--- conflicted
+++ resolved
@@ -133,18 +133,6 @@
 
     | MissingPrecedingIfOrElif = 4101
     | MissingContinuationUntil = 4102
-<<<<<<< HEAD
-    | MissingPreceedingRepeat = 4103
-    | DistributedAdjointGenerator = 4105
-    | InvalidBodyGenerator = 4106
-    | BodyGenArgMismatch = 4107
-    | AdjointGenArgMismatch = 4108
-    | SelfControlledGenerator = 4109
-    | InvertControlledGenerator = 4110
-    | ControlledGenArgMismatch = 4111
-    | ControlledAdjointGenArgMismatch = 4112
-    | MissingFollowingDeclaration = 4113
-=======
     | MissingPrecedingRepeat = 4103
     | MissingPrecedingWithin = 4104
     | MissingContinuationApply = 4105
@@ -157,7 +145,7 @@
     | InvertControlledGenerator = 4112
     | ControlledGenArgMismatch = 4113
     | ControlledAdjointGenArgMismatch = 4114
->>>>>>> b25d0470
+    | MissingFollowingDeclaration = 4115
 
     | MissingExprInArray = 5001
     | MultipleTypesInArray = 5002
