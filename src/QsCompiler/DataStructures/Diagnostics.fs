﻿// Copyright (c) Microsoft Corporation. All rights reserved.
// Licensed under the MIT License.

namespace Microsoft.Quantum.QsCompiler.Diagnostics

open System
open System.Collections.Generic

type ErrorCode =
    | TypeMismatch = 1
    | TypeIntersectionMismatch = 2
    | InfiniteType = 3
    | MutableClosure = 4
    | ValueImplicitlyIgnored = 5

    | ExcessBracketError = 1001
    | MissingBracketError = 1002
    | MissingStringDelimiterError = 1003

    | MisplacedOpeningBracket = 2001
    | ExpectingOpeningBracket = 2002
    | ExpectingSemicolon = 2003
    | UnexpectedFragmentDelimiter = 2004
    | ExpectingOpeningBracketOrSemicolon = 2005

    | UnknownCodeFragment = 3001
    | InvalidReturnStatement = 3002
    | InvalidFailStatement = 3003
    | InvalidImmutableBinding = 3004
    | InvalidMutableBinding = 3005
    | InvalidValueUpdate = 3006
    | InvalidIfClause = 3007
    | InvalidElifClause = 3008
    | InvalidElseClause = 3009
    | InvalidForLoopIntro = 3010
    | InvalidWhileLoopIntro = 3011
    | InvalidRepeatIntro = 3012
    | InvalidUntilClause = 3013
    | InvalidWithinBlockIntro = 3015
    | InvalidApplyBlockIntro = 3016
    | InvalidUsingBlockIntro = 3017
    | InvalidBorrowingBlockIntro = 3018
    | InvalidBodyDeclaration = 3019
    | InvalidAdjointDeclaration = 3020
    | InvalidControlledDeclaration = 3021
    | InvalidControlledAdjointDeclaration = 3022
    | InvalidOperationDeclaration = 3023
    | InvalidFunctionDeclaration = 3024
    | InvalidTypeDefinition = 3025
    | InvalidDeclarationAttribute = 3026
    | InvalidNamespaceDeclaration = 3027
    | InvalidOpenDirective = 3028
    | InvalidExpressionStatement = 3029
    | InvalidConstructorExpression = 3030
    | InvalidKeywordWithinExpression = 3032
    | InvalidUseOfReservedKeyword = 3033
    | InvalidUseOfUnderscorePattern = 3034
    | ExcessContinuation = 3035
    | NonCallExprAsStatement = 3036

    | InvalidExpression = 3101
    | MissingExpression = 3102
    | InvalidIdentifierName = 3103
    | InvalidPathSegment = 3104
    | InvalidTypeName = 3105
    | InvalidTypeParameterName = 3106
    | InvalidTypeParameterList = 3107
    | MissingIdentifer = 3108
    | UnknownFunctorGenerator = 3109
    | InvalidAssignmentToExpression = 3110
    | ExpectingComma = 3111
    | ExpectingAssignment = 3112
    /// Expecting "in" keyword.
    | ExpectingIteratorItemAssignment = 3113
    | UnknownSetName = 3114
    | InvalidOperationCharacteristics = 3115
    | MissingOperationCharacteristics = 3116
    | ExpectingUpdateExpression = 3117

    | InvalidIdentifierDeclaration = 3201
    | MissingIdentifierDeclaration = 3202
    | InvalidSymbolTupleDeclaration = 3203
    | MissingSymbolTupleDeclaration = 3204
    | InvalidQualifiedSymbol = 3205
    | MissingQualifiedSymbol = 3206
    | InvalidType = 3207
    | MissingType = 3208
    | InvalidTypeAnnotation = 3209
    | MissingTypeAnnotation = 3210
    | InvalidReturnTypeAnnotation = 3211
    | MissingReturnTypeAnnotation = 3212
    | InvalidInitializerExpression = 3213
    | MissingInitializerExpression = 3214
    | MissingLTupleBracket = 3215
    | MissingRTupleBracket = 3216
    | MissingLArrayBracket = 3217
    | MissingRArrayBracket = 3218
    | MissingLCurlyBracket = 3219
    | MissingRCurlyBracket = 3220
    | MissingLAngleBracket = 3221
    | MissingRAngleBracket = 3222
    | InvalidArgument = 3223
    | MissingArgument = 3224
    | InvalidArgumentDeclaration = 3225
    | MissingArgumentDeclaration = 3226
    | InvalidTypeParameterDeclaration = 3227
    | MissingTypeParameterDeclaration = 3228
    | InvalidIdentifierExprInUpdate = 3231
    | MissingIdentifierExprInUpdate = 3232
    | InvalidUdtItemDeclaration = 3233
    | MissingUdtItemDeclaration = 3234
    | InvalidUdtItemNameDeclaration = 3235
    | MissingUdtItemNameDeclaration = 3236
    | InvalidAttributeArgument = 3237
    | MissingAttributeArgument = 3238
    | InvalidAttributeIdentifier = 3239
    | MissingAttributeIdentifier = 3240

    | EmptyValueArray = 3300
    | InvalidValueArray = 3301
    | InvalidValueTuple = 3302
    | UpdateOfArrayItemExpr = 3303
    | IntOverflow = 3304
    | DoubleOverflow = 3305

    | NotWithinGlobalScope = 4001
    | NotWithinNamespace = 4002
    | NotWithinCallable = 4003
    | NotWithinSpecialization = 4004
    | MisplacedOpenDirective = 4005
    | RUSloopInFunction = 4006
    | UsingInFunction = 4007
    | BorrowingInFunction = 4008
    | AdjointDeclInFunction = 4009
    | ControlledDeclInFunction = 4010
    | ControlledAdjointDeclInFunction = 4011
    | InvalidReturnWithinAllocationScope = 4012
    | WhileLoopInOperation = 4013
    | ConjugationWithinFunction = 4014

    | MissingPrecedingIfOrElif = 4101
    | MissingContinuationUntil = 4102
    | MissingPrecedingRepeat = 4103
    | MissingPrecedingWithin = 4104
    | MissingContinuationApply = 4105
    /// Temporary restriction.
    | ReturnFromWithinApplyBlock = 4106
    | DistributedAdjointGenerator = 4107
    | InvalidBodyGenerator = 4108
    | BodyGenArgMismatch = 4109
    | AdjointGenArgMismatch = 4110
    | SelfControlledGenerator = 4111
    | InvertControlledGenerator = 4112
    | ControlledGenArgMismatch = 4113
    | ControlledAdjointGenArgMismatch = 4114
    | MisplacedDeclarationAttribute = 4115

    | InvalidArrayItemIndex = 5003
    | ItemAccessForNonArray = 5004
    | InvalidTypeInArithmeticExpr = 5005
    | InvalidTypeForConcatenation = 5006
    | InvalidTypeInEqualityComparison = 5007
    | ExpectingIntegralExpr = 5013
    | ExpectingUserDefinedType = 5016
    | InvalidAdjointApplication = 5017
    | InvalidControlledApplication = 5018
    | ExpectingIterableExpr = 5020
    | ExpectingCallableExpr = 5021
    | UnknownIdentifier = 5022
    | UnsupportedResultComparison = 5023
    | ResultComparisonNotInOperationIf = 5024
    | ReturnInResultConditionedBlock = 5025
    | SetInResultConditionedBlock = 5026
    | UnsupportedCallableCapability = 5027
    | UnsupportedClassicalCapability = 5028

    | CallableRedefinition = 6001
    | CallableOverlapWithTypeConstructor = 6002
    | TypeRedefinition = 6003
    | TypeConstructorOverlapWithCallable = 6004
    | UnknownType = 6005
    | AmbiguousType = 6006
    | AmbiguousCallable = 6008
    | TypeSpecializationMismatch = 6009
    | SpecializationForUnknownCallable = 6010
    | RedefinitionOfBody = 6011
    | RedefinitionOfAdjoint = 6012
    | RedefinitionOfControlled = 6013
    | RedefinitionOfControlledAdjoint = 6014
    | RequiredUnitReturnForAdjoint = 6015
    | RequiredUnitReturnForControlled = 6016
    | RequiredUnitReturnForControlledAdjoint = 6017
    | AliasForNamespaceAlreadyExists = 6018
    | AliasForOpenedNamespace = 6019
    /// I.e., the chosen alias already exists.
    | InvalidNamespaceAliasName = 6020
    | ConflictInReferences = 6021
    | InaccessibleType = 6022
    | InaccessibleCallable = 6023

    | ExpectingUnqualifiedSymbol = 6101
    | ExpectingItemName = 6102
    | ExpectingIdentifier = 6103
    | UnknownNamespace = 6104
    | UnknownTypeInNamespace = 6105
    | TypeParameterRedeclaration = 6106
    | UnknownTypeParameterName = 6107
    | UnknownItemName = 6108
    | NotMarkedAsAttribute = 6109
    | InaccessibleTypeInNamespace = 6110
    | InaccessibleCallableInNamespace = 6111

    | ArrayBaseTypeMismatch = 6203
    | AmbiguousTypeParameterResolution = 6212
    | GlobalTypeAlreadyExists = 6215
    | GlobalCallableAlreadyExists = 6216
    | LocalVariableAlreadyExists = 6217
    | NamedItemAlreadyExists = 6219
    | IdentifierCannotHaveTypeArguments = 6220
    | WrongNumberOfTypeArguments = 6221
    | IndirectlyReferencedExpressionType = 6224
    // TODO: RELEASE 2022-11: Remove TypeMismatchInCopyAndUpdateExpr.
    | [<Obsolete "This diagnostic is no longer in use.">] TypeMismatchInCopyAndUpdateExpr = 6225
    | InterpolatedStringInAttribute = 6226
    | ArgumentOfUserDefinedTypeInAttribute = 6227
    | TypeParameterizedArgumentInAttribute = 6228
    | AttributeArgumentTypeMismatch = 6229
    | InvalidEntryPointPlacement = 6230
    | QubitTypeInEntryPointSignature = 6231
    | CallableTypeInEntryPointSignature = 6232
    | UserDefinedTypeInEntryPointSignature = 6233
    | InnerTupleInEntryPointArgument = 6234
    | ArrayOfArrayInEntryPointArgument = 6235
    | MissingEntryPoint = 6238
    | InvalidEntryPointSpecialization = 6239
    | DuplicateEntryPointArgumentName = 6240
    | InvalidTestAttributePlacement = 6242
    | InvalidExecutionTargetForTest = 6243
    | ExpectingFullNameAsAttributeArgument = 6244
    | AttributeInvalidOnSpecialization = 6245
    | AttributeInvalidOnCallable = 6246
    | FullNameConflictsWithNamespace = 6249
    | InvalidCyclicTypeParameterResolution = 6250
    | InvalidCharacterInInterpolatedArgument = 6251

    // TODO: RELEASE 2022-11: Remove TypeMismatchInReturn.
    | [<Obsolete "This diagnostic is no longer in use.">] TypeMismatchInReturn = 6301
    // TODO: RELEASE 2022-11: Remove TypeMismatchInValueUpdate.
    | [<Obsolete "This diagnostic is no longer in use.">] TypeMismatchInValueUpdate = 6302
    | UpdateOfImmutableIdentifier = 6303
    | SymbolTupleShapeMismatch = 6305
    | OperationCallOutsideOfOperation = 6306
    | MissingReturnOrFailStatement = 6307
    | TypeCannotContainItself = 6308
    | TypeIsPartOfCyclicDeclaration = 6309
    | UserDefinedImplementationForIntrinsic = 6310
    | NonSelfGeneratorForSelfadjoint = 6311
    | MissingFunctorForAutoGeneration = 6312
    | ReturnStatementWithinAutoInversion = 6313
    | ValueUpdateWithinAutoInversion = 6314
    | RUSloopWithinAutoInversion = 6315
    | QuantumDependencyOutsideExprStatement = 6316
    | InvalidReassignmentInApplyBlock = 6317
    | TypeLessAccessibleThanParentType = 6318
    | TypeLessAccessibleThanParentCallable = 6319

    | UnexpectedCommandLineCompilerException = 7001
    | MissingInputFileOrSnippet = 7002
    | SnippetAndInputArguments = 7003
    | InvalidFilePath = 7004
    | UnknownSourceFile = 7005
    | UnknownProjectReference = 7007
    | CouldNotLoadSourceFile = 7008
    | FileIsNotAnAssembly = 7010
    | UnrecognizedContentInReference = 7011
    | MissingProjectReferenceDll = 7012
    | InvalidProjectOutputPath = 7013
    | SourceFilesMissing = 7014
    | UnknownCompilerPlugin = 7015
    | TypeLoadExceptionInCompilerPlugin = 7016
    | CouldNotLoadCompilerPlugin = 7017
    | CouldNotInstantiateRewriteStep = 7018
    | InvalidPathToTargetSpecificDecompositions = 7019
    | FailedToLoadTargetSpecificDecompositions = 7020
    | ConflictsInTargetSpecificDecompositions = 7021
    | UnexpectedCompilerException = 7022
    | InvalidCommandLineArgsInResponseFiles = 7023

    | FunctorGenerationFailed = 7101
    | TreeTrimmingFailed = 7102
    | QsGenerationFailed = 7104
    | DocGenerationFailed = 7105
    | SerializationFailed = 7106
    | GeneratingBinaryFailed = 7107
    | GeneratingDllFailed = 7108
    | PluginExecutionFailed = 7109
    | FileNotFoundDuringPluginExecution = 7110
    | PreEvaluationFailed = 7111
    | RewriteStepExecutionFailed = 7112
    | PostconditionVerificationFailed = 7113
    // the corresponding warning code exists
    | PreconditionVerificationFailed = 7202

    | CsharpGenerationGeneratedError = 8001
    | QirEmissionGeneratedError = 8002

    | PublishingPerfResultsFailed = 8101
    | PerformanceTrackingFailed = 8102
    | SyntaxTreeNotMonomorphized = 8103


type WarningCode =
    | ExcessSemicolon = 2001
    | ExcessComma = 3001
    | DeprecatedUnitType = 3002
    | DeprecatedArgumentForFunctorGenerator = 3003
    | DeprecatedOpCharacteristics = 3101
    | DeprecatedOpCharacteristicsIntro = 3102
    | DeprecatedNOToperator = 3301
    | DeprecatedANDoperator = 3302
    | DeprecatedORoperator = 3303
    | UseOfFutureReservedKeyword = 3304
    | DeprecatedTupleBrackets = 3306
    | DeprecatedQubitBindingKeyword = 3307
    | DeprecatedNewArray = 3308
    | DeprecatedRUSloopInFunction = 4001

    | DiscardingItemInAssignment = 5001
    | ConditionalEvaluationOfOperationCall = 5002
    | DeprecationWithRedirect = 5003
    | DeprecationWithoutRedirect = 5004
    | UnsupportedResultComparison = 5023
    | ResultComparisonNotInOperationIf = 5024
    | ReturnInResultConditionedBlock = 5025
    | SetInResultConditionedBlock = 5026
    | UnsupportedCallableCapability = 5027

    | NamespaceAleadyOpen = 6003
    | NamespaceAliasIsAlreadyDefined = 6004
    | MissingBodyDeclaration = 6005
    | UnusedTypeParam = 6006
    | DuplicateAttribute = 6201
    | MissingEntryPoint = 6202
    | IgnoredEntryPoint = 6203
    | ReservedEntryPointArgumentName = 6204
    | NonResultTypeReturnedInEntryPoint = 6205
    | EntryPointInLibrary = 6206
    | GeneratorDirectiveWillBeIgnored = 6301
    | UnreachableCode = 6302

    | DuplicateSourceFile = 7003
    | DuplicateProjectReference = 7004
    | DuplicateBinaryFile = 7005
    | ReferenceToUnknownProject = 7006
    | UnknownBinaryFile = 7007
    | CouldNotLoadBinaryFile = 7008
    | ReferencesSetToNull = 7009
    | ReferenceCannotBeIncludedInDll = 7010
    | UnresolvedItemsInGeneratedQs = 7101

    | RewriteStepDiagnosticsGenerationFailed = 7201
    // the corresponding error code exists
    | PreconditionVerificationFailed = 7202
    | RewriteStepLoadedViaReflection = 7203
    | FailedToLoadRewriteStepViaReflection = 7204

    | CsharpGenerationGeneratedWarning = 8001
    | QirEmissionGeneratedWarning = 8002

    | InvalidAssemblyProperties = 8101
    | MissingTargetInstructionName = 8102
    | DuplicateAssemblyProperty = 8103


type InformationCode =
    | CommandLineArguments = 7001
    | CompilingWithSourceFiles = 7002
    | CompilingWithAssemblies = 7003
    | LoadedRewriteSteps = 7004

    | GeneratedCsCode = 7101
    | GeneratedQsCode = 7102
    | GeneratedCodeOutputFolder = 7103

    | FileContentInMemory = 7201
    | BuiltTokenization = 7202
    | BuiltSyntaxTree = 7203
    | FormattedQsCode = 7204

    | CsharpGenerationGeneratedInfo = 8001
    | QirEmissionGeneratedInfo = 8002


type DiagnosticItem =
    | Error of ErrorCode
    | Warning of WarningCode
    | Information of InformationCode

    static member private ApplyArguments (args: IEnumerable<string>) str =
        let args: obj [] =
            if isNull args then
                [||]
            else
                [|
                    for arg in args do
                        yield arg
                |]

        try
            String.Format(str, args)
        with
        | _ -> str // let's fail silently for now

    static member Message(code, args) =
        let typeMismatch summary expected actual =
            String.concat Environment.NewLine [ summary; "Expected: " + expected; "  Actual: " + actual ]

        let message =
            match code with
            | ErrorCode.TypeMismatch ->
                match Seq.take 4 args |> Seq.toList with
                | [ expected; expectedParent; actual; actualParent ] when
                    expected = expectedParent && actual = actualParent
                    ->
                    // Use a simplified message if the parent and child types are the same.
                    "Expected type {0}, but actual type was {2}."
                | _ -> typeMismatch "Couldn't match type {2} with type {0}." "{1}" "{3}"
            | ErrorCode.TypeIntersectionMismatch ->
                typeMismatch "The type {3} doesn't {0} type {2}." "{2} (or a related type)" "{4}"
            | ErrorCode.InfiniteType ->
                typeMismatch "Couldn't create the infinite type while matching {2} and {0}." "{1}" "{3}"
            | ErrorCode.MutableClosure ->
                "A lambda expression cannot close over a mutable variable. "
                + "Declare '{0}' as immutable or remove the reference to '{0}'."
            | ErrorCode.ValueImplicitlyIgnored ->
                "This expression has type {0} and its value is implicitly ignored. "
                + "Use \"let _ = expr;\" or \"Ignore(expr);\" to discard the value explicitly."

            | ErrorCode.ExcessBracketError -> "No matching opening bracket for this closing bracket."
            | ErrorCode.MissingBracketError -> "An opening bracket has not been closed."
            | ErrorCode.MissingStringDelimiterError -> "File ends with an unclosed string."

            | ErrorCode.MisplacedOpeningBracket -> "Invalid placement of opening bracket."
            | ErrorCode.ExpectingOpeningBracket -> "Expecting opening bracket (\"{\")."
            | ErrorCode.ExpectingSemicolon -> "Expecting semicolon."
            | ErrorCode.UnexpectedFragmentDelimiter -> "Unexpected statement delimiter."
            | ErrorCode.ExpectingOpeningBracketOrSemicolon -> "Expecting opening bracket (\"{\") or semicolon."

            | ErrorCode.UnknownCodeFragment -> "Syntax does not match any known patterns."
            | ErrorCode.InvalidReturnStatement -> "Syntax error in return-statement."
            | ErrorCode.InvalidFailStatement -> "Syntax error in fail-statement."
            | ErrorCode.InvalidImmutableBinding -> "Syntax error in immutable binding."
            | ErrorCode.InvalidMutableBinding -> "Syntax error in mutable binding."
            | ErrorCode.InvalidValueUpdate -> "Syntax error in set-statement."
            | ErrorCode.InvalidIfClause -> "Syntax error in if-clause."
            | ErrorCode.InvalidElifClause -> "Syntax error in elif-clause."
            | ErrorCode.InvalidElseClause -> "Syntax error in else-clause."
            | ErrorCode.InvalidForLoopIntro -> "Syntax error in for-statement."
            | ErrorCode.InvalidWhileLoopIntro -> "Syntax error in while-statement."
            | ErrorCode.InvalidRepeatIntro -> "Syntax error in repeat header."
            | ErrorCode.InvalidUntilClause -> "Syntax error in until-clause."
            | ErrorCode.InvalidWithinBlockIntro -> "Syntax error in within-block header."
            | ErrorCode.InvalidApplyBlockIntro -> "Syntax error in apply-block header."
            | ErrorCode.InvalidUsingBlockIntro -> "Syntax error in using-block header."
            | ErrorCode.InvalidBorrowingBlockIntro -> "Syntax error in borrowing-block header."
            | ErrorCode.InvalidBodyDeclaration -> "Syntax error in body declaration."
            | ErrorCode.InvalidAdjointDeclaration -> "Syntax error in adjoint specialization declaration."
            | ErrorCode.InvalidControlledDeclaration -> "Syntax error in controlled specialization declaration."
            | ErrorCode.InvalidControlledAdjointDeclaration ->
                "Syntax error in controlled-adjoint specialization declaration."
            | ErrorCode.InvalidOperationDeclaration -> "Syntax error in operation declaration."
            | ErrorCode.InvalidFunctionDeclaration -> "Syntax error in function declaration."
            | ErrorCode.InvalidTypeDefinition -> "Syntax error in type definition."
            | ErrorCode.InvalidDeclarationAttribute -> "Syntax error in declaration attribute."
            | ErrorCode.InvalidNamespaceDeclaration -> "Syntax error in namespace declaration."
            | ErrorCode.InvalidOpenDirective -> "Syntax error in open-directive."
            | ErrorCode.InvalidExpressionStatement -> "Syntax error in expression-statement."
            | ErrorCode.InvalidConstructorExpression -> "Syntax error in constructor expression."
            | ErrorCode.InvalidKeywordWithinExpression -> "Invalid use of a reserved keyword within an expression."
            | ErrorCode.InvalidUseOfReservedKeyword -> "The symbol is reserved for internal use only."
            | ErrorCode.InvalidUseOfUnderscorePattern ->
                "Double underscores as well as underscores before a dot or at the end of a namespace name are reserved for internal use only."
            | ErrorCode.ExcessContinuation -> "Unexpected code fragment."
            | ErrorCode.NonCallExprAsStatement -> "An expression used as a statement must be a call expression."

            | ErrorCode.InvalidExpression -> "Syntax error in expression."
            | ErrorCode.MissingExpression -> "Expecting expression."
            | ErrorCode.InvalidIdentifierName ->
                "Identifiers need to start with an ASCII letter or an underscore, and need to contain at least one non-underscore character."
            | ErrorCode.InvalidPathSegment ->
                "All path segments need to start with an ASCII letter or an underscore, and need to contain at least one non-underscore character."
            | ErrorCode.InvalidTypeName ->
                "Type names need to start with an ASCII letter or an underscore, and need to contain at least one non-underscore character."
            | ErrorCode.InvalidTypeParameterName -> "Type parameter names must be of the form \"'TName\"."
            | ErrorCode.InvalidTypeParameterList -> "Type parameters must be separated by commas."
            | ErrorCode.MissingIdentifer -> "Incomplete path name."
            | ErrorCode.UnknownFunctorGenerator ->
                "Unknown functor generator. Possible generators are  \"auto\", \"distribute\", \"invert\", \"self\", or a user-defined implementation."
            | ErrorCode.InvalidAssignmentToExpression ->
                "Cannot have an expression on the left hand side of the assignment."
            | ErrorCode.ExpectingComma -> "Expecting comma."
            | ErrorCode.ExpectingAssignment -> "Expecting assignment (\"=\")."
            | ErrorCode.ExpectingIteratorItemAssignment -> "Expecting iteration keyword \"in\"."
            | ErrorCode.UnknownSetName -> "Invalid set name. Possible names are \"Ctl\", and \"Adj\"."
            | ErrorCode.InvalidOperationCharacteristics -> "Syntax error in operation characteristics annotation."
            | ErrorCode.MissingOperationCharacteristics -> "Expecting operation characteristics annotation."
            | ErrorCode.ExpectingUpdateExpression -> "Expecting and expression of the form \"expr <- expr\"."

            | ErrorCode.InvalidIdentifierDeclaration ->
                "Invalid identifier declaration. Expecting an unqualified symbol name."
            | ErrorCode.MissingIdentifierDeclaration -> "Expecting an unqualified symbol name."
            | ErrorCode.InvalidSymbolTupleDeclaration ->
                "Invalid symbol declaration. Expecting either a single symbol or a symbol tuple."
            | ErrorCode.MissingSymbolTupleDeclaration -> "Expecting a single symbol or a symbol tuple."
            | ErrorCode.InvalidQualifiedSymbol -> "Invalid symbol name."
            | ErrorCode.MissingQualifiedSymbol -> "Expecting a qualified or unqualified symbol."
            | ErrorCode.InvalidType -> "Invalid type name."
            | ErrorCode.MissingType -> "Expecting a type name."
            | ErrorCode.InvalidTypeAnnotation -> "Invalid type annotation. Expecting a colon followed by a type."
            | ErrorCode.MissingTypeAnnotation -> "Expecting type annotation."
            | ErrorCode.InvalidReturnTypeAnnotation ->
                "Invalid return type annotation. The argument tuple needs to be followed by a colon and the return type of the callable."
            | ErrorCode.MissingReturnTypeAnnotation ->
                "Expecting return type annotation. The argument tuple needs to be followed by a colon and the return type of the callable."
            | ErrorCode.InvalidInitializerExpression ->
                "Invalid initializer expression. Possible initializers are \"Qubit()\", \"Qubit[expr]\", or tuples thereof."
            | ErrorCode.MissingInitializerExpression ->
                "Expecting initializer expression. Possible initializers are \"Qubit()\", \"Qubit[expr]\", or tuples thereof."
            | ErrorCode.MissingRTupleBracket -> "Expecting \")\"."
            | ErrorCode.MissingLTupleBracket -> "Expecting \"(\"."
            | ErrorCode.MissingRArrayBracket -> "Expecting \"]\"."
            | ErrorCode.MissingLArrayBracket -> "Expecting \"[\"."
            | ErrorCode.MissingRCurlyBracket -> "Expecting \"}\"."
            | ErrorCode.MissingLCurlyBracket -> "Expecting \"{\"."
            | ErrorCode.MissingRAngleBracket -> "Expecting \">\"."
            | ErrorCode.MissingLAngleBracket -> "Expecting \"<\"."
            | ErrorCode.InvalidArgument ->
                "Invalid argument. Expecting expression or missing argument indication (\"_\")."
            | ErrorCode.MissingArgument -> "Expecting expression or missing argument indication (\"_\")."
            | ErrorCode.InvalidArgumentDeclaration ->
                "Invalid argument declaration. Expecting a symbol declaration followed by a type  (\"symbolName : SymbolType\")."
            | ErrorCode.MissingArgumentDeclaration ->
                "Expecting a symbol declaration followed by a type (\"symbolName : SymbolType\")."
            | ErrorCode.InvalidTypeParameterDeclaration ->
                "Invalid type parameter declaration. Expecting a type parameter name of the form \"'TName\"."
            | ErrorCode.MissingTypeParameterDeclaration -> "Expecting a type parameter name of the form \"'TName\"."
            | ErrorCode.InvalidIdentifierExprInUpdate ->
                "Invalid or immutable expression. Expecting a mutable identifier (i.e. an unqualified symbol) or a tuple thereof."
            | ErrorCode.MissingIdentifierExprInUpdate ->
                "Missing identifier. Expecting a mutable identifier or a tuple thereof."
            | ErrorCode.InvalidUdtItemDeclaration ->
                "Invalid item declaration. Expecting either a named item (\"itemName : ItemType\"), or an anonymous item as indicated by denoting the type only."
            | ErrorCode.MissingUdtItemDeclaration ->
                "Missing item. Expecting either a named item (\"itemName : ItemType\"), or an anonymous item as indicated by denoting the type only."
            | ErrorCode.InvalidUdtItemNameDeclaration -> "Invalid item name. Expecting an unqualified symbol name."
            | ErrorCode.MissingUdtItemNameDeclaration -> "Expecting an unqualified symbol name."
            | ErrorCode.InvalidAttributeArgument ->
                "Invalid attribute argument. Expecting an argument tuple of compile time constants."
            | ErrorCode.MissingAttributeArgument -> "Expecting a argument tuple of compile time constants."
            | ErrorCode.InvalidAttributeIdentifier ->
                "Invalid attribute identifier. Expecting a qualified or unqualified symbol."
            | ErrorCode.MissingAttributeIdentifier -> "Expecting an attribute identifier."

            | ErrorCode.EmptyValueArray ->
                "Empty arrays of undefined type are not supported. Use \"new T[0]\" for a suitable type T instead."
            | ErrorCode.InvalidValueArray ->
                "Syntax error in value array. Expecting a comma separated list of expressions."
            | ErrorCode.InvalidValueTuple ->
                "Syntax error in value tuple. Expecting a comma separated list of tuple items."
            | ErrorCode.UpdateOfArrayItemExpr ->
                "Array items are immutable. To set an item \"idx\" of an array \"arr\" to a value \"expr\", use and reassign a copy-and-update expression instead: \"set arr w/= idx <- expr;\"."
            | ErrorCode.IntOverflow -> "Int literal is outside of the range of valid values."
            | ErrorCode.DoubleOverflow -> "Double literal is outside of the range of valid values."

            | ErrorCode.NotWithinGlobalScope -> "Namespace declarations can only occur on a global scope."
            | ErrorCode.NotWithinNamespace ->
                "Declarations and their attributes, as well as open-directives can only occur within a namespace."
            | ErrorCode.NotWithinCallable ->
                "Specialization declarations can only occur within an operation or function."
            | ErrorCode.NotWithinSpecialization ->
                "Statements can only occur within a callable or specialization declaration."
            | ErrorCode.MisplacedOpenDirective -> "Open directives can only occur at the beginning of a namespace."
            | ErrorCode.RUSloopInFunction ->
                "Repeat-until-success-loops cannot be used in functions. Please use a while-loop instead."
            | ErrorCode.UsingInFunction -> "Using-statements cannot be used in functions."
            | ErrorCode.BorrowingInFunction -> "Borrowing-statements cannot be used in functions."
            | ErrorCode.AdjointDeclInFunction -> "Adjoint specializations can only be defined for operations."
            | ErrorCode.ControlledDeclInFunction -> "Controlled specializations can only be defined for operations."
            | ErrorCode.ControlledAdjointDeclInFunction ->
                "Controlled-adjoint specializations can only be defined for operations."
            | ErrorCode.InvalidReturnWithinAllocationScope ->
                "Return-statements may only occur at the end of a using- or borrowing-block."
            | ErrorCode.WhileLoopInOperation ->
                "While-loops cannot be used in operations. Avoid conditional loops in operations if possible, and use a repeat-until-success pattern otherwise."
            | ErrorCode.ConjugationWithinFunction ->
                "Conjugations may only occur within operations, since they cannot add to the expressiveness within functions."

            | ErrorCode.MissingPrecedingIfOrElif -> "An elif- or else-block must be preceded by an if- or elif-block."
            | ErrorCode.MissingContinuationUntil -> "A repeat-block must be followed by an until-clause."
            | ErrorCode.MissingPrecedingRepeat -> "An until-clause must be preceded by a repeat-block."
            | ErrorCode.MissingPrecedingWithin -> "An apply-block must be preceded by the within-block."
            | ErrorCode.MissingContinuationApply -> "A within-block must be followed by an apply-block."
            | ErrorCode.ReturnFromWithinApplyBlock -> "Return-statements may not occur in an apply-block."
            | ErrorCode.DistributedAdjointGenerator ->
                "Invalid generator for adjoint specialization. Valid generators are \"invert\", \"self\" and \"auto\"."
            | ErrorCode.InvalidBodyGenerator ->
                "Invalid generator for body specialization. A body specialization must be user defined (\"body (...)\"), or specified as intrinsic (\"body intrinsic\")."
            | ErrorCode.BodyGenArgMismatch ->
                "The argument to a user-defined body specialization must be of the form \"(...)\"."
            | ErrorCode.AdjointGenArgMismatch ->
                "The argument to a user-defined adjoint specialization must be of the form \"(...)\"."
            | ErrorCode.SelfControlledGenerator ->
                "Invalid generator for controlled specialization. Valid generators are \"distributed\" and \"auto\"."
            | ErrorCode.InvertControlledGenerator ->
                "Invalid generator for controlled specialization. Valid generators are \"distributed\" and \"auto\"."
            | ErrorCode.ControlledGenArgMismatch ->
                "The argument to a user-defined controlled specialization must be of the form \"(ctlQsName, ...)\"."
            | ErrorCode.ControlledAdjointGenArgMismatch ->
                "The argument to a user-defined controlled-adjoint specialization must be of the form \"(ctlQsName, ...)\"."
            | ErrorCode.MisplacedDeclarationAttribute ->
                "An attribute must be followed by a callable declaration, a type declaration, or by another attribute."

            | ErrorCode.InvalidArrayItemIndex ->
                "Expecting an expression of type Int or Range. Got an expression of type {0}."
            | ErrorCode.ItemAccessForNonArray -> "The type {0} is not an array type."
            | ErrorCode.InvalidTypeInArithmeticExpr ->
                "The type {0} does not support arithmetic operators. Expecting an expression of type Int, BigInt or Double."
            | ErrorCode.InvalidTypeForConcatenation -> "The type {0} does not support the + operator."
            | ErrorCode.InvalidTypeInEqualityComparison -> "The type {0} does not support equality comparison."
            | ErrorCode.ExpectingIntegralExpr ->
                "Expecting an expression of type Int or BigInt. Got an expression of type {0} instead."
            | ErrorCode.ExpectingUserDefinedType ->
                "The type of the expression needs to be a user defined type. The given expression is of type {0}."
            | ErrorCode.InvalidAdjointApplication -> "No suitable adjoint specialization exists."
            | ErrorCode.InvalidControlledApplication -> "No suitable controlled specialization exists."
            | ErrorCode.ExpectingIterableExpr ->
                "The type {0} does not support iteration. Expecting an expression of array type or of type Range."
            | ErrorCode.ExpectingCallableExpr ->
                "The type of the expression must be a function or operation type. The given expression is of type {0}."
            | ErrorCode.UnknownIdentifier -> "No identifier with the name \"{0}\" exists."
            // TODO: When the names of the runtime capabilities are finalized, they can be included in the result
            //       comparison error messages.
            | ErrorCode.UnsupportedResultComparison -> "The target {0} does not support comparing measurement results."
            | ErrorCode.ResultComparisonNotInOperationIf ->
                "Measurement results cannot be compared here. "
                + "The target {0} only supports comparing measurement results as part of the condition of an if- or elif-statement in an operation."
            | ErrorCode.ReturnInResultConditionedBlock ->
                "A return statement cannot be used here. "
                + "The target {0} does not support return statements in conditional blocks that depend on a measurement result."
            | ErrorCode.SetInResultConditionedBlock ->
                "The variable \"{0}\" cannot be reassigned here. "
                + "In conditional blocks that depend on a measurement result, the target {1} only supports reassigning variables that were declared within the block."
            | ErrorCode.UnsupportedCallableCapability ->
                "The callable {0} requires runtime capabilities which are not supported by the target {1}."
                + Environment.NewLine
                + "Result Opacity: {2}"
                + Environment.NewLine
                + "Classical Capability: {3}"
            | ErrorCode.UnsupportedClassicalCapability ->
                "This construct requires a classical runtime capability that is not supported by the target {0}: {1}."

            | ErrorCode.CallableRedefinition ->
                "Invalid callable declaration. A function or operation with the name \"{0}\" already exists."
            | ErrorCode.CallableOverlapWithTypeConstructor ->
                "Invalid callable declaration. A type constructor with the name \"{0}\" already exists."
            | ErrorCode.TypeRedefinition -> "Invalid type declaration. A type with the name \"{0}\" already exists."
            | ErrorCode.TypeConstructorOverlapWithCallable ->
                "Invalid type declaration. A function or operation with the name \"{0}\" already exists."
            | ErrorCode.UnknownType -> "No type with the name \"{0}\" exists in any of the open namespaces."
            | ErrorCode.AmbiguousType ->
                "Multiple open namespaces contain a type with the name \"{0}\". Use a fully qualified name instead. Open namespaces containing a type with that name are {1}."
            | ErrorCode.InaccessibleType -> "The type {0} exists in an open namespace, but is not accessible from here."
            | ErrorCode.InaccessibleCallable ->
                "The callable {0} exists in an open namespace, but is not accessible from here."
            | ErrorCode.AmbiguousCallable ->
                "Multiple open namespaces contain a callable with the name \"{0}\". Use a fully qualified name instead. Open namespaces containing a callable with that name are {1}."
            | ErrorCode.TypeSpecializationMismatch ->
                "Invalid specialization declaration. The type specializations do not match the expected number of type parameters. Expecting {0} type argument(s)."
            | ErrorCode.SpecializationForUnknownCallable ->
                "No callable with the name \"{0}\" exists in the current namespace. Specializations need to be declared in the same namespace as the callable they extend."
            | ErrorCode.RedefinitionOfBody -> "A body specialization for the given parameters already exists."
            | ErrorCode.RedefinitionOfAdjoint -> "An adjoint specialization for the given parameters already exists."
            | ErrorCode.RedefinitionOfControlled ->
                "A controlled specialization for the given parameters already exists."
            | ErrorCode.RedefinitionOfControlledAdjoint ->
                "A controlled-adjoint specialization for the given parameters already exists."
            | ErrorCode.RequiredUnitReturnForAdjoint ->
                "Adjoint specializations can only be defined for operations returning Unit."
            | ErrorCode.RequiredUnitReturnForControlled ->
                "Controlled specializations can only be defined for operations returning Unit."
            | ErrorCode.RequiredUnitReturnForControlledAdjoint ->
                "Controlled-adjoint specializations can only be defined for operations returning Unit."
            | ErrorCode.AliasForNamespaceAlreadyExists -> "The namespace had already been opened as \"{0}\"."
            | ErrorCode.AliasForOpenedNamespace ->
                "Namespace is already open. Cannot open namespace under a different name."
            | ErrorCode.InvalidNamespaceAliasName -> "A namespace or a namespace short name \"{0}\" already exists."
            | ErrorCode.ConflictInReferences -> "Could not resolve conflict between {0} declared in {1}."

            | ErrorCode.ExpectingUnqualifiedSymbol -> "Expecting an unqualified symbol name."
            | ErrorCode.ExpectingItemName -> "Expecting an item name, i.e. an unqualified symbol."
            | ErrorCode.ExpectingIdentifier -> "Expecting either a qualified or an unqualified symbol."
            | ErrorCode.UnknownNamespace -> "No namespace with the name \"{0}\" exists."
            | ErrorCode.UnknownTypeInNamespace -> "No type with the name \"{0}\" exists in the namespace {1}."
            | ErrorCode.TypeParameterRedeclaration -> "A type parameter with the name \"{0}\" already exists."
            | ErrorCode.UnknownTypeParameterName -> "No type parameter with the name \"{0}\" exists."
            | ErrorCode.UnknownItemName -> "The type {0} is not a user-defined type with a field \"{1}\"."
            | ErrorCode.NotMarkedAsAttribute ->
                "The type {0} is not marked as an attribute. Add \"@Attribute()\" above its declaration to indicate that it may be used as attribute."
            | ErrorCode.InaccessibleTypeInNamespace -> "The type {0} in namespace {1} is not accessible from here."
            | ErrorCode.InaccessibleCallableInNamespace ->
                "The callable {0} in namespace {1} is not accessible from here."

            | ErrorCode.ArrayBaseTypeMismatch -> "The array item type {0} does not match the expected type {1}."
            | ErrorCode.AmbiguousTypeParameterResolution ->
<<<<<<< HEAD
                [
                    "The type parameter {0} is ambiguous."
                    "For more information, see: https://github.com/microsoft/qsharp-language/blob/main/Specifications/Language/4_TypeSystem/TypeInference.md#ambiguous-types"

                    if Seq.item 1 args |> String.IsNullOrWhiteSpace |> not then
                        "Note: Relevant unsolved constraints: {1}"
                ]
                |> String.concat Environment.NewLine
            | ErrorCode.ConstrainsTypeParameter -> "The given expression constrains the type parameter(s) {0}."
=======
                let note =
                    if Seq.item 1 args |> String.IsNullOrWhiteSpace then
                        ""
                    else
                        Environment.NewLine + "Note: Relevant unsolved constraints: {1}"

                "The type parameter {0} is ambiguous. More type annotations or usage context may be necessary."
                + note
>>>>>>> 9711f53b
            | ErrorCode.GlobalTypeAlreadyExists -> "A type with the name \"{0}\" already exists."
            | ErrorCode.GlobalCallableAlreadyExists -> "A callable with the name \"{0}\" already exists."
            | ErrorCode.LocalVariableAlreadyExists -> "A variable with the name \"{0}\" already exists."
            | ErrorCode.NamedItemAlreadyExists -> "An item with the name \"{0}\" already exists."
            | ErrorCode.IdentifierCannotHaveTypeArguments -> "The given identifier cannot have type arguments."
            | ErrorCode.WrongNumberOfTypeArguments ->
                "The number of type arguments does not match the number of type parameters for this identifier. Expecting {0} type argument(s)."
            | ErrorCode.IndirectlyReferencedExpressionType ->
                "The type {0} of the expression is defined in an assembly that is not referenced."
            | ErrorCode.TypeMismatchInCopyAndUpdateExpr ->
                "The type {0} of the given expression is not compatible with the expected type {1}."
            | ErrorCode.InterpolatedStringInAttribute -> "Interpolated strings cannot be used as attribute arguments."
            | ErrorCode.ArgumentOfUserDefinedTypeInAttribute ->
                "Items of user defined type cannot be used as attribute arguments."
            | ErrorCode.TypeParameterizedArgumentInAttribute ->
                "The type of attribute arguments must be known at compile time."
            | ErrorCode.AttributeArgumentTypeMismatch ->
                "The type of the given argument does not match the expected type."
            | ErrorCode.InvalidEntryPointPlacement ->
                "Invalid entry point. Entry point attributes may only occur on suitable callables without type-parameterizations."
            | ErrorCode.QubitTypeInEntryPointSignature ->
                "Invalid entry point. Values of type Qubit may not be used as arguments or return values to entry points."
            | ErrorCode.CallableTypeInEntryPointSignature ->
                "Invalid entry point. Values of operation or function type may not be used as arguments or return values to entry points."
            | ErrorCode.UserDefinedTypeInEntryPointSignature ->
                "Invalid entry point. Values of user defined type may not be used as arguments or return values to entry points."
            | ErrorCode.InnerTupleInEntryPointArgument ->
                "Anonymous tuple items or arrays of tuples are not supported in entry point arguments. All items need to be named."
            | ErrorCode.ArrayOfArrayInEntryPointArgument ->
                "Multi-dimensional arrays are not supported in entry point arguments."
            | ErrorCode.MissingEntryPoint ->
                "Missing entry point. Execution on a quantum processor requires that a Q# entry point is defined using the @EntryPoint() attribute. Any C# driver code should be defined in a separate project."
            | ErrorCode.InvalidEntryPointSpecialization ->
                "Entry points cannot have any other specializations besides the default body."
            | ErrorCode.DuplicateEntryPointArgumentName ->
                "Invalid name for entry point argument. A similar argument name is already in use."
            | ErrorCode.InvalidTestAttributePlacement ->
                "Invalid test attribute. Test attributes may only occur on callables that have no arguments and return Unit."
            | ErrorCode.InvalidExecutionTargetForTest ->
                "Invalid execution target. Currently, valid execution targets for tests are the QuantumSimulator, the SparseSimulator, the ToffoliSimulator, or the ResourcesEstimator."
            | ErrorCode.ExpectingFullNameAsAttributeArgument ->
                "Invalid attribute argument. Expecting a fully qualified name as argument to the {0} attribute."
            | ErrorCode.AttributeInvalidOnSpecialization ->
                "Invalid attribute placement. The attribute {0} cannot be attached to a specialization declaration."
            | ErrorCode.AttributeInvalidOnCallable ->
                "Invalid attribute placement. The attribute {0} cannot be attached to a callable declaration."
            | ErrorCode.FullNameConflictsWithNamespace -> "The name {0} conflicts with a namespace name."
            | ErrorCode.InvalidCyclicTypeParameterResolution ->
                "The call cycle results in an ambiguous or conflicting type parameter resolution."
            | ErrorCode.InvalidCharacterInInterpolatedArgument ->
                "Interpolated string arguments cannot contain the '{0}' character."

            | ErrorCode.TypeMismatchInReturn ->
                "The type {0} of the given expression is not compatible with the expected return type {1}."
            | ErrorCode.TypeMismatchInValueUpdate ->
                "The type {0} of the given expression is not compatible with the type {1} of the identifier."
            | ErrorCode.UpdateOfImmutableIdentifier -> "An immutable identifier cannot be modified."
            | ErrorCode.SymbolTupleShapeMismatch ->
                "The shape of the symbol tuple is not compatible with the assigned expression of type {0}."
            | ErrorCode.OperationCallOutsideOfOperation -> "Operations may only be called from within operations."
            | ErrorCode.MissingReturnOrFailStatement -> "Not all code paths return a value."
            | ErrorCode.TypeCannotContainItself -> "A type declaration cannot reference itself."
            | ErrorCode.TypeIsPartOfCyclicDeclaration ->
                "Cyclic type declaration. Types cannot mutually call each other."
            | ErrorCode.UserDefinedImplementationForIntrinsic ->
                "A specialization of this callable has been declared as intrinsic. User-defined specializations may only be given for non-intrinsic callables."
            | ErrorCode.NonSelfGeneratorForSelfadjoint ->
                "An adjoint or controlled adjoint specialization of this callable has been declared to be self-adjoint. This specialization needs to be self-adjoint as well."
            | ErrorCode.MissingFunctorForAutoGeneration ->
                "The called operation does not support the necessary functor(s) for the requested auto-generation of a specialization. Missing support for functor(s) {0}."
            | ErrorCode.ReturnStatementWithinAutoInversion ->
                "Auto-generation of inversions is not supported for operations that contain explicit return-statements."
            | ErrorCode.ValueUpdateWithinAutoInversion ->
                "Auto-generation of inversions is not supported for operations that contain set-statements."
            | ErrorCode.RUSloopWithinAutoInversion ->
                "Auto-generation of inversions is not supported for operations that contain repeat-until-success-loops."
            | ErrorCode.QuantumDependencyOutsideExprStatement ->
                "Auto-generation of inversions is not supported for operations that contain operation calls outside expression statements."
            | ErrorCode.InvalidReassignmentInApplyBlock ->
                "Variables that are used in the within-block (specifying the outer transformation) cannot be reassigned in the apply-block (specifying the inner transformation)."
            | ErrorCode.TypeLessAccessibleThanParentType -> "The type {0} is less accessible than the parent type {1}."
            | ErrorCode.TypeLessAccessibleThanParentCallable -> "The type {0} is less accessible than the callable {1}."

            | ErrorCode.UnexpectedCommandLineCompilerException -> "The command line compiler threw an exception."
            | ErrorCode.MissingInputFileOrSnippet ->
                "The command line compiler needs a list of files or a code snippet to process."
            | ErrorCode.SnippetAndInputArguments ->
                "The command line compiler can accept a list of files or a code snippet, but not both."
            | ErrorCode.InvalidFilePath -> "The full path for the file \"{0}\" could not be determined."
            | ErrorCode.UnknownSourceFile -> "Could not find the source file \"{0}\" to compile."
            | ErrorCode.UnknownProjectReference -> "Could not find the project file for the referenced project \"{0}\"."
            | ErrorCode.CouldNotLoadSourceFile -> "Unable to load source file \"{0}\"."
            | ErrorCode.FileIsNotAnAssembly -> "The given file \"{0}\" is not an valid .NET Core assembly."
            | ErrorCode.UnrecognizedContentInReference ->
                "Unrecognized content in reference \"{0}\". The binary file may have been compiled with an incompatible compiler version."
            | ErrorCode.MissingProjectReferenceDll ->
                "Missing binary file for project reference \"{0}\". Build the referenced project for its content to be detected correctly."
            | ErrorCode.InvalidProjectOutputPath -> "Invalid project output path for project \"{0}\"."
            | ErrorCode.SourceFilesMissing -> "No source files have been specified."
            | ErrorCode.UnknownCompilerPlugin ->
                "Could not find the .NET Core library \"{0}\" specifying transformations to perform as part of the compilation process."
            | ErrorCode.TypeLoadExceptionInCompilerPlugin ->
                "Unable to load the file \"{0}\" specifying transformations to perform as part of the compilation process. Unable to load one or more of the requested types."
            | ErrorCode.CouldNotLoadCompilerPlugin ->
                "Unable to load the file \"{0}\" specifying transformations to perform as part of the compilation process. The file needs to be a suitable .NET Core library."
            | ErrorCode.CouldNotInstantiateRewriteStep ->
                "Could not instantiate the type {0} in \"{1}\" specifying a rewrite step. The type may not have a parameterless constructor."
            | ErrorCode.InvalidPathToTargetSpecificDecompositions ->
                "Could not find the file \"{0}\" that specifies target specific implementations."
            | ErrorCode.FailedToLoadTargetSpecificDecompositions ->
                "Unable to load target specific implementations from \"{0}\"."
            | ErrorCode.ConflictsInTargetSpecificDecompositions ->
                "The specified assemblies containing target specific decompositions contain conflicting declarations."
            | ErrorCode.UnexpectedCompilerException -> "The compiler threw an exception."
            | ErrorCode.InvalidCommandLineArgsInResponseFiles -> "Invalid command line arguments in response file(s)."

            | ErrorCode.FunctorGenerationFailed -> "Auto-generation of functor specialization(s) failed."
            | ErrorCode.TreeTrimmingFailed -> "The generated syntax tree could not be trimmed."
            | ErrorCode.QsGenerationFailed -> "Unable to generate formatted Q# code based on the built syntax tree."
            | ErrorCode.DocGenerationFailed -> "Unable to generate documentation for the compiled code."
            | ErrorCode.SerializationFailed -> "Unable to serialize the built compilation."
            | ErrorCode.GeneratingBinaryFailed -> "Unable to generate binary format for the compilation."
            | ErrorCode.GeneratingDllFailed -> "Unable to generate dll containing the compiled binary."
            | ErrorCode.PluginExecutionFailed -> "The compilation step \"{0}\" loaded from \"{1}\" threw an exception."
            | ErrorCode.FileNotFoundDuringPluginExecution ->
                "Could not find the reference(s) to execute the compilation step \"{0}\" loaded from \"{1}\". The reference(s) may not be available, or the compilation step may have been compiled against a newer compiler version."
            | ErrorCode.PreEvaluationFailed -> "The generated syntax tree could not be pre-evaluated."
            | ErrorCode.RewriteStepExecutionFailed ->
                "Executing the transformation for the compilation step \"{0}\" loaded from \"{1}\" failed."
            | ErrorCode.PostconditionVerificationFailed ->
                "The postcondition for the compilation step \"{0}\" loaded from \"{1}\" was not satisfied. The transformation has produced incorrect output and should be excluded from the compilation process."
            | ErrorCode.PreconditionVerificationFailed ->
                "The precondition for the compilation step \"{0}\" loaded from \"{1}\" was not met."

            | ErrorCode.CsharpGenerationGeneratedError -> ""
            | ErrorCode.QirEmissionGeneratedError -> ""

            | ErrorCode.PublishingPerfResultsFailed -> "Performance results failed to be published at \"{0}\"."
            | ErrorCode.PerformanceTrackingFailed -> "Performance tracking failed with error \"{0}\"."
            | ErrorCode.SyntaxTreeNotMonomorphized ->
                "The given compilation contains type parameters. The monomorphization pass needs to be run to eliminate them."

            | _ -> ""

        DiagnosticItem.ApplyArguments args message

    static member Message(code: WarningCode, args: IEnumerable<string>) =
        let message =
            match code with
            | WarningCode.ExcessSemicolon -> "Extra semicolon will be ignored."
            | WarningCode.ExcessComma -> "Extra comma will be ignored."
            | WarningCode.DeprecatedUnitType -> "Deprecated syntax. Use the type name \"Unit\" instead."
            | WarningCode.DeprecatedArgumentForFunctorGenerator ->
                "Deprecated syntax. An argument tuple is expected where \"...\" indicates the position of the declaration arguments, e.g. \"(...)\" for body and adjoint, \"(cs, ...)\" for controlled and controlled adjoint."
            | WarningCode.DeprecatedOpCharacteristics ->
                "Deprecated syntax. Use \"{0}\" to denote the operation characteristics instead."
            | WarningCode.DeprecatedOpCharacteristicsIntro -> "Deprecated syntax. Use \"is\" instead."
            | WarningCode.DeprecatedNOToperator -> "Deprecated syntax. Use \"not\" to denote the logical NOT operator."
            | WarningCode.DeprecatedANDoperator -> "Deprecated syntax. Use \"and\" to denote the logical AND operator."
            | WarningCode.DeprecatedORoperator -> "Deprecated syntax. Use \"or\" to denote the logical OR operator."
            | WarningCode.UseOfFutureReservedKeyword -> "The symbol will be reserved for internal use in the future."
            | WarningCode.DeprecatedTupleBrackets ->
                "Deprecated syntax. Parentheses here are no longer required and will not be supported in the future."
            | WarningCode.DeprecatedQubitBindingKeyword ->
                "The \"{0}\" keyword has been replaced with \"{1}\", and qubits may now be allocated without a block. "
                + "Consider \"{1} q = Qubit();\" or \"{1} q = Qubit() {{ ... }}\"."
            | WarningCode.DeprecatedNewArray ->
                "Deprecated syntax. Use [] to construct an empty array, or [x, size = n] to construct an array of x repeated n times."
            | WarningCode.DeprecatedRUSloopInFunction ->
                "The use of repeat-until-success-loops within functions may not be supported in the future. Please use a while-loop instead."

            | WarningCode.DiscardingItemInAssignment ->
                "The expression on the right hand side is discarded on assignment and can be omitted."
            | WarningCode.ConditionalEvaluationOfOperationCall ->
                "This expression may be short-circuited, and operation calls may not be executed."
            | WarningCode.DeprecationWithRedirect -> "{0} has been deprecated. Please use {1} instead."
            | WarningCode.DeprecationWithoutRedirect -> "{0} has been deprecated."
            | WarningCode.UnsupportedResultComparison ->
                "{0}: "
                + DiagnosticItem.Message(ErrorCode.UnsupportedResultComparison, args |> Seq.skip 4)
                + " [{1}: ln {2}, cn {3}]"
            | WarningCode.ResultComparisonNotInOperationIf ->
                "{0}: "
                + DiagnosticItem.Message(ErrorCode.ResultComparisonNotInOperationIf, args |> Seq.skip 4)
                + " [{1}: ln {2}, cn {3}]"
            | WarningCode.ReturnInResultConditionedBlock ->
                "{0}: "
                + DiagnosticItem.Message(ErrorCode.ReturnInResultConditionedBlock, args |> Seq.skip 4)
                + " [{1}: ln {2}, cn {3}]"
            | WarningCode.SetInResultConditionedBlock ->
                "{0}: "
                + DiagnosticItem.Message(ErrorCode.SetInResultConditionedBlock, args |> Seq.skip 4)
                + " [{1}: ln {2}, cn {3}]"
            | WarningCode.UnsupportedCallableCapability ->
                "{0}: "
                + DiagnosticItem.Message(ErrorCode.UnsupportedCallableCapability, args |> Seq.skip 4)
                + " [{1}: ln {2}, cn {3}]"

            | WarningCode.NamespaceAleadyOpen -> "The namespace is already open."
            | WarningCode.NamespaceAliasIsAlreadyDefined -> "A short name for this namespace is already defined."
            | WarningCode.MissingBodyDeclaration ->
                "A body specification for this callable is missing. The callable is assumed to be intrinsic."
            | WarningCode.UnusedTypeParam ->
                "The type parameter {0} is not used in the argument or return types. "
                + "It is always ambiguous unless provided as an explicit type argument."
            | WarningCode.DuplicateAttribute -> "The attribute {0} is a duplication and will be ignored."
            | WarningCode.MissingEntryPoint ->
                "The project is an executable Q# project but no entry point has been found. The project should be a library, and any C# driver code should be defined in a separate project."
            | WarningCode.IgnoredEntryPoint ->
                "Entry point will be ignored. The project is a Q# library and cannot have any entry points."
            | WarningCode.ReservedEntryPointArgumentName ->
                "The argument name conflicts with a default argument for a Q# command line application."
            | WarningCode.NonResultTypeReturnedInEntryPoint ->
                "Only values of type Result, Result[], and tuples thereof can be returned when executing on a quantum processor."
            | WarningCode.EntryPointInLibrary ->
                "Invalid entry point. Only executable Q# projects can have entry points. Entry point will be ignored. "
            | WarningCode.GeneratorDirectiveWillBeIgnored ->
                "Generation directive ignored. A specialization of this callable has been declared as intrinsic."
            | WarningCode.UnreachableCode -> "This statement will never be executed."

            | WarningCode.DuplicateSourceFile -> "A source file with name \"{0}\" already exists in the compilation."
            | WarningCode.DuplicateProjectReference ->
                "A project reference with name \"{0}\" already exists in the compilation."
            | WarningCode.DuplicateBinaryFile -> "A binary file with name \"{0}\" already exists in the compilation."
            | WarningCode.ReferenceToUnknownProject ->
                "The referenced project \"{0}\" could not be found within the workspace folder."
            | WarningCode.UnknownBinaryFile ->
                "Could not find the binary file \"{0}\" to include as reference in the compilation."
            | WarningCode.CouldNotLoadBinaryFile -> "Unable to load binary file \"{0}\"."
            | WarningCode.ReferencesSetToNull -> "No references given to include in the compilation."
            | WarningCode.ReferenceCannotBeIncludedInDll ->
                "The reference to \"{0}\" could not be included in the generated dll."
            | WarningCode.UnresolvedItemsInGeneratedQs -> "Some item(s) could not be resolved during compilation."

            | WarningCode.RewriteStepDiagnosticsGenerationFailed ->
                "The diagnostics generated by the compilation step \"{0}\" could not be logged. The step may have been compiled against an older compiler version."
            | WarningCode.PreconditionVerificationFailed ->
                "The precondition for the compilation step \"{0}\" loaded from \"{1}\" was not met. The transformation will be skipped."
            | WarningCode.RewriteStepLoadedViaReflection ->
                "The compilation step \"{0}\" defined in \"{1}\" is not fully compatible with this compiler version and may fail on execution. The step may have been compiled against an older compiler version."
            | WarningCode.FailedToLoadRewriteStepViaReflection ->
                "A possible rewrite step has been detected in \"{0}\". The step could not be loaded and will be ignored."

            | WarningCode.CsharpGenerationGeneratedWarning -> ""
            | WarningCode.QirEmissionGeneratedWarning -> ""

            | WarningCode.InvalidAssemblyProperties ->
                "Some of the specified assembly properties could not be processed. Either they did not match the expected format, or they duplicate existing ones."
            | WarningCode.MissingTargetInstructionName ->
                "Missing target instruction name for intrinsic callable. The automatically determined name conflicts with another target instruction."
            | WarningCode.DuplicateAssemblyProperty ->
                "The assembly property \"{0}\" has been declared multiple times. Its value will be set to \"{1}\"."
            | _ -> ""

        DiagnosticItem.ApplyArguments args message

    static member Message(code: InformationCode, args: IEnumerable<string>) =
        let message =
            match code with
            | InformationCode.CommandLineArguments -> "Compiling with command line arguments"
            | InformationCode.CompilingWithSourceFiles -> "Compiling source files"
            | InformationCode.CompilingWithAssemblies -> "Compiling with referenced assemblies"
            | InformationCode.LoadedRewriteSteps ->
                "Loaded rewrite steps that are executing as part of the compilation process"

            | InformationCode.GeneratedCsCode -> "C# code generated for simulation"
            | InformationCode.GeneratedQsCode -> "Formatted Q# code"
            | InformationCode.GeneratedCodeOutputFolder -> "Code has been generated in output folder"

            | InformationCode.FileContentInMemory -> "Q# code to compile"
            | InformationCode.BuiltTokenization -> "Built tokenization"
            | InformationCode.BuiltSyntaxTree -> "Built syntax tree"
            | InformationCode.FormattedQsCode -> "Q# code generated based on the built syntax tree"

            | InformationCode.CsharpGenerationGeneratedInfo -> ""
            | InformationCode.QirEmissionGeneratedInfo -> ""
            | _ -> ""

        DiagnosticItem.ApplyArguments args message<|MERGE_RESOLUTION|>--- conflicted
+++ resolved
@@ -712,26 +712,14 @@
 
             | ErrorCode.ArrayBaseTypeMismatch -> "The array item type {0} does not match the expected type {1}."
             | ErrorCode.AmbiguousTypeParameterResolution ->
-<<<<<<< HEAD
                 [
                     "The type parameter {0} is ambiguous."
                     "For more information, see: https://github.com/microsoft/qsharp-language/blob/main/Specifications/Language/4_TypeSystem/TypeInference.md#ambiguous-types"
-
                     if Seq.item 1 args |> String.IsNullOrWhiteSpace |> not then
                         "Note: Relevant unsolved constraints: {1}"
                 ]
                 |> String.concat Environment.NewLine
             | ErrorCode.ConstrainsTypeParameter -> "The given expression constrains the type parameter(s) {0}."
-=======
-                let note =
-                    if Seq.item 1 args |> String.IsNullOrWhiteSpace then
-                        ""
-                    else
-                        Environment.NewLine + "Note: Relevant unsolved constraints: {1}"
-
-                "The type parameter {0} is ambiguous. More type annotations or usage context may be necessary."
-                + note
->>>>>>> 9711f53b
             | ErrorCode.GlobalTypeAlreadyExists -> "A type with the name \"{0}\" already exists."
             | ErrorCode.GlobalCallableAlreadyExists -> "A callable with the name \"{0}\" already exists."
             | ErrorCode.LocalVariableAlreadyExists -> "A variable with the name \"{0}\" already exists."
