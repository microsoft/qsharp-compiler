﻿// Copyright (c) Microsoft Corporation. All rights reserved.
// Licensed under the MIT License.

namespace Microsoft.Quantum.QsCompiler.Diagnostics

open System
open System.Collections.Generic

type ErrorCode =
    | ExcessBracketError = 1001
    | MissingBracketError = 1002
    | MissingStringDelimiterError = 1003
       
    | MisplacedOpeningBracket = 2001
    | ExpectingOpeningBracket = 2002
    | ExpectingSemicolon = 2003
    | UnexpectedFragmentDelimiter = 2004

    | UnknownCodeFragment = 3001
    | InvalidReturnStatement = 3002       
    | InvalidFailStatement = 3003       
    | InvalidImmutableBinding = 3004         
    | InvalidMutableBinding = 3005             
    | InvalidValueUpdate = 3006      
    | InvalidIfClause = 3007       
    | InvalidElifClause = 3008
    | InvalidElseClause = 3009            
    | InvalidForLoopIntro = 3010         
    | InvalidWhileLoopIntro = 3011
    | InvalidRepeatIntro = 3012       
    | InvalidUntilClause = 3013
    | InvalidWithinBlockIntro = 3015
    | InvalidApplyBlockIntro = 3016
    | InvalidUsingBlockIntro = 3017              
    | InvalidBorrowingBlockIntro = 3018       
    | InvalidBodyDeclaration = 3019
    | InvalidAdjointDeclaration = 3020        
    | InvalidControlledDeclaration = 3021    
    | InvalidControlledAdjointDeclaration = 3022
    | InvalidOperationDeclaration = 3023
    | InvalidFunctionDeclaration = 3024
    | InvalidTypeDefinition = 3025
    | InvalidDeclarationAttribute = 3026
    | InvalidNamespaceDeclaration = 3027       
    | InvalidOpenDirective = 3028
    | InvalidExpressionStatement = 3029 
    | InvalidConstructorExpression = 3030
    | InvalidKeywordWithinExpression = 3032
    | InvalidUseOfReservedKeyword = 3033
    | ExcessContinuation = 3034
    | NonCallExprAsStatement = 3035

    | InvalidExpression = 3101
    | MissingExpression = 3102
    | InvalidIdentifierName = 3103
    | InvalidPathSegment = 3104
    | InvalidTypeName = 3105
    | InvalidTypeParameterName = 3106
    | InvalidTypeParameterList = 3107
    | MissingIdentifer = 3108
    | UnknownFunctorGenerator = 3109
    | InvalidAssignmentToExpression = 3110
    | ExpectingComma = 3111
    | ExpectingAssignment = 3112
    | ExpectingIteratorItemAssignment = 3113 // meaning expecting "in" keyword
    | UnknownSetName = 3114
    | InvalidOperationCharacteristics = 3115
    | MissingOperationCharacteristics = 3116
    | ExpectingUpdateExpression = 3117

    | InvalidIdentifierDeclaration = 3201
    | MissingIdentifierDeclaration = 3202
    | InvalidSymbolTupleDeclaration = 3203
    | MissingSymbolTupleDeclaration = 3204
    | InvalidQualifiedSymbol = 3205
    | MissingQualifiedSymbol = 3206
    | InvalidType = 3207
    | MissingType = 3208
    | InvalidTypeAnnotation = 3209
    | MissingTypeAnnotation = 3210
    | InvalidReturnTypeAnnotation = 3211
    | MissingReturnTypeAnnotation = 3212
    | InvalidInitializerExpression = 3213
    | MissingInitializerExpression = 3214
    | MissingLTupleBracket = 3215
    | MissingRTupleBracket = 3216
    | MissingLArrayBracket = 3217
    | MissingRArrayBracket = 3218
    | MissingLCurlyBracket = 3219
    | MissingRCurlyBracket = 3220
    | MissingLAngleBracket = 3221
    | MissingRAngleBracket = 3222
    | InvalidArgument = 3223
    | MissingArgument = 3224
    | InvalidArgumentDeclaration = 3225
    | MissingArgumentDeclaration = 3226
    | InvalidTypeParameterDeclaration = 3227
    | MissingTypeParameterDeclaration = 3228
    | InvalidIdentifierExprInUpdate = 3231
    | MissingIdentifierExprInUpdate = 3232
    | InvalidUdtItemDeclaration = 3233
    | MissingUdtItemDeclaration = 3234
    | InvalidUdtItemNameDeclaration = 3235
    | MissingUdtItemNameDeclaration = 3236
    | InvalidAttributeArgument = 3237
    | MissingAttributeArgument = 3238
    | InvalidAttributeIdentifier = 3239
    | MissingAttributeIdentifier = 3240

    | EmptyValueArray = 3300 
    | InvalidValueArray = 3301
    | InvalidValueTuple = 3302
    | UpdateOfArrayItemExpr = 3303
    | IntOverflow = 3304
    | DoubleOverflow = 3305

    | NotWithinGlobalScope = 4001
    | NotWithinNamespace = 4002
    | NotWithinCallable = 4003
    | NotWithinSpecialization = 4004
    | MisplacedOpenDirective = 4005
    | RUSloopInFunction = 4006
    | UsingInFunction = 4007
    | BorrowingInFunction = 4008
    | AdjointDeclInFunction = 4009
    | ControlledDeclInFunction = 4010
    | ControlledAdjointDeclInFunction = 4011
    | InvalidReturnWithinAllocationScope = 4012
    | WhileLoopInOperation = 4013
    | ConjugationWithinFunction = 4014

    | MissingPrecedingIfOrElif = 4101
    | MissingContinuationUntil = 4102
    | MissingPrecedingRepeat = 4103
    | MissingPrecedingWithin = 4104
    | MissingContinuationApply = 4105
    | ReturnFromWithinApplyBlock = 4106 // temporary restriction
    | DistributedAdjointGenerator = 4107
    | InvalidBodyGenerator = 4108
    | BodyGenArgMismatch = 4109
    | AdjointGenArgMismatch = 4110
    | SelfControlledGenerator = 4111
    | InvertControlledGenerator = 4112
    | ControlledGenArgMismatch = 4113
    | ControlledAdjointGenArgMismatch = 4114
    | MisplacedDeclarationAttribute = 4115

    | MissingExprInArray = 5001
    | MultipleTypesInArray = 5002
    | InvalidArrayItemIndex = 5003
    | ItemAccessForNonArray = 5004
    | InvalidTypeInArithmeticExpr = 5005
    | InvalidTypeForConcatenation = 5006
    | InvalidTypeInEqualityComparison = 5007
    | ArgumentMismatchInBinaryOp = 5008
    | TypeMismatchInConditional = 5009
    | ExpressionOfUnknownType = 5010
    | ExpectingUnitExpr = 5011
    | ExpectingIntExpr = 5012
    | ExpectingIntegralExpr = 5013
    | ExpectingBoolExpr = 5014
    | ExpectingStringExpr = 5015
    | ExpectingUserDefinedType = 5016
    | InvalidAdjointApplication = 5017
    | InvalidControlledApplication = 5018
    | ExpectingIterableExpr = 5020
    | ExpectingCallableExpr = 5021
    | UnknownIdentifier = 5022
    | UnsupportedResultComparison = 5023
    | ResultComparisonNotInOperationIf = 5024
    | ReturnInResultConditionedBlock = 5025
    | SetInResultConditionedBlock = 5026

    | CallableRedefinition = 6001
    | CallableOverlapWithTypeConstructor = 6002
    | TypeRedefinition = 6003
    | TypeConstructorOverlapWithCallable = 6004
    | UnknownType = 6005
    | AmbiguousType = 6006
    | AmbiguousCallable = 6008
    | TypeSpecializationMismatch = 6009
    | SpecializationForUnknownCallable = 6010
    | RedefinitionOfBody = 6011
    | RedefinitionOfAdjoint = 6012
    | RedefinitionOfControlled = 6013
    | RedefinitionOfControlledAdjoint = 6014
    | RequiredUnitReturnForAdjoint = 6015
    | RequiredUnitReturnForControlled = 6016
    | RequiredUnitReturnForControlledAdjoint = 6017
    | AliasForNamespaceAlreadyExists = 6018
    | AliasForOpenedNamespace = 6019
    | InvalidNamespaceAliasName = 6020 // i.e. the chosen alias already exists
    | ConflictInReferences = 6021
    | InaccessibleType = 6022
    | InaccessibleCallable = 6023

    | ExpectingUnqualifiedSymbol = 6101
    | ExpectingItemName = 6102
    | ExpectingIdentifier = 6103
    | UnknownNamespace = 6104
    | UnknownTypeInNamespace = 6105
    | TypeParameterRedeclaration = 6106
    | UnknownTypeParameterName = 6107
    | UnknownItemName = 6108
    | NotMarkedAsAttribute = 6109
    | InaccessibleTypeInNamespace = 6110
    | InaccessibleCallableInNamespace = 6111

    | ArgumentTupleShapeMismatch = 6201
    | ArgumentTupleMismatch = 6202
    | ArrayBaseTypeMismatch = 6203
    | UserDefinedTypeMismatch = 6204
    | CallableTypeInputTypeMismatch = 6205
    | CallableTypeOutputTypeMismatch = 6206
    | MissingFunctorSupport = 6207
    | ExcessFunctorSupport = 6208
    | FunctorSupportMismatch = 6209
    | ArgumentTypeMismatch = 6210
    | UnexpectedTupleArgument = 6211
    | AmbiguousTypeParameterResolution = 6212
    | ConstrainsTypeParameter = 6213
    | DirectRecursionWithinTemplate = 6214
    | GlobalTypeAlreadyExists = 6215
    | GlobalCallableAlreadyExists = 6216
    | LocalVariableAlreadyExists = 6217
    | NamedItemAlreadyExists = 6219
    | IdentifierCannotHaveTypeArguments = 6220
    | WrongNumberOfTypeArguments = 6221
    | InvalidUseOfTypeParameterizedObject = 6222
    | PartialApplicationOfTypeParameter = 6223
    | IndirectlyReferencedExpressionType = 6224
    | TypeMismatchInCopyAndUpdateExpr = 6225
    | InterpolatedStringInAttribute = 6226
    | ArgumentOfUserDefinedTypeInAttribute = 6227
    | TypeParameterizedArgumentInAttribute = 6228
    | AttributeArgumentTypeMismatch = 6229
    | InvalidEntryPointPlacement = 6230
    | QubitTypeInEntryPointSignature = 6231
    | CallableTypeInEntryPointSignature = 6232
    | UserDefinedTypeInEntryPointSignature = 6233
    | InnerTupleInEntryPointArgument = 6234
    | ArrayOfArrayInEntryPointArgument = 6235
    | OtherEntryPointExists = 6236
    | MultipleEntryPoints = 6237
    | MissingEntryPoint = 6238
    | InvalidEntryPointSpecialization = 6239
    | DuplicateEntryPointArgumentName = 6240
    | EntryPointInLibrary = 6241
    | InvalidTestAttributePlacement = 6242
    | InvalidExecutionTargetForTest = 6243
    | ExpectingFullNameAsAttributeArgument = 6244
    | AttributeInvalidOnSpecialization = 6245
    | AttributeInvalidOnCallable = 6246

    | TypeMismatchInReturn = 6301
    | TypeMismatchInValueUpdate = 6302
    | UpdateOfImmutableIdentifier = 6303
    | SymbolTupleShapeMismatch = 6305
    | OperationCallOutsideOfOperation = 6306
    | MissingReturnOrFailStatement = 6307
    | TypeCannotContainItself = 6308
    | TypeIsPartOfCyclicDeclaration = 6309
    | UserDefinedImplementationForIntrinsic = 6310
    | NonSelfGeneratorForSelfadjoint = 6311
    | MissingFunctorForAutoGeneration = 6312
    | ReturnStatementWithinAutoInversion = 6313
    | ValueUpdateWithinAutoInversion = 6314
    | RUSloopWithinAutoInversion = 6315
    | QuantumDependencyOutsideExprStatement = 6316
    | InvalidReassignmentInApplyBlock = 6317
    | TypeLessAccessibleThanParentType = 6318
    | TypeLessAccessibleThanParentCallable = 6319

    | UnexpectedCommandLineCompilerException = 7001
    | MissingInputFileOrSnippet = 7002
    | SnippetAndInputArguments = 7003
    | InvalidFilePath = 7004
    | UnknownSourceFile = 7005
    | UnknownProjectReference = 7007
    | CouldNotLoadSourceFile = 7008
    | FileIsNotAnAssembly = 7010
    | UnrecognizedContentInReference = 7011
    | MissingProjectReferenceDll = 7012
    | InvalidProjectOutputPath = 7013
    | SourceFilesMissing = 7014
    | UnknownCompilerPlugin = 7015
    | TypeLoadExceptionInCompilerPlugin = 7016
    | CouldNotLoadCompilerPlugin = 7017
    | CouldNotInstantiateRewriteStep = 7018
    | InvalidPathToTargetSpecificDecompositions = 7019
    | FailedToLoadTargetSpecificDecompositions = 7020
    | ConflictsInTargetSpecificDecompositions = 7021
    | UnexpectedCompilerException = 7022
    | InvalidCommandLineArgsInResponseFiles = 7023

    | FunctorGenerationFailed = 7101
    | TreeTrimmingFailed = 7102
    | QsGenerationFailed = 7104
    | DocGenerationFailed = 7105
    | SerializationFailed = 7106
    | GeneratingBinaryFailed = 7107
    | GeneratingDllFailed = 7108
    | PluginExecutionFailed = 7109
    | FileNotFoundDuringPluginExecution = 7110
    | PreEvaluationFailed = 7111
    | RewriteStepExecutionFailed = 7112
    | PostconditionVerificationFailed = 7113

    | CsharpGenerationGeneratedError = 8001
    | PublishingPerfResultsFailed = 8101


type WarningCode = 
    | ExcessSemicolon = 2001
    | ExcessComma = 3001
    | DeprecatedUnitType = 3002
    | DeprecatedArgumentForFunctorGenerator = 3003
    | DeprecatedOpCharacteristics = 3101
    | DeprecatedOpCharacteristicsIntro = 3102
    | DeprecatedNOToperator = 3301
    | DeprecatedANDoperator = 3302
    | DeprecatedORoperator = 3303
    | DeprecatedRUSloopInFunction = 4001

    | DiscardingItemInAssignment = 5001 
    | ConditionalEvaluationOfOperationCall = 5002
    | DeprecationWithRedirect = 5003
    | DeprecationWithoutRedirect = 5004
    | TypeParameterNotResolvedByArgument = 6001
    | ReturnTypeNotResolvedByArgument = 6002
    | NamespaceAleadyOpen = 6003
    | NamespaceAliasIsAlreadyDefined = 6004 // same alias for the same namespace, hence (only) a warning
    | MissingBodyDeclaration = 6005
    | DuplicateAttribute = 6201
    | MissingEntryPoint = 6202
    | IgnoredEntryPoint = 6203
    | ReservedEntryPointArgumentName = 6204
    | NonResultTypeReturnedInEntryPoint = 6205
    | GeneratorDirectiveWillBeIgnored = 6301
    | UnreachableCode = 6302

    | DuplicateSourceFile = 7003
    | DuplicateProjectReference = 7004
    | DuplicateBinaryFile = 7005
    | ReferenceToUnknownProject = 7006
    | UnknownBinaryFile = 7007
    | CouldNotLoadBinaryFile = 7008
    | ReferencesSetToNull = 7009
    | ReferenceCannotBeIncludedInDll = 7010
    | UnresolvedItemsInGeneratedQs = 7101

    | RewriteStepDiagnosticsGenerationFailed = 7201
    | PreconditionVerificationFailed = 7202
    | RewriteStepLoadedViaReflection = 7203
    | FailedToLoadRewriteStepViaReflection = 7204

    | CsharpGenerationGeneratedWarning = 8001
    | InvalidAssemblyProperties = 8101


type InformationCode = 
    | CommandLineArguments = 7001
    | CompilingWithSourceFiles = 7002
    | CompilingWithAssemblies = 7003
    | LoadedRewriteSteps = 7004

    | GeneratedCsCode = 7101
    | GeneratedQsCode = 7102
    | GeneratedCodeOutputFolder = 7103

    | FileContentInMemory = 7201
    | BuiltTokenization = 7202
    | BuiltSyntaxTree = 7203
    | FormattedQsCode = 7204

    | CsharpGenerationGeneratedInfo = 8001


type DiagnosticItem = 
    | Error of ErrorCode
    | Warning of WarningCode
    | Information of InformationCode

    static member private ApplyArguments (args : IEnumerable<string>) str = 
        let args : obj[] = if args = null then [||] else [|for arg in args do yield arg|]
        try String.Format (str, args) 
        with | _ -> str // let's fail silently for now

    static member Message (code : ErrorCode, args : IEnumerable<string>) = 
        let ApplyArguments = DiagnosticItem.ApplyArguments args << function
            | ErrorCode.ExcessBracketError                        -> "No matching opening bracket for this closing bracket."
            | ErrorCode.MissingBracketError                       -> "An opening bracket has not been closed."
            | ErrorCode.MissingStringDelimiterError               -> "File ends with an unclosed string."
                                                                  
            | ErrorCode.MisplacedOpeningBracket                   -> "Invalid placement of opening bracket."
            | ErrorCode.ExpectingOpeningBracket                   -> "Expecting opening bracket (\"{\")."
            | ErrorCode.ExpectingSemicolon                        -> "Expecting semicolon."
            | ErrorCode.UnexpectedFragmentDelimiter               -> "Unexpected statement delimiter."
                                                                  
            | ErrorCode.UnknownCodeFragment                       -> "Syntax does not match any known patterns."
            | ErrorCode.InvalidReturnStatement                    -> "Syntax error in return-statement."    
            | ErrorCode.InvalidFailStatement                      -> "Syntax error in fail-statement."                
            | ErrorCode.InvalidImmutableBinding                   -> "Syntax error in immutable binding."                       
            | ErrorCode.InvalidMutableBinding                     -> "Syntax error in mutable binding."              
            | ErrorCode.InvalidValueUpdate                        -> "Syntax error in set-statement."              
            | ErrorCode.InvalidIfClause                           -> "Syntax error in if-clause."                      
            | ErrorCode.InvalidElifClause                         -> "Syntax error in elif-clause."                    
            | ErrorCode.InvalidElseClause                         -> "Syntax error in else-clause."                    
            | ErrorCode.InvalidForLoopIntro                       -> "Syntax error in for-statement." 
            | ErrorCode.InvalidWhileLoopIntro                     -> "Syntax error in while-statement."
            | ErrorCode.InvalidRepeatIntro                        -> "Syntax error in repeat header."                   
            | ErrorCode.InvalidUntilClause                        -> "Syntax error in until-clause."
            | ErrorCode.InvalidWithinBlockIntro                   -> "Syntax error in within-block header."
            | ErrorCode.InvalidApplyBlockIntro                    -> "Syntax error in apply-block header."
            | ErrorCode.InvalidUsingBlockIntro                    -> "Syntax error in using-block header."               
            | ErrorCode.InvalidBorrowingBlockIntro                -> "Syntax error in borrowing-block header."          
            | ErrorCode.InvalidBodyDeclaration                    -> "Syntax error in body declaration."               
            | ErrorCode.InvalidAdjointDeclaration                 -> "Syntax error in adjoint specialization declaration."            
            | ErrorCode.InvalidControlledDeclaration              -> "Syntax error in controlled specialization declaration."         
            | ErrorCode.InvalidControlledAdjointDeclaration       -> "Syntax error in controlled-adjoint specialization declaration."  
            | ErrorCode.InvalidOperationDeclaration               -> "Syntax error in operation declaration."          
            | ErrorCode.InvalidFunctionDeclaration                -> "Syntax error in function declaration."           
            | ErrorCode.InvalidTypeDefinition                     -> "Syntax error in type definition."                
            | ErrorCode.InvalidDeclarationAttribute               -> "Syntax error in declaration attribute."
            | ErrorCode.InvalidNamespaceDeclaration               -> "Syntax error in namespace declaration."           
            | ErrorCode.InvalidOpenDirective                      -> "Syntax error in open-directive."                                           
            | ErrorCode.InvalidExpressionStatement                -> "Syntax error in expression-statement." 
            | ErrorCode.InvalidConstructorExpression              -> "Syntax error in constructor expression."
            | ErrorCode.InvalidKeywordWithinExpression            -> "Invalid use of a reserved keyword within an expression."
            | ErrorCode.InvalidUseOfReservedKeyword               -> "The symbol is reserved for internal use only."
            | ErrorCode.ExcessContinuation                        -> "Unexpected code fragment."
            | ErrorCode.NonCallExprAsStatement                    -> "An expression used as a statement must be a call expression."
                                                            
            | ErrorCode.InvalidExpression                         -> "Syntax error in expression."
            | ErrorCode.MissingExpression                         -> "Expecting expression."
            | ErrorCode.InvalidIdentifierName                     -> "Identifiers need to start with an ASCII letter or an underscore, and need to contain at least one non-underscore character."
            | ErrorCode.InvalidPathSegment                        -> "All path segments need to start with an ASCII letter or an underscore, and need to contain at least one non-underscore character."
            | ErrorCode.InvalidTypeName                           -> "Type names need to start with an ASCII letter or an underscore, and need to contain at least one non-underscore character."
            | ErrorCode.InvalidTypeParameterName                  -> "Type parameter names must be of the form \"'TName\"."
            | ErrorCode.InvalidTypeParameterList                  -> "Type parameters must be separated by commas."
            | ErrorCode.MissingIdentifer                          -> "Incomplete path name."
            | ErrorCode.UnknownFunctorGenerator                   -> "Unknown functor generator. Possible generators are  \"auto\", \"distribute\", \"invert\", \"self\", or a user-defined implementation."
            | ErrorCode.InvalidAssignmentToExpression             -> "Cannot have an expression on the left hand side of the assignment."
            | ErrorCode.ExpectingComma                            -> "Expecting comma."
            | ErrorCode.ExpectingAssignment                       -> "Expecting assignment (\"=\")."
            | ErrorCode.ExpectingIteratorItemAssignment           -> "Expecting iteration keyword \"in\"."
            | ErrorCode.UnknownSetName                            -> "Invalid set name. Possible names are \"Ctl\", and \"Adj\"."
            | ErrorCode.InvalidOperationCharacteristics           -> "Syntax error in operation characteristics annotation."
            | ErrorCode.MissingOperationCharacteristics           -> "Expecting operation characteristics annotation."
            | ErrorCode.ExpectingUpdateExpression                 -> "Expecting and expression of the form \"expr <- expr\"." 
                                                            
            | ErrorCode.InvalidIdentifierDeclaration              -> "Invalid identifier declaration. Expecting an unqualified symbol name."
            | ErrorCode.MissingIdentifierDeclaration              -> "Expecting an unqualified symbol name."
            | ErrorCode.InvalidSymbolTupleDeclaration             -> "Invalid symbol declaration. Expecting either a single symbol or a symbol tuple."
            | ErrorCode.MissingSymbolTupleDeclaration             -> "Expecting a single symbol or a symbol tuple."
            | ErrorCode.InvalidQualifiedSymbol                    -> "Invalid symbol name."
            | ErrorCode.MissingQualifiedSymbol                    -> "Expecting a qualified or unqualified symbol."
            | ErrorCode.InvalidType                               -> "Invalid type name."
            | ErrorCode.MissingType                               -> "Expecting a type name."
            | ErrorCode.InvalidTypeAnnotation                     -> "Invalid type annotation. Expecting a colon followed by a type."
            | ErrorCode.MissingTypeAnnotation                     -> "Expecting type annotation."
            | ErrorCode.InvalidReturnTypeAnnotation               -> "Invalid return type annotation. The argument tuple needs to be followed by a colon and the return type of the callable."
            | ErrorCode.MissingReturnTypeAnnotation               -> "Expecting return type annotation. The argument tuple needs to be followed by a colon and the return type of the callable."
            | ErrorCode.InvalidInitializerExpression              -> "Invalid initializer expression. Possible initializers are \"Qubit()\", \"Qubit[expr]\", or tuples thereof."
            | ErrorCode.MissingInitializerExpression              -> "Expecting initializer expression. Possible initializers are \"Qubit()\", \"Qubit[expr]\", or tuples thereof."
            | ErrorCode.MissingRTupleBracket                      -> "Expecting \")\"."
            | ErrorCode.MissingLTupleBracket                      -> "Expecting \"(\"."
            | ErrorCode.MissingRArrayBracket                      -> "Expecting \"]\"."
            | ErrorCode.MissingLArrayBracket                      -> "Expecting \"[\"."
            | ErrorCode.MissingRCurlyBracket                      -> "Expecting \"}\"."
            | ErrorCode.MissingLCurlyBracket                      -> "Expecting \"{\"."
            | ErrorCode.MissingRAngleBracket                      -> "Expecting \">\"."
            | ErrorCode.MissingLAngleBracket                      -> "Expecting \"<\"."
            | ErrorCode.InvalidArgument                           -> "Invalid argument. Expecting expression or missing argument indication (\"_\")."
            | ErrorCode.MissingArgument                           -> "Expecting expression or missing argument indication (\"_\")."
            | ErrorCode.InvalidArgumentDeclaration                -> "Invalid argument declaration. Expecting a symbol declaration followed by a type  (\"symbolName : SymbolType\")."
            | ErrorCode.MissingArgumentDeclaration                -> "Expecting a symbol declaration followed by a type (\"symbolName : SymbolType\")."
            | ErrorCode.InvalidTypeParameterDeclaration           -> "Invalid type parameter declaration. Expecting a type parameter name of the form \"'TName\"."
            | ErrorCode.MissingTypeParameterDeclaration           -> "Expecting a type parameter name of the form \"'TName\"."
            | ErrorCode.InvalidIdentifierExprInUpdate             -> "Invalid or immutable expression. Expecting a mutable identifier (i.e. an unqualified symbol) or a tuple thereof."
            | ErrorCode.MissingIdentifierExprInUpdate             -> "Missing identifier. Expecting a mutable identifier or a tuple thereof."
            | ErrorCode.InvalidUdtItemDeclaration                 -> "Invalid item declaration. Expecting either a named item (\"itemName : ItemType\"), or an anonymous item as indicated by denoting the type only."
            | ErrorCode.MissingUdtItemDeclaration                 -> "Missing item. Expecting either a named item (\"itemName : ItemType\"), or an anonymous item as indicated by denoting the type only." 
            | ErrorCode.InvalidUdtItemNameDeclaration             -> "Invalid item name. Expecting an unqualified symbol name."
            | ErrorCode.MissingUdtItemNameDeclaration             -> "Expecting an unqualified symbol name."
            | ErrorCode.InvalidAttributeArgument                  -> "Invalid attribute argument. Expecting an argument tuple of compile time constants."
            | ErrorCode.MissingAttributeArgument                  -> "Expecting a argument tuple of compile time constants."
            | ErrorCode.InvalidAttributeIdentifier                -> "Invalid attribute identifier. Expecting a qualified or unqualified symbol."
            | ErrorCode.MissingAttributeIdentifier                -> "Expecting an attribute identifier."
                                                            
            | ErrorCode.EmptyValueArray                           -> "Empty arrays of undefined type are not supported. Use \"new T[0]\" for a suitable type T instead."
            | ErrorCode.InvalidValueArray                         -> "Syntax error in value array. Expecting a comma separated list of expressions."
            | ErrorCode.InvalidValueTuple                         -> "Syntax error in value tuple. Expecting a comma separated list of tuple items."
            | ErrorCode.UpdateOfArrayItemExpr                     -> "Array items are immutable. To set an item \"idx\" of an array \"arr\" to a value \"expr\", use and reassign a copy-and-update expression instead: \"set arr w/= idx <- expr;\"."
            | ErrorCode.IntOverflow                               -> "Int literal is outside of the range of valid values."
            | ErrorCode.DoubleOverflow                            -> "Double literal is outside of the range of valid values."
                                                                  
            | ErrorCode.NotWithinGlobalScope                      -> "Namespace declarations can only occur on a global scope."
            | ErrorCode.NotWithinNamespace                        -> "Declarations and their attributes, as well as open-directives can only occur within a namespace."
            | ErrorCode.NotWithinCallable                         -> "Specialization declarations can only occur within an operation or function."
            | ErrorCode.NotWithinSpecialization                   -> "Statements can only occur within a callable or specialization declaration."
            | ErrorCode.MisplacedOpenDirective                    -> "Open directives can only occur at the beginning of a namespace."
            | ErrorCode.RUSloopInFunction                         -> "Repeat-until-success-loops cannot be used in functions. Please use a while-loop instead."
            | ErrorCode.UsingInFunction                           -> "Using-statements cannot be used in functions."
            | ErrorCode.BorrowingInFunction                       -> "Borrowing-statements cannot be used in functions."
            | ErrorCode.AdjointDeclInFunction                     -> "Adjoint specializations can only be defined for operations."
            | ErrorCode.ControlledDeclInFunction                  -> "Controlled specializations can only be defined for operations."
            | ErrorCode.ControlledAdjointDeclInFunction           -> "Controlled-adjoint specializations can only be defined for operations."
            | ErrorCode.InvalidReturnWithinAllocationScope        -> "Return-statements may only occur at the end of a using- or borrowing-block."
            | ErrorCode.WhileLoopInOperation                      -> "While-loops cannot be used in operations. Avoid conditional loops in operations if possible, and use a repeat-until-success pattern otherwise."
            | ErrorCode.ConjugationWithinFunction                 -> "Conjugations may only occur within operations, since they cannot add to the expressiveness within functions."
                                                            
            | ErrorCode.MissingPrecedingIfOrElif                  -> "An elif- or else-block must be preceded by an if- or elif-block."
            | ErrorCode.MissingContinuationUntil                  -> "A repeat-block must be followed by an until-clause."
            | ErrorCode.MissingPrecedingRepeat                    -> "An until-clause must be preceded by a repeat-block."
            | ErrorCode.MissingPrecedingWithin                    -> "An apply-block must be preceded by the within-block."
            | ErrorCode.MissingContinuationApply                  -> "A within-block must be followed by an apply-block."
            | ErrorCode.ReturnFromWithinApplyBlock                -> "Return-statements may not occur in an apply-block." 
            | ErrorCode.DistributedAdjointGenerator               -> "Invalid generator for adjoint specialization. Valid generators are \"invert\", \"self\" and \"auto\"."
            | ErrorCode.InvalidBodyGenerator                      -> "Invalid generator for body specialization. A body specialization must be user defined (\"body (...)\"), or specified as intrinsic (\"body intrinsic\")."
            | ErrorCode.BodyGenArgMismatch                        -> "The argument to a user-defined body specialization must be of the form \"(...)\"."
            | ErrorCode.AdjointGenArgMismatch                     -> "The argument to a user-defined adjoint specialization must be of the form \"(...)\"."
            | ErrorCode.SelfControlledGenerator                   -> "Invalid generator for controlled specialization. Valid generators are \"distributed\" and \"auto\"."
            | ErrorCode.InvertControlledGenerator                 -> "Invalid generator for controlled specialization. Valid generators are \"distributed\" and \"auto\"."
            | ErrorCode.ControlledGenArgMismatch                  -> "The argument to a user-defined controlled specialization must be of the form \"(ctlQsName, ...)\"."
            | ErrorCode.ControlledAdjointGenArgMismatch           -> "The argument to a user-defined controlled-adjoint specialization must be of the form \"(ctlQsName, ...)\"."
            | ErrorCode.MisplacedDeclarationAttribute             -> "An attribute must be followed by a callable declaration, a type declaration, or by another attribute."
                                                                  
            | ErrorCode.MissingExprInArray                        -> "Underscores cannot be used to denote missing array elements."
            | ErrorCode.MultipleTypesInArray                      -> "Array items must have a common base type."
            | ErrorCode.InvalidArrayItemIndex                     -> "Expecting an expression of type Int or Range. Got an expression of type {0}."
            | ErrorCode.ItemAccessForNonArray                     -> "The type {0} does not provide item access. Items can only be accessed for values of array type."
            | ErrorCode.InvalidTypeInArithmeticExpr               -> "The type {0} does not support arithmetic operators. Expecting an expression of type Int, BigInt or Double."
            | ErrorCode.InvalidTypeForConcatenation               -> "The type {0} does not support concatenation. Expecting an expression of array type."
            | ErrorCode.InvalidTypeInEqualityComparison           -> "The type {0} does not support equality comparison."
            | ErrorCode.ArgumentMismatchInBinaryOp                -> "The given arguments of type {0} and {1} do not have a common base type."
            | ErrorCode.TypeMismatchInConditional                 -> "The returned values of type {0} and {1} in the conditional expression do not have a common base type."
            | ErrorCode.ExpressionOfUnknownType                   -> "Expression of unknown type."
            | ErrorCode.ExpectingUnitExpr                         -> "Expecting expression of type Unit. Only expressions of type Unit can be used as expression statements."
            | ErrorCode.ExpectingIntExpr                          -> "Expecting an expression of type Int. Got an expression of type {0} instead."
            | ErrorCode.ExpectingIntegralExpr                     -> "Expecting an expression of type Int or BigInt. Got an expression of type {0} instead."
            | ErrorCode.ExpectingBoolExpr                         -> "Expecting an expression of type Bool. Got an expression of type {0} instead."
            | ErrorCode.ExpectingStringExpr                       -> "Expecting an expression of type String. Got an expression of type {0} instead."
            | ErrorCode.ExpectingUserDefinedType                  -> "The type of the expression needs to be a user defined type. The given expression is of type {0}."
            | ErrorCode.InvalidAdjointApplication                 -> "No suitable adjoint specialization exists."
            | ErrorCode.InvalidControlledApplication              -> "No suitable controlled specialization exists."
            | ErrorCode.ExpectingIterableExpr                     -> "The type {0} does not support iteration. Expecting an expression of array type or of type Range."
            | ErrorCode.ExpectingCallableExpr                     -> "The type of the expression must be a function or operation type. The given expression is of type {0}." 
            | ErrorCode.UnknownIdentifier                         -> "No identifier with the name \"{0}\" exists."
<<<<<<< HEAD
            // TODO: When the names of the runtime capabilities are finalized, they can be included in the result
            //       comparison error messages.
            | ErrorCode.UnsupportedResultComparison               ->
                "Measurement results cannot be compared because the execution target is {0}."
            | ErrorCode.ResultComparisonNotInOperationIf          ->
                "Measurement results cannot be compared here. " +
                "The execution target {0} only supports comparing measurement results as part of the condition of an if- or elif-statement in an operation."
            | ErrorCode.ReturnInResultConditionedBlock            ->
                "A return statement cannot be used here. " +
                "The execution target {0} does not support return statements in conditional blocks that depend on a measurement result."
            | ErrorCode.SetInResultConditionedBlock               ->
                "The variable \"{0}\" cannot be reassigned here. " +
                "In conditional blocks that depend on a measurement result, the execution target {1} only supports reassigning variables that were declared within the block."

=======
            // TODO: When the names of the runtime capabilities are finalized, they can be included in the error message.
            | ErrorCode.UnsupportedResultComparison               -> "The target {0} does not support comparing measurement results."
>>>>>>> d602131b
            | ErrorCode.CallableRedefinition                      -> "Invalid callable declaration. A function or operation with the name \"{0}\" already exists."
            | ErrorCode.CallableOverlapWithTypeConstructor        -> "Invalid callable declaration. A type constructor with the name \"{0}\" already exists."
            | ErrorCode.TypeRedefinition                          -> "Invalid type declaration. A type with the name \"{0}\" already exists."
            | ErrorCode.TypeConstructorOverlapWithCallable        -> "Invalid type declaration. A function or operation with the name \"{0}\" already exists."
            | ErrorCode.UnknownType                               -> "No type with the name \"{0}\" exists in any of the open namespaces."
            | ErrorCode.AmbiguousType                             -> "Multiple open namespaces contain a type with the name \"{0}\". Use a fully qualified name instead. Open namespaces containing a type with that name are {1}."
            | ErrorCode.InaccessibleType                          -> "The type {0} exists in an open namespace, but is not accessible from here."
            | ErrorCode.InaccessibleCallable                      -> "The callable {0} exists in an open namespace, but is not accessible from here."
            | ErrorCode.AmbiguousCallable                         -> "Multiple open namespaces contain a callable with the name \"{0}\". Use a fully qualified name instead. Open namespaces containing a callable with that name are {1}." 
            | ErrorCode.TypeSpecializationMismatch                -> "Invalid specialization declaration. The type specializations do not match the expected number of type parameters. Expecting {0} type argument(s)."
            | ErrorCode.SpecializationForUnknownCallable          -> "No callable with the name \"{0}\" exists in the current namespace. Specializations need to be declared in the same namespace as the callable they extend."
            | ErrorCode.RedefinitionOfBody                        -> "A body specialization for the given parameters already exists."
            | ErrorCode.RedefinitionOfAdjoint                     -> "An adjoint specialization for the given parameters already exists."
            | ErrorCode.RedefinitionOfControlled                  -> "A controlled specialization for the given parameters already exists."
            | ErrorCode.RedefinitionOfControlledAdjoint           -> "A controlled-adjoint specialization for the given parameters already exists."
            | ErrorCode.RequiredUnitReturnForAdjoint              -> "Adjoint specializations can only be defined for operations returning Unit."
            | ErrorCode.RequiredUnitReturnForControlled           -> "Controlled specializations can only be defined for operations returning Unit."
            | ErrorCode.RequiredUnitReturnForControlledAdjoint    -> "Controlled-adjoint specializations can only be defined for operations returning Unit."
            | ErrorCode.AliasForNamespaceAlreadyExists            -> "The namespace had already been opened as \"{0}\"."
            | ErrorCode.AliasForOpenedNamespace                   -> "Namespace is already open. Cannot open namespace under a different name."
            | ErrorCode.InvalidNamespaceAliasName                 -> "A namespace or a namespace short name \"{0}\" already exists."
            | ErrorCode.ConflictInReferences                      -> "Could not resolve conflict between {0} declared in {1}."
                                                                  
            | ErrorCode.ExpectingUnqualifiedSymbol                -> "Expecting an unqualified symbol name."
            | ErrorCode.ExpectingItemName                         -> "Expecting an item name, i.e. an unqualified symbol."
            | ErrorCode.ExpectingIdentifier                       -> "Expecting either a qualified or an unqualified symbol."
            | ErrorCode.UnknownNamespace                          -> "No namespace with the name \"{0}\" exists."
            | ErrorCode.UnknownTypeInNamespace                    -> "No type with the name \"{0}\" exists in the namespace {1}."
            | ErrorCode.TypeParameterRedeclaration                -> "A type parameter with the name \"{0}\" already exists."
            | ErrorCode.UnknownTypeParameterName                  -> "No type parameter with the name \"{0}\" exists."
            | ErrorCode.UnknownItemName                           -> "The type {0} does not define an item with name \"{1}\"."
            | ErrorCode.NotMarkedAsAttribute                      -> "The type {0} is not marked as an attribute. Add \"@Attribute()\" above its declaration to indicate that it may be used as attribute."
            | ErrorCode.InaccessibleTypeInNamespace               -> "The type {0} in namespace {1} is not accessible from here."
            | ErrorCode.InaccessibleCallableInNamespace           -> "The callable {0} in namespace {1} is not accessible from here."
                                                
            | ErrorCode.ArgumentTupleShapeMismatch                -> "The shape of the given tuple does not match the expected type. Got an argument of type {0}, expecting one of type {1} instead."
            | ErrorCode.ArgumentTupleMismatch                     -> "The type of the given tuple does not match the expected type. Got an argument of type {0}, expecting one of type {1} instead."
            | ErrorCode.ArrayBaseTypeMismatch                     -> "The array item type {0} does not match the expected type {1}."
            | ErrorCode.UserDefinedTypeMismatch                   -> "The type {0} does not match the expected user defined type {1}." 
            | ErrorCode.CallableTypeInputTypeMismatch             -> "The argument type {0} of the given callable does not match the expected type {1}."
            | ErrorCode.CallableTypeOutputTypeMismatch            -> "The return type {0} of the given callable does not match the expected type {1}."
            | ErrorCode.MissingFunctorSupport                     -> "The given argument does not support the required functor(s). Missing support for the functor(s) {0}." 
            | ErrorCode.ExcessFunctorSupport                      -> "The given argument is less general than the expected one due to requiring additional support for the functor(s) {0}."
            | ErrorCode.FunctorSupportMismatch                    -> "The set of supported functors does not match the expected type. Expecting support for the functor(s) {0}."
            | ErrorCode.ArgumentTypeMismatch                      -> "The type of the given argument does not match the expected type. Got an argument of type {0}, expecting one of type {1} instead."
            | ErrorCode.UnexpectedTupleArgument                   -> "Unexpected argument tuple. Expecting an argument of type {0}." 
            | ErrorCode.AmbiguousTypeParameterResolution          -> "The type parameter resolution for the call is ambiguous. Please provide explicit type arguments, e.g. Op<Int, Double>(arg)."
            | ErrorCode.ConstrainsTypeParameter                   -> "The given expression constrains the type parameter(s) {0}."
            | ErrorCode.DirectRecursionWithinTemplate             -> "Direct recursive calls within templates require explicit type arguments. Please provide type arguments, e.g. Op<Int, Double>(arg)."
            | ErrorCode.GlobalTypeAlreadyExists                   -> "A type with the name \"{0}\" already exists."
            | ErrorCode.GlobalCallableAlreadyExists               -> "A callable with the name \"{0}\" already exists."
            | ErrorCode.LocalVariableAlreadyExists                -> "A variable with the name \"{0}\" already exists."
            | ErrorCode.NamedItemAlreadyExists                    -> "An item with the name \"{0}\" already exists."
            | ErrorCode.IdentifierCannotHaveTypeArguments         -> "The given identifier cannot have type arguments."
            | ErrorCode.WrongNumberOfTypeArguments                -> "The number of type arguments does not match the number of type parameters for this identifier. Expecting {0} type argument(s)."
            | ErrorCode.InvalidUseOfTypeParameterizedObject       -> "The type of the given expression cannot be determined. Provide explicit type arguments (\"identifier<commaSeparatedTypeArguments>\")."
            | ErrorCode.PartialApplicationOfTypeParameter         -> "Generic type parameters cannot be partially resolved."
            | ErrorCode.IndirectlyReferencedExpressionType        -> "The type {0} of the expression is defined in an assembly that is not referenced."
            | ErrorCode.TypeMismatchInCopyAndUpdateExpr           -> "The type {0} of the given expression is not compatible with the expected type {1}."
            | ErrorCode.InterpolatedStringInAttribute             -> "Interpolated strings cannot be used as attribute arguments."
            | ErrorCode.ArgumentOfUserDefinedTypeInAttribute      -> "Items of user defined type cannot be used as attribute arguments."
            | ErrorCode.TypeParameterizedArgumentInAttribute      -> "The type of attribute arguments must be known at compile time."
            | ErrorCode.AttributeArgumentTypeMismatch             -> "The type of the given argument does not match the expected type."
            | ErrorCode.InvalidEntryPointPlacement                -> "Invalid entry point. Entry point attributes may only occur on suitable callables without type-parameterizations."
            | ErrorCode.QubitTypeInEntryPointSignature            -> "Invalid entry point. Values of type Qubit may not be used as arguments or return values to entry points."
            | ErrorCode.CallableTypeInEntryPointSignature         -> "Invalid entry point. Values of operation or function type may not be used as arguments or return values to entry points."
            | ErrorCode.UserDefinedTypeInEntryPointSignature      -> "Invalid entry point. Values of user defined type may not be used as arguments or return values to entry points."
            | ErrorCode.InnerTupleInEntryPointArgument            -> "Anonymous tuple items or arrays of tuples are not supported in entry point arguments. All items need to be named."
            | ErrorCode.ArrayOfArrayInEntryPointArgument          -> "Multi-dimensional arrays are not supported in entry point arguments."
            | ErrorCode.OtherEntryPointExists                     -> "Invalid entry point. An entry point {0} already exists in {1}."
            | ErrorCode.MultipleEntryPoints                       -> "The project contains more than one entry point."
            | ErrorCode.MissingEntryPoint                         -> "Missing entry point. Execution on a quantum processor requires that a Q# entry point is defined using the @EntryPoint() attribute. Any C# driver code should be defined in a separate project."
            | ErrorCode.InvalidEntryPointSpecialization           -> "Entry points cannot have any other specializations besides the default body."
            | ErrorCode.DuplicateEntryPointArgumentName           -> "Invalid name for entry point argument. A similar argument name is already in use."
            | ErrorCode.EntryPointInLibrary                       -> "Invalid entry point. Only executable Q# projects can have entry points."
            | ErrorCode.InvalidTestAttributePlacement             -> "Invalid test attribute. Test attributes may only occur on callables that have no arguments and return Unit."
            | ErrorCode.InvalidExecutionTargetForTest             -> "Invalid execution target. Currently, valid execution targets for tests are the QuantumSimulator, the ToffoliSimulator, or the ResourcesEstimator."
            | ErrorCode.ExpectingFullNameAsAttributeArgument      -> "Invalid attribute argument. Expecting a fully qualified name as argument to the {0} attribute."
            | ErrorCode.AttributeInvalidOnSpecialization          -> "Invalid attribute placement. The attribute {0} cannot be attached to a specialization declaration."
            | ErrorCode.AttributeInvalidOnCallable                -> "Invalid attribute placement. The attribute {0} cannot be attached to a callable declaration."

            | ErrorCode.TypeMismatchInReturn                      -> "The type {0} of the given expression is not compatible with the expected return type {1}."
            | ErrorCode.TypeMismatchInValueUpdate                 -> "The type {0} of the given expression is not compatible with the type {1} of the identifier."
            | ErrorCode.UpdateOfImmutableIdentifier               -> "An immutable identifier cannot be modified."
            | ErrorCode.SymbolTupleShapeMismatch                  -> "The shape of the symbol tuple is not compatible with the assigned expression of type {0}."
            | ErrorCode.OperationCallOutsideOfOperation           -> "Operations may only be called from within operations."
            | ErrorCode.MissingReturnOrFailStatement              -> "Not all code paths return a value."
            | ErrorCode.TypeCannotContainItself                   -> "A type declaration cannot reference itself."
            | ErrorCode.TypeIsPartOfCyclicDeclaration             -> "Cyclic type declaration. Types cannot mutually call each other." 
            | ErrorCode.UserDefinedImplementationForIntrinsic     -> "A specialization of this callable has been declared as intrinsic. User-defined specializations may only be given for non-intrinsic callables." 
            | ErrorCode.NonSelfGeneratorForSelfadjoint            -> "An adjoint or controlled adjoint specialization of this callable has been declared to be self-adjoint. This specialization needs to be self-adjoint as well." 
            | ErrorCode.MissingFunctorForAutoGeneration           -> "The called operation does not support the necessary functor(s) for the requested auto-generation of a specialization. Missing support for functor(s) {0}."
            | ErrorCode.ReturnStatementWithinAutoInversion        -> "Auto-generation of inversions is not supported for operations that contain explicit return-statements."
            | ErrorCode.ValueUpdateWithinAutoInversion            -> "Auto-generation of inversions is not supported for operations that contain set-statements."
            | ErrorCode.RUSloopWithinAutoInversion                -> "Auto-generation of inversions is not supported for operations that contain repeat-until-success-loops."
            | ErrorCode.QuantumDependencyOutsideExprStatement     -> "Auto-generation of inversions is not supported for operations that contain operation calls outside expression statements."
            | ErrorCode.InvalidReassignmentInApplyBlock           -> "Variables that are used in the within-block (specifying the outer transformation) cannot be reassigned in the apply-block (specifying the inner transformation)."
            | ErrorCode.TypeLessAccessibleThanParentType          -> "The type {0} is less accessible than the parent type {1}."
            | ErrorCode.TypeLessAccessibleThanParentCallable      -> "The type {0} is less accessible than the callable {1}."

            | ErrorCode.UnexpectedCommandLineCompilerException    -> "The command line compiler threw an exception."
            | ErrorCode.MissingInputFileOrSnippet                 -> "The command line compiler needs a list of files or a code snippet to process."
            | ErrorCode.SnippetAndInputArguments                  -> "The command line compiler can accept a list of files or a code snippet, but not both."
            | ErrorCode.InvalidFilePath                           -> "The full path for the file \"{0}\" could not be determined."
            | ErrorCode.UnknownSourceFile                         -> "Could not find the source file \"{0}\" to compile."
            | ErrorCode.UnknownProjectReference                   -> "Could not find the project file for the referenced project \"{0}\"."
            | ErrorCode.CouldNotLoadSourceFile                    -> "Unable to load source file \"{0}\"."
            | ErrorCode.FileIsNotAnAssembly                       -> "The given file \"{0}\" is not an valid .NET Core assembly."
            | ErrorCode.UnrecognizedContentInReference            -> "Unrecognized content in reference \"{0}\". The binary file may have been compiled with an incompatible compiler version."
            | ErrorCode.MissingProjectReferenceDll                -> "Missing binary file for project reference \"{0}\". Build the referenced project for its content to be detected correctly."
            | ErrorCode.InvalidProjectOutputPath                  -> "Invalid project output path for project \"{0}\"."
            | ErrorCode.SourceFilesMissing                        -> "No source files have been specified."
            | ErrorCode.UnknownCompilerPlugin                     -> "Could not find the .NET Core library \"{0}\" specifying transformations to perform as part of the compilation process."
            | ErrorCode.TypeLoadExceptionInCompilerPlugin         -> "Unable to load the file \"{0}\" specifying transformations to perform as part of the compilation process. Unable to load one or more of the requested types."
            | ErrorCode.CouldNotLoadCompilerPlugin                -> "Unable to load the file \"{0}\" specifying transformations to perform as part of the compilation process. The file needs to be a suitable .NET Core library."
            | ErrorCode.CouldNotInstantiateRewriteStep            -> "Could not instantiate the type {0} in \"{1}\" specifying a rewrite step. The type may not have a parameterless constructor."
            | ErrorCode.InvalidPathToTargetSpecificDecompositions -> "Could not find the file \"{0}\" that specifies target specific implementations."
            | ErrorCode.FailedToLoadTargetSpecificDecompositions  -> "Unable to load target specific implementations from \"{0}\"." 
            | ErrorCode.ConflictsInTargetSpecificDecompositions   -> "The specified assemblies containing target specific decompositions contain conflicting declarations."
            | ErrorCode.UnexpectedCompilerException               -> "The compiler threw an exception."
            | ErrorCode.InvalidCommandLineArgsInResponseFiles     -> "Invalid command line arguments in response file(s)."
                                                                  
            | ErrorCode.FunctorGenerationFailed                   -> "Auto-generation of functor specialization(s) failed."
            | ErrorCode.TreeTrimmingFailed                        -> "The generated syntax tree could not be trimmed."
            | ErrorCode.QsGenerationFailed                        -> "Unable to generate formatted Q# code based on the built syntax tree."
            | ErrorCode.DocGenerationFailed                       -> "Unable to generate documentation for the compiled code."
            | ErrorCode.SerializationFailed                       -> "Unable to serialize the built compilation."
            | ErrorCode.GeneratingBinaryFailed                    -> "Unable to generate binary format for the compilation."
            | ErrorCode.GeneratingDllFailed                       -> "Unable to generate dll containing the compiled binary."
            | ErrorCode.PluginExecutionFailed                     -> "The compilation step \"{0}\" loaded from \"{1}\" threw an exception."
            | ErrorCode.FileNotFoundDuringPluginExecution         -> "Could not find the reference(s) to execute the compilation step \"{0}\" loaded from \"{1}\". The reference(s) may not be available, or the compilation step may have been compiled against a newer compiler version."
            | ErrorCode.PreEvaluationFailed                       -> "The generated syntax tree could not be pre-evaluated."
            | ErrorCode.RewriteStepExecutionFailed                -> "Executing the transformation for the compilation step \"{0}\" loaded from \"{1}\" failed."
            | ErrorCode.PostconditionVerificationFailed           -> "The postcondition for the compilation step \"{0}\" loaded from \"{1}\" was not satisfied. The transformation has produced incorrect output and should be excluded from the compilation process."

            | ErrorCode.CsharpGenerationGeneratedError            -> ""
            | ErrorCode.PublishingPerfResultsFailed               -> "Performance results failed to be published at \"{0}\"."

            | _                                                   -> ""
        code |> ApplyArguments             
             
    static member Message (code : WarningCode, args : IEnumerable<string>) = 
        let ApplyArguments = DiagnosticItem.ApplyArguments args << function
            | WarningCode.ExcessSemicolon                         -> "Extra semicolon will be ignored."
            | WarningCode.ExcessComma                             -> "Extra comma will be ignored."
            | WarningCode.DeprecatedUnitType                      -> "Deprecated syntax. Use the type name \"Unit\" instead."
            | WarningCode.DeprecatedArgumentForFunctorGenerator   -> "Deprecated syntax. An argument tuple is expected where \"...\" indicates the position of the declaration arguments, e.g. \"(...)\" for body and adjoint, \"(cs, ...)\" for controlled and controlled adjoint."
            | WarningCode.DeprecatedOpCharacteristics             -> "Deprecated syntax. Use \"{0}\" to denote the operation characteristics instead."
            | WarningCode.DeprecatedOpCharacteristicsIntro        -> "Deprecated syntax. Use \"is\" instead."
            | WarningCode.DeprecatedNOToperator                   -> "Deprecated syntax. Use \"not\" to denote the logical NOT operator."
            | WarningCode.DeprecatedANDoperator                   -> "Deprecated syntax. Use \"and\" to denote the logical AND operator."
            | WarningCode.DeprecatedORoperator                    -> "Deprecated syntax. Use \"or\" to denote the logical OR operator."
            | WarningCode.DeprecatedRUSloopInFunction             -> "The use of repeat-until-success-loops within functions may not be supported in the future. Please use a while-loop instead."
                                                                  
            | WarningCode.DiscardingItemInAssignment              -> "The expression on the right hand side is discarded on assignment and can be omitted."
            | WarningCode.ConditionalEvaluationOfOperationCall    -> "This expression may be short-circuited, and operation calls may not be executed."
            | WarningCode.DeprecationWithRedirect                 -> "{0} has been deprecated. Please use {1} instead."
            | WarningCode.DeprecationWithoutRedirect              -> "{0} has been deprecated."
            | WarningCode.TypeParameterNotResolvedByArgument      -> "The value of the type parameter is not determined by the argument type. It will always have to be explicitly specified by passing type arguments." 
            | WarningCode.ReturnTypeNotResolvedByArgument         -> "The return type is not fully determined by the argument type. It will always have to be explicitly specified by passing type arguments."
            | WarningCode.NamespaceAleadyOpen                     -> "The namespace is already open."
            | WarningCode.NamespaceAliasIsAlreadyDefined          -> "A short name for this namespace is already defined."
            | WarningCode.MissingBodyDeclaration                  -> "A body specification for this callable is missing. The callable is assumed to be intrinsic."
            | WarningCode.DuplicateAttribute                      -> "The attribute {0} is a duplication and will be ignored."
            | WarningCode.MissingEntryPoint                       -> "The project is an executable Q# project but no entry point has been found. The project should be a library, and any C# driver code should be defined in a separate project."
            | WarningCode.IgnoredEntryPoint                       -> "Entry point will be ignored. The project is a Q# library and cannot have any entry points."
            | WarningCode.ReservedEntryPointArgumentName          -> "The argument name conflicts with a default argument for a Q# command line application."            
            | WarningCode.NonResultTypeReturnedInEntryPoint       -> "Only values of type Result, Result[], and tuples thereof can be returned when executing on a quantum processor."
            | WarningCode.GeneratorDirectiveWillBeIgnored         -> "Generation directive ignored. A specialization of this callable has been declared as intrinsic."
            | WarningCode.UnreachableCode                         -> "This statement will never be executed."
                                                                  
            | WarningCode.DuplicateSourceFile                     -> "A source file with name \"{0}\" already exists in the compilation."
            | WarningCode.DuplicateProjectReference               -> "A project reference with name \"{0}\" already exists in the compilation."
            | WarningCode.DuplicateBinaryFile                     -> "A binary file with name \"{0}\" already exists in the compilation."
            | WarningCode.ReferenceToUnknownProject               -> "The referenced project \"{0}\" could not be found within the workspace folder."
            | WarningCode.UnknownBinaryFile                       -> "Could not find the binary file \"{0}\" to include as reference in the compilation."
            | WarningCode.CouldNotLoadBinaryFile                  -> "Unable to load binary file \"{0}\"."
            | WarningCode.ReferencesSetToNull                     -> "No references given to include in the compilation."
            | WarningCode.ReferenceCannotBeIncludedInDll          -> "The reference to \"{0}\" could not be included in the generated dll."
            | WarningCode.UnresolvedItemsInGeneratedQs            -> "Some item(s) could not be resolved during compilation."

            | WarningCode.RewriteStepDiagnosticsGenerationFailed  -> "The diagnostics generated by the compilation step \"{0}\" could not be logged. The step may have been compiled against an older compiler version."
            | WarningCode.PreconditionVerificationFailed          -> "The precondition for the compilation step \"{0}\" loaded from \"{1}\" was not met. The transformation will be skipped."
            | WarningCode.RewriteStepLoadedViaReflection          -> "The compilation step \"{0}\" defined in \"{1}\" is not fully compatible with this compiler version and may fail on execution. The step may have been compiled against an older compiler version."
            | WarningCode.FailedToLoadRewriteStepViaReflection    -> "A possible rewrite step has been detected in \"{0}\". The step could not be loaded and will be ignored."

            | WarningCode.CsharpGenerationGeneratedWarning        -> ""
            | WarningCode.InvalidAssemblyProperties               -> "Some of the specified assembly properties could not be processed. Either they did not match the expected format, or they duplicate existing ones."
            | _                                                   -> ""
        code |> ApplyArguments

    static member Message (code : InformationCode, args : IEnumerable<string>) = 
        let ApplyArguments = DiagnosticItem.ApplyArguments args << function
            | InformationCode.CommandLineArguments                -> "Compiling with command line arguments"
            | InformationCode.CompilingWithSourceFiles            -> "Compiling source files"
            | InformationCode.CompilingWithAssemblies             -> "Compiling with referenced assemblies"
            | InformationCode.LoadedRewriteSteps                  -> "Loaded rewrite steps that are executing as part of the compilation process"
                                                                  
            | InformationCode.GeneratedCsCode                     -> "C# code generated for simulation"
            | InformationCode.GeneratedQsCode                     -> "Formatted Q# code"
            | InformationCode.GeneratedCodeOutputFolder           -> "Code has been generated in output folder"
                                                                  
            | InformationCode.FileContentInMemory                 -> "Q# code to compile"
            | InformationCode.BuiltTokenization                   -> "Built tokenization"
            | InformationCode.BuiltSyntaxTree                     -> "Built syntax tree"
            | InformationCode.FormattedQsCode                     -> "Q# code generated based on the built syntax tree"

            | InformationCode.CsharpGenerationGeneratedInfo       -> ""
            | _                                                   -> ""
        code |> ApplyArguments
        
<|MERGE_RESOLUTION|>--- conflicted
+++ resolved
@@ -547,11 +547,9 @@
             | ErrorCode.ExpectingIterableExpr                     -> "The type {0} does not support iteration. Expecting an expression of array type or of type Range."
             | ErrorCode.ExpectingCallableExpr                     -> "The type of the expression must be a function or operation type. The given expression is of type {0}." 
             | ErrorCode.UnknownIdentifier                         -> "No identifier with the name \"{0}\" exists."
-<<<<<<< HEAD
             // TODO: When the names of the runtime capabilities are finalized, they can be included in the result
             //       comparison error messages.
-            | ErrorCode.UnsupportedResultComparison               ->
-                "Measurement results cannot be compared because the execution target is {0}."
+            | ErrorCode.UnsupportedResultComparison               -> "The target {0} does not support comparing measurement results."
             | ErrorCode.ResultComparisonNotInOperationIf          ->
                 "Measurement results cannot be compared here. " +
                 "The execution target {0} only supports comparing measurement results as part of the condition of an if- or elif-statement in an operation."
@@ -562,10 +560,6 @@
                 "The variable \"{0}\" cannot be reassigned here. " +
                 "In conditional blocks that depend on a measurement result, the execution target {1} only supports reassigning variables that were declared within the block."
 
-=======
-            // TODO: When the names of the runtime capabilities are finalized, they can be included in the error message.
-            | ErrorCode.UnsupportedResultComparison               -> "The target {0} does not support comparing measurement results."
->>>>>>> d602131b
             | ErrorCode.CallableRedefinition                      -> "Invalid callable declaration. A function or operation with the name \"{0}\" already exists."
             | ErrorCode.CallableOverlapWithTypeConstructor        -> "Invalid callable declaration. A type constructor with the name \"{0}\" already exists."
             | ErrorCode.TypeRedefinition                          -> "Invalid type declaration. A type with the name \"{0}\" already exists."
