--- conflicted
+++ resolved
@@ -274,10 +274,7 @@
     | GeneratingBinaryFailed = 7107
     | GeneratingDllFailed = 7108
     | TargetExecutionFailed = 7109
-<<<<<<< HEAD
-=======
     | PreEvaluationFailed = 7110
->>>>>>> 0f960b7c
 
 
 type WarningCode = 
