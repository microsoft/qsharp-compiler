﻿// Copyright (c) Microsoft Corporation. All rights reserved.
// Licensed under the MIT License.

namespace Microsoft.Quantum.QsCompiler.Diagnostics

open System
open System.Collections.Generic

type ErrorCode =
    | TypeMismatch = 1
    | TypeIntersectionMismatch = 2
    | InfiniteType = 3
    | MutableClosure = 4
    | ValueImplicitlyIgnored = 5

    | ExcessBracketError = 1001
    | MissingBracketError = 1002
    | MissingStringDelimiterError = 1003

    | MisplacedOpeningBracket = 2001
    | ExpectingOpeningBracket = 2002
    | ExpectingSemicolon = 2003
    | UnexpectedFragmentDelimiter = 2004
    | ExpectingOpeningBracketOrSemicolon = 2005

    | UnknownCodeFragment = 3001
    | InvalidReturnStatement = 3002
    | InvalidFailStatement = 3003
    | InvalidImmutableBinding = 3004
    | InvalidMutableBinding = 3005
    | InvalidValueUpdate = 3006
    | InvalidIfClause = 3007
    | InvalidElifClause = 3008
    | InvalidElseClause = 3009
    | InvalidForLoopIntro = 3010
    | InvalidWhileLoopIntro = 3011
    | InvalidRepeatIntro = 3012
    | InvalidUntilClause = 3013
    | InvalidWithinBlockIntro = 3015
    | InvalidApplyBlockIntro = 3016
    | InvalidUsingBlockIntro = 3017
    | InvalidBorrowingBlockIntro = 3018
    | InvalidBodyDeclaration = 3019
    | InvalidAdjointDeclaration = 3020
    | InvalidControlledDeclaration = 3021
    | InvalidControlledAdjointDeclaration = 3022
    | InvalidOperationDeclaration = 3023
    | InvalidFunctionDeclaration = 3024
    | InvalidTypeDefinition = 3025
    | InvalidDeclarationAttribute = 3026
    | InvalidNamespaceDeclaration = 3027
    | InvalidOpenDirective = 3028
    | InvalidExpressionStatement = 3029
    | InvalidConstructorExpression = 3030
    | InvalidKeywordWithinExpression = 3032
    | InvalidUseOfReservedKeyword = 3033
    | InvalidUseOfUnderscorePattern = 3034
    | ExcessContinuation = 3035
    | NonCallExprAsStatement = 3036

    | InvalidExpression = 3101
    | MissingExpression = 3102
    | InvalidIdentifierName = 3103
    | InvalidPathSegment = 3104
    | InvalidTypeName = 3105
    | InvalidTypeParameterName = 3106
    | InvalidTypeParameterList = 3107
    | MissingIdentifer = 3108
    | UnknownFunctorGenerator = 3109
    | InvalidAssignmentToExpression = 3110
    | ExpectingComma = 3111
    | ExpectingAssignment = 3112
    /// Expecting "in" keyword.
    | ExpectingIteratorItemAssignment = 3113
    | UnknownSetName = 3114
    | InvalidOperationCharacteristics = 3115
    | MissingOperationCharacteristics = 3116
    | ExpectingUpdateExpression = 3117

    | InvalidIdentifierDeclaration = 3201
    | MissingIdentifierDeclaration = 3202
    | InvalidSymbolTupleDeclaration = 3203
    | MissingSymbolTupleDeclaration = 3204
    | InvalidQualifiedSymbol = 3205
    | MissingQualifiedSymbol = 3206
    | InvalidType = 3207
    | MissingType = 3208
    | InvalidTypeAnnotation = 3209
    | MissingTypeAnnotation = 3210
    | InvalidReturnTypeAnnotation = 3211
    | MissingReturnTypeAnnotation = 3212
    | InvalidInitializerExpression = 3213
    | MissingInitializerExpression = 3214
    | MissingLTupleBracket = 3215
    | MissingRTupleBracket = 3216
    | MissingLArrayBracket = 3217
    | MissingRArrayBracket = 3218
    | MissingLCurlyBracket = 3219
    | MissingRCurlyBracket = 3220
    | MissingLAngleBracket = 3221
    | MissingRAngleBracket = 3222
    | InvalidArgument = 3223
    | MissingArgument = 3224
    | InvalidArgumentDeclaration = 3225
    | MissingArgumentDeclaration = 3226
    | InvalidTypeParameterDeclaration = 3227
    | MissingTypeParameterDeclaration = 3228
    | InvalidIdentifierExprInUpdate = 3231
    | MissingIdentifierExprInUpdate = 3232
    | InvalidUdtItemDeclaration = 3233
    | MissingUdtItemDeclaration = 3234
    | InvalidUdtItemNameDeclaration = 3235
    | MissingUdtItemNameDeclaration = 3236
    | InvalidAttributeArgument = 3237
    | MissingAttributeArgument = 3238
    | InvalidAttributeIdentifier = 3239
    | MissingAttributeIdentifier = 3240

    | EmptyValueArray = 3300
    | InvalidValueArray = 3301
    | InvalidValueTuple = 3302
    | UpdateOfArrayItemExpr = 3303
    | IntOverflow = 3304
    | DoubleOverflow = 3305

    | NotWithinGlobalScope = 4001
    | NotWithinNamespace = 4002
    | NotWithinCallable = 4003
    | NotWithinSpecialization = 4004
    | MisplacedOpenDirective = 4005
    | RUSloopInFunction = 4006
    | UsingInFunction = 4007
    | BorrowingInFunction = 4008
    | AdjointDeclInFunction = 4009
    | ControlledDeclInFunction = 4010
    | ControlledAdjointDeclInFunction = 4011
    | InvalidReturnWithinAllocationScope = 4012
    | WhileLoopInOperation = 4013
    | ConjugationWithinFunction = 4014

    | MissingPrecedingIfOrElif = 4101
    | MissingContinuationUntil = 4102
    | MissingPrecedingRepeat = 4103
    | MissingPrecedingWithin = 4104
    | MissingContinuationApply = 4105
    /// Temporary restriction.
    | ReturnFromWithinApplyBlock = 4106
    | DistributedAdjointGenerator = 4107
    | InvalidBodyGenerator = 4108
    | BodyGenArgMismatch = 4109
    | AdjointGenArgMismatch = 4110
    | SelfControlledGenerator = 4111
    | InvertControlledGenerator = 4112
    | ControlledGenArgMismatch = 4113
    | ControlledAdjointGenArgMismatch = 4114
    | MisplacedDeclarationAttribute = 4115

    // TODO: RELEASE 2021-10: Remove MissingExprInArray.
    | [<Obsolete "This diagnostic is no longer in use.">] MissingExprInArray = 5001
    // TODO: RELEASE 2021-10: Remove MultipleTypesInArray.
    | [<Obsolete "This diagnostic is no longer in use.">] MultipleTypesInArray = 5002
    | InvalidArrayItemIndex = 5003
    | ItemAccessForNonArray = 5004
    | InvalidTypeInArithmeticExpr = 5005
    | InvalidTypeForConcatenation = 5006
    | InvalidTypeInEqualityComparison = 5007
    // TODO: RELEASE 2021-10: Remove ArgumentMismatchInBinaryOp.
    | [<Obsolete "This diagnostic is no longer in use.">] ArgumentMismatchInBinaryOp = 5008
    // TODO: RELEASE 2021-10: Remove TypeMismatchInConditional.
    | [<Obsolete "This diagnostic is no longer in use.">] TypeMismatchInConditional = 5009
    // TODO: RELEASE 2021-10: Remove ExpressionOfUnknownType.
    | [<Obsolete "This diagnostic is no longer in use.">] ExpressionOfUnknownType = 5010
    // TODO: RELEASE 2021-10: Remove ExpectingUnitExpr.
    | [<Obsolete "This diagnostic is no longer in use.">] ExpectingUnitExpr = 5011
    // TODO: RELEASE 2021-10: Remove ExpectingIntExpr.
    | [<Obsolete "This diagnostic is no longer in use.">] ExpectingIntExpr = 5012
    | ExpectingIntegralExpr = 5013
    // TODO: RELEASE 2021-10: Remove ExpectingBoolExpr.
    | [<Obsolete "This diagnostic is no longer in use.">] ExpectingBoolExpr = 5014
    // TODO: RELEASE 2021-10: Remove ExpectingStringExpr.
    | [<Obsolete "This diagnostic is no longer in use.">] ExpectingStringExpr = 5015
    | ExpectingUserDefinedType = 5016
    | InvalidAdjointApplication = 5017
    | InvalidControlledApplication = 5018
    | ExpectingIterableExpr = 5020
    | ExpectingCallableExpr = 5021
    | UnknownIdentifier = 5022
    | UnsupportedResultComparison = 5023
    | ResultComparisonNotInOperationIf = 5024
    | ReturnInResultConditionedBlock = 5025
    | SetInResultConditionedBlock = 5026
    | UnsupportedCallableCapability = 5027
    // TODO: RELEASE 2021-07: Remove ErrorCode.UnsupportedCapability.
    | [<Obsolete "Renamed to UnsupportedCallableCapability.">] UnsupportedCapability = 5027

    | CallableRedefinition = 6001
    | CallableOverlapWithTypeConstructor = 6002
    | TypeRedefinition = 6003
    | TypeConstructorOverlapWithCallable = 6004
    | UnknownType = 6005
    | AmbiguousType = 6006
    | AmbiguousCallable = 6008
    | TypeSpecializationMismatch = 6009
    | SpecializationForUnknownCallable = 6010
    | RedefinitionOfBody = 6011
    | RedefinitionOfAdjoint = 6012
    | RedefinitionOfControlled = 6013
    | RedefinitionOfControlledAdjoint = 6014
    | RequiredUnitReturnForAdjoint = 6015
    | RequiredUnitReturnForControlled = 6016
    | RequiredUnitReturnForControlledAdjoint = 6017
    | AliasForNamespaceAlreadyExists = 6018
    | AliasForOpenedNamespace = 6019
    /// I.e., the chosen alias already exists.
    | InvalidNamespaceAliasName = 6020
    | ConflictInReferences = 6021
    | InaccessibleType = 6022
    | InaccessibleCallable = 6023

    | ExpectingUnqualifiedSymbol = 6101
    | ExpectingItemName = 6102
    | ExpectingIdentifier = 6103
    | UnknownNamespace = 6104
    | UnknownTypeInNamespace = 6105
    | TypeParameterRedeclaration = 6106
    | UnknownTypeParameterName = 6107
    | UnknownItemName = 6108
    | NotMarkedAsAttribute = 6109
    | InaccessibleTypeInNamespace = 6110
    | InaccessibleCallableInNamespace = 6111

    // TODO: RELEASE 2021-10: Remove ArgumentTupleShapeMismatch.
    | [<Obsolete "This diagnostic is no longer in use.">] ArgumentTupleShapeMismatch = 6201
    // TODO: RELEASE 2021-10: Remove ArgumentTupleMismatch.
    | [<Obsolete "This diagnostic is no longer in use.">] ArgumentTupleMismatch = 6202
    | ArrayBaseTypeMismatch = 6203
    // TODO: RELEASE 2021-10: Remove UserDefinedTypeMismatch.
    | [<Obsolete "This diagnostic is no longer in use.">] UserDefinedTypeMismatch = 6204
    // TODO: RELEASE 2021-10: Remove CallableTypeInputTypeMismatch.
    | [<Obsolete "This diagnostic is no longer in use.">] CallableTypeInputTypeMismatch = 6205
    // TODO: RELEASE 2021-10: Remove CallableTypeOutputTypeMismatch.
    | [<Obsolete "This diagnostic is no longer in use.">] CallableTypeOutputTypeMismatch = 6206
    // TODO: RELEASE 2021-10: Remove MissingFunctorSupport.
    | [<Obsolete "This diagnostic is no longer in use.">] MissingFunctorSupport = 6207
    // TODO: RELEASE 2021-10: Remove ExcessFunctorSupport.
    | [<Obsolete "This diagnostic is no longer in use.">] ExcessFunctorSupport = 6208
    // TODO: RELEASE 2021-10: Remove FunctorSupportMismatch.
    | [<Obsolete "This diagnostic is no longer in use.">] FunctorSupportMismatch = 6209
    // TODO: RELEASE 2021-10: Remove ArgumentTypeMismatch.
    | [<Obsolete "This diagnostic is no longer in use.">] ArgumentTypeMismatch = 6210
    // TODO: RELEASE 2021-10: Remove UnexpectedTupleArgument.
    | [<Obsolete "This diagnostic is no longer in use.">] UnexpectedTupleArgument = 6211
    | AmbiguousTypeParameterResolution = 6212
    // TODO: RELEASE 2021-10: Remove ConstrainsTypeParameter.
    | [<Obsolete "This diagnostic is no longer in use.">] ConstrainsTypeParameter = 6213
    | GlobalTypeAlreadyExists = 6215
    | GlobalCallableAlreadyExists = 6216
    | LocalVariableAlreadyExists = 6217
    | NamedItemAlreadyExists = 6219
    | IdentifierCannotHaveTypeArguments = 6220
    | WrongNumberOfTypeArguments = 6221
    // TODO: RELEASE 2021-10: Remove InvalidUseOfTypeParameterizedObject.
    | [<Obsolete "This diagnostic is no longer in use.">] InvalidUseOfTypeParameterizedObject = 6222
    // TODO: RELEASE 2021-10: Remove PartialApplicationOfTypeParameter.
    | [<Obsolete "This diagnostic is no longer in use.">] PartialApplicationOfTypeParameter = 6223
    | IndirectlyReferencedExpressionType = 6224
    | TypeMismatchInCopyAndUpdateExpr = 6225
    | InterpolatedStringInAttribute = 6226
    | ArgumentOfUserDefinedTypeInAttribute = 6227
    | TypeParameterizedArgumentInAttribute = 6228
    | AttributeArgumentTypeMismatch = 6229
    | InvalidEntryPointPlacement = 6230
    | QubitTypeInEntryPointSignature = 6231
    | CallableTypeInEntryPointSignature = 6232
    | UserDefinedTypeInEntryPointSignature = 6233
    | InnerTupleInEntryPointArgument = 6234
    | ArrayOfArrayInEntryPointArgument = 6235
    | [<Obsolete("This diagnostic is no longer in use. Multiple entry points are now allowed.")>] OtherEntryPointExists = 6236
    | [<Obsolete("This diagnostic is no longer in use. Multiple entry points are now allowed.")>] MultipleEntryPoints = 6237
    | MissingEntryPoint = 6238
    | InvalidEntryPointSpecialization = 6239
    | DuplicateEntryPointArgumentName = 6240
    | [<Obsolete("This diagnostic is no longer in use. The warning EntryPointInLibrary is given instead.")>] EntryPointInLibrary = 6241
    | InvalidTestAttributePlacement = 6242
    | InvalidExecutionTargetForTest = 6243
    | ExpectingFullNameAsAttributeArgument = 6244
    | AttributeInvalidOnSpecialization = 6245
    | AttributeInvalidOnCallable = 6246
    // TODO: RELEASE 2021-10: Remove UnresolvedTypeParameterForRecursiveCall.
    | [<Obsolete "This diagnostic is no longer in use.">] UnresolvedTypeParameterForRecursiveCall = 6247
    // TODO: RELEASE 2021-10: Remove TypeParameterResConflictWithTypeArgument.
    | [<Obsolete "This diagnostic is no longer in use.">] TypeParameterResConflictWithTypeArgument = 6248
    | FullNameConflictsWithNamespace = 6249
    | InvalidCyclicTypeParameterResolution = 6250
    | InvalidCharacterInInterpolatedArgument = 6251

    | TypeMismatchInReturn = 6301
    | TypeMismatchInValueUpdate = 6302
    | UpdateOfImmutableIdentifier = 6303
    | SymbolTupleShapeMismatch = 6305
    | OperationCallOutsideOfOperation = 6306
    | MissingReturnOrFailStatement = 6307
    | TypeCannotContainItself = 6308
    | TypeIsPartOfCyclicDeclaration = 6309
    | UserDefinedImplementationForIntrinsic = 6310
    | NonSelfGeneratorForSelfadjoint = 6311
    | MissingFunctorForAutoGeneration = 6312
    | ReturnStatementWithinAutoInversion = 6313
    | ValueUpdateWithinAutoInversion = 6314
    | RUSloopWithinAutoInversion = 6315
    | QuantumDependencyOutsideExprStatement = 6316
    | InvalidReassignmentInApplyBlock = 6317
    | TypeLessAccessibleThanParentType = 6318
    | TypeLessAccessibleThanParentCallable = 6319

    | UnexpectedCommandLineCompilerException = 7001
    | MissingInputFileOrSnippet = 7002
    | SnippetAndInputArguments = 7003
    | InvalidFilePath = 7004
    | UnknownSourceFile = 7005
    | UnknownProjectReference = 7007
    | CouldNotLoadSourceFile = 7008
    | FileIsNotAnAssembly = 7010
    | UnrecognizedContentInReference = 7011
    | MissingProjectReferenceDll = 7012
    | InvalidProjectOutputPath = 7013
    | SourceFilesMissing = 7014
    | UnknownCompilerPlugin = 7015
    | TypeLoadExceptionInCompilerPlugin = 7016
    | CouldNotLoadCompilerPlugin = 7017
    | CouldNotInstantiateRewriteStep = 7018
    | InvalidPathToTargetSpecificDecompositions = 7019
    | FailedToLoadTargetSpecificDecompositions = 7020
    | ConflictsInTargetSpecificDecompositions = 7021
    | UnexpectedCompilerException = 7022
    | InvalidCommandLineArgsInResponseFiles = 7023

    | FunctorGenerationFailed = 7101
    | TreeTrimmingFailed = 7102
    | QsGenerationFailed = 7104
    | DocGenerationFailed = 7105
    | SerializationFailed = 7106
    | GeneratingBinaryFailed = 7107
    | GeneratingDllFailed = 7108
    | PluginExecutionFailed = 7109
    | FileNotFoundDuringPluginExecution = 7110
    | PreEvaluationFailed = 7111
    | RewriteStepExecutionFailed = 7112
    | PostconditionVerificationFailed = 7113
    // the corresponding warning code exists
    | PreconditionVerificationFailed = 7202

    | CsharpGenerationGeneratedError = 8001
    | QirEmissionGeneratedError = 8002

    | PublishingPerfResultsFailed = 8101
    | PerformanceTrackingFailed = 8102
    | SyntaxTreeNotMonomorphized = 8103


type WarningCode =
    | ExcessSemicolon = 2001
    | ExcessComma = 3001
    | DeprecatedUnitType = 3002
    | DeprecatedArgumentForFunctorGenerator = 3003
    | DeprecatedOpCharacteristics = 3101
    | DeprecatedOpCharacteristicsIntro = 3102
    | DeprecatedNOToperator = 3301
    | DeprecatedANDoperator = 3302
    | DeprecatedORoperator = 3303
    | UseOfFutureReservedKeyword = 3304
    | [<Obsolete("This diagnostic is no longer in use. The error InvalidUseOfUnderscorePattern is given instead.")>] UseOfUnderscorePattern = 3305
    | DeprecatedTupleBrackets = 3306
    | DeprecatedQubitBindingKeyword = 3307
    | DeprecatedNewArray = 3308
    | DeprecatedRUSloopInFunction = 4001

    | DiscardingItemInAssignment = 5001
    | ConditionalEvaluationOfOperationCall = 5002
    | DeprecationWithRedirect = 5003
    | DeprecationWithoutRedirect = 5004
    | UnsupportedResultComparison = 5023
    | ResultComparisonNotInOperationIf = 5024
    | ReturnInResultConditionedBlock = 5025
    | SetInResultConditionedBlock = 5026
    | UnsupportedCallableCapability = 5027

    // TODO: RELEASE 2021-10: Remove TypeParameterNotResolvedByArgument.
    | [<Obsolete "This diagnostic is no longer in use.">] TypeParameterNotResolvedByArgument = 6001
    // TODO: RELEASE 2021-10: Remove ReturnTypeNotResolvedByArgument.
    | [<Obsolete "This diagnostic is no longer in use.">] ReturnTypeNotResolvedByArgument = 6002
    | NamespaceAleadyOpen = 6003
    | NamespaceAliasIsAlreadyDefined = 6004
    | MissingBodyDeclaration = 6005
    | UnusedTypeParam = 6006
    | DuplicateAttribute = 6201
    | MissingEntryPoint = 6202
    | IgnoredEntryPoint = 6203
    | ReservedEntryPointArgumentName = 6204
    | NonResultTypeReturnedInEntryPoint = 6205
    | EntryPointInLibrary = 6206
    | GeneratorDirectiveWillBeIgnored = 6301
    | UnreachableCode = 6302

    | DuplicateSourceFile = 7003
    | DuplicateProjectReference = 7004
    | DuplicateBinaryFile = 7005
    | ReferenceToUnknownProject = 7006
    | UnknownBinaryFile = 7007
    | CouldNotLoadBinaryFile = 7008
    | ReferencesSetToNull = 7009
    | ReferenceCannotBeIncludedInDll = 7010
    | UnresolvedItemsInGeneratedQs = 7101

    | RewriteStepDiagnosticsGenerationFailed = 7201
    // the corresponding error code exists
    | PreconditionVerificationFailed = 7202
    | RewriteStepLoadedViaReflection = 7203
    | FailedToLoadRewriteStepViaReflection = 7204

    | CsharpGenerationGeneratedWarning = 8001
    | QirEmissionGeneratedWarning = 8002

    | InvalidAssemblyProperties = 8101
    | MissingTargetInstructionName = 8102
    | DuplicateAssemblyProperty = 8103


type InformationCode =
    | CommandLineArguments = 7001
    | CompilingWithSourceFiles = 7002
    | CompilingWithAssemblies = 7003
    | LoadedRewriteSteps = 7004

    | GeneratedCsCode = 7101
    | GeneratedQsCode = 7102
    | GeneratedCodeOutputFolder = 7103

    | FileContentInMemory = 7201
    | BuiltTokenization = 7202
    | BuiltSyntaxTree = 7203
    | FormattedQsCode = 7204

    | CsharpGenerationGeneratedInfo = 8001
    | QirEmissionGeneratedInfo = 8002


type DiagnosticItem =
    | Error of ErrorCode
    | Warning of WarningCode
    | Information of InformationCode

    static member private ApplyArguments (args: IEnumerable<string>) str =
        let args : obj [] =
            if args = null then
                [||]
            else
                [|
                    for arg in args do
                        yield arg
                |]

        try
            String.Format(str, args)
        with
        | _ -> str // let's fail silently for now

    static member Message(code: ErrorCode, args: IEnumerable<string>) =
        let unlines = String.concat Environment.NewLine

        let message =
            match code with
<<<<<<< HEAD
            | ErrorCode.TypeMismatch -> "The type {0} does not match the type {1}.\nExpected: {2}\n  Actual: {3}"
            | ErrorCode.TypeIntersectionMismatch ->
                "The type {1} does not {0} the type {2}.\nExpected: {3}\n  Actual: {4}"
=======
            | ErrorCode.TypeMismatch ->
                unlines [ "The type {0} does not match the type {1}."
                          "Expected type: {2}"
                          "Actual type:   {3}" ]
            | ErrorCode.TypeIntersectionMismatch ->
                unlines [ "The type {1} does not {0} the type {2}."
                          "Left-hand type:  {3}"
                          "Right-hand type: {4}" ]
            | ErrorCode.InfiniteType ->
                unlines [ "The type {0} cannot be unified with {1} because it would create an infinite type."
                          "Left-hand type:  {2}"
                          "Right-hand type: {3}" ]
            | ErrorCode.MutableClosure ->
                "A lambda expression cannot close over a mutable variable. "
                + "Declare '{0}' as immutable or remove the reference to '{0}'."
            | ErrorCode.ValueImplicitlyIgnored ->
                "This expression has type {0} and its value is implicitly ignored. "
                + "Use \"let _ = expr;\" or \"Ignore(expr);\" to discard the value explicitly."
>>>>>>> abd3b23f

            | ErrorCode.ExcessBracketError -> "No matching opening bracket for this closing bracket."
            | ErrorCode.MissingBracketError -> "An opening bracket has not been closed."
            | ErrorCode.MissingStringDelimiterError -> "File ends with an unclosed string."

            | ErrorCode.MisplacedOpeningBracket -> "Invalid placement of opening bracket."
            | ErrorCode.ExpectingOpeningBracket -> "Expecting opening bracket (\"{\")."
            | ErrorCode.ExpectingSemicolon -> "Expecting semicolon."
            | ErrorCode.UnexpectedFragmentDelimiter -> "Unexpected statement delimiter."
            | ErrorCode.ExpectingOpeningBracketOrSemicolon -> "Expecting opening bracket (\"{\") or semicolon."

            | ErrorCode.UnknownCodeFragment -> "Syntax does not match any known patterns."
            | ErrorCode.InvalidReturnStatement -> "Syntax error in return-statement."
            | ErrorCode.InvalidFailStatement -> "Syntax error in fail-statement."
            | ErrorCode.InvalidImmutableBinding -> "Syntax error in immutable binding."
            | ErrorCode.InvalidMutableBinding -> "Syntax error in mutable binding."
            | ErrorCode.InvalidValueUpdate -> "Syntax error in set-statement."
            | ErrorCode.InvalidIfClause -> "Syntax error in if-clause."
            | ErrorCode.InvalidElifClause -> "Syntax error in elif-clause."
            | ErrorCode.InvalidElseClause -> "Syntax error in else-clause."
            | ErrorCode.InvalidForLoopIntro -> "Syntax error in for-statement."
            | ErrorCode.InvalidWhileLoopIntro -> "Syntax error in while-statement."
            | ErrorCode.InvalidRepeatIntro -> "Syntax error in repeat header."
            | ErrorCode.InvalidUntilClause -> "Syntax error in until-clause."
            | ErrorCode.InvalidWithinBlockIntro -> "Syntax error in within-block header."
            | ErrorCode.InvalidApplyBlockIntro -> "Syntax error in apply-block header."
            | ErrorCode.InvalidUsingBlockIntro -> "Syntax error in using-block header."
            | ErrorCode.InvalidBorrowingBlockIntro -> "Syntax error in borrowing-block header."
            | ErrorCode.InvalidBodyDeclaration -> "Syntax error in body declaration."
            | ErrorCode.InvalidAdjointDeclaration -> "Syntax error in adjoint specialization declaration."
            | ErrorCode.InvalidControlledDeclaration -> "Syntax error in controlled specialization declaration."
            | ErrorCode.InvalidControlledAdjointDeclaration ->
                "Syntax error in controlled-adjoint specialization declaration."
            | ErrorCode.InvalidOperationDeclaration -> "Syntax error in operation declaration."
            | ErrorCode.InvalidFunctionDeclaration -> "Syntax error in function declaration."
            | ErrorCode.InvalidTypeDefinition -> "Syntax error in type definition."
            | ErrorCode.InvalidDeclarationAttribute -> "Syntax error in declaration attribute."
            | ErrorCode.InvalidNamespaceDeclaration -> "Syntax error in namespace declaration."
            | ErrorCode.InvalidOpenDirective -> "Syntax error in open-directive."
            | ErrorCode.InvalidExpressionStatement -> "Syntax error in expression-statement."
            | ErrorCode.InvalidConstructorExpression -> "Syntax error in constructor expression."
            | ErrorCode.InvalidKeywordWithinExpression -> "Invalid use of a reserved keyword within an expression."
            | ErrorCode.InvalidUseOfReservedKeyword -> "The symbol is reserved for internal use only."
            | ErrorCode.InvalidUseOfUnderscorePattern ->
                "Double underscores as well as underscores before a dot or at the end of a namespace name are reserved for internal use only."
            | ErrorCode.ExcessContinuation -> "Unexpected code fragment."
            | ErrorCode.NonCallExprAsStatement -> "An expression used as a statement must be a call expression."

            | ErrorCode.InvalidExpression -> "Syntax error in expression."
            | ErrorCode.MissingExpression -> "Expecting expression."
            | ErrorCode.InvalidIdentifierName ->
                "Identifiers need to start with an ASCII letter or an underscore, and need to contain at least one non-underscore character."
            | ErrorCode.InvalidPathSegment ->
                "All path segments need to start with an ASCII letter or an underscore, and need to contain at least one non-underscore character."
            | ErrorCode.InvalidTypeName ->
                "Type names need to start with an ASCII letter or an underscore, and need to contain at least one non-underscore character."
            | ErrorCode.InvalidTypeParameterName -> "Type parameter names must be of the form \"'TName\"."
            | ErrorCode.InvalidTypeParameterList -> "Type parameters must be separated by commas."
            | ErrorCode.MissingIdentifer -> "Incomplete path name."
            | ErrorCode.UnknownFunctorGenerator ->
                "Unknown functor generator. Possible generators are  \"auto\", \"distribute\", \"invert\", \"self\", or a user-defined implementation."
            | ErrorCode.InvalidAssignmentToExpression ->
                "Cannot have an expression on the left hand side of the assignment."
            | ErrorCode.ExpectingComma -> "Expecting comma."
            | ErrorCode.ExpectingAssignment -> "Expecting assignment (\"=\")."
            | ErrorCode.ExpectingIteratorItemAssignment -> "Expecting iteration keyword \"in\"."
            | ErrorCode.UnknownSetName -> "Invalid set name. Possible names are \"Ctl\", and \"Adj\"."
            | ErrorCode.InvalidOperationCharacteristics -> "Syntax error in operation characteristics annotation."
            | ErrorCode.MissingOperationCharacteristics -> "Expecting operation characteristics annotation."
            | ErrorCode.ExpectingUpdateExpression -> "Expecting and expression of the form \"expr <- expr\"."

            | ErrorCode.InvalidIdentifierDeclaration ->
                "Invalid identifier declaration. Expecting an unqualified symbol name."
            | ErrorCode.MissingIdentifierDeclaration -> "Expecting an unqualified symbol name."
            | ErrorCode.InvalidSymbolTupleDeclaration ->
                "Invalid symbol declaration. Expecting either a single symbol or a symbol tuple."
            | ErrorCode.MissingSymbolTupleDeclaration -> "Expecting a single symbol or a symbol tuple."
            | ErrorCode.InvalidQualifiedSymbol -> "Invalid symbol name."
            | ErrorCode.MissingQualifiedSymbol -> "Expecting a qualified or unqualified symbol."
            | ErrorCode.InvalidType -> "Invalid type name."
            | ErrorCode.MissingType -> "Expecting a type name."
            | ErrorCode.InvalidTypeAnnotation -> "Invalid type annotation. Expecting a colon followed by a type."
            | ErrorCode.MissingTypeAnnotation -> "Expecting type annotation."
            | ErrorCode.InvalidReturnTypeAnnotation ->
                "Invalid return type annotation. The argument tuple needs to be followed by a colon and the return type of the callable."
            | ErrorCode.MissingReturnTypeAnnotation ->
                "Expecting return type annotation. The argument tuple needs to be followed by a colon and the return type of the callable."
            | ErrorCode.InvalidInitializerExpression ->
                "Invalid initializer expression. Possible initializers are \"Qubit()\", \"Qubit[expr]\", or tuples thereof."
            | ErrorCode.MissingInitializerExpression ->
                "Expecting initializer expression. Possible initializers are \"Qubit()\", \"Qubit[expr]\", or tuples thereof."
            | ErrorCode.MissingRTupleBracket -> "Expecting \")\"."
            | ErrorCode.MissingLTupleBracket -> "Expecting \"(\"."
            | ErrorCode.MissingRArrayBracket -> "Expecting \"]\"."
            | ErrorCode.MissingLArrayBracket -> "Expecting \"[\"."
            | ErrorCode.MissingRCurlyBracket -> "Expecting \"}\"."
            | ErrorCode.MissingLCurlyBracket -> "Expecting \"{\"."
            | ErrorCode.MissingRAngleBracket -> "Expecting \">\"."
            | ErrorCode.MissingLAngleBracket -> "Expecting \"<\"."
            | ErrorCode.InvalidArgument ->
                "Invalid argument. Expecting expression or missing argument indication (\"_\")."
            | ErrorCode.MissingArgument -> "Expecting expression or missing argument indication (\"_\")."
            | ErrorCode.InvalidArgumentDeclaration ->
                "Invalid argument declaration. Expecting a symbol declaration followed by a type  (\"symbolName : SymbolType\")."
            | ErrorCode.MissingArgumentDeclaration ->
                "Expecting a symbol declaration followed by a type (\"symbolName : SymbolType\")."
            | ErrorCode.InvalidTypeParameterDeclaration ->
                "Invalid type parameter declaration. Expecting a type parameter name of the form \"'TName\"."
            | ErrorCode.MissingTypeParameterDeclaration -> "Expecting a type parameter name of the form \"'TName\"."
            | ErrorCode.InvalidIdentifierExprInUpdate ->
                "Invalid or immutable expression. Expecting a mutable identifier (i.e. an unqualified symbol) or a tuple thereof."
            | ErrorCode.MissingIdentifierExprInUpdate ->
                "Missing identifier. Expecting a mutable identifier or a tuple thereof."
            | ErrorCode.InvalidUdtItemDeclaration ->
                "Invalid item declaration. Expecting either a named item (\"itemName : ItemType\"), or an anonymous item as indicated by denoting the type only."
            | ErrorCode.MissingUdtItemDeclaration ->
                "Missing item. Expecting either a named item (\"itemName : ItemType\"), or an anonymous item as indicated by denoting the type only."
            | ErrorCode.InvalidUdtItemNameDeclaration -> "Invalid item name. Expecting an unqualified symbol name."
            | ErrorCode.MissingUdtItemNameDeclaration -> "Expecting an unqualified symbol name."
            | ErrorCode.InvalidAttributeArgument ->
                "Invalid attribute argument. Expecting an argument tuple of compile time constants."
            | ErrorCode.MissingAttributeArgument -> "Expecting a argument tuple of compile time constants."
            | ErrorCode.InvalidAttributeIdentifier ->
                "Invalid attribute identifier. Expecting a qualified or unqualified symbol."
            | ErrorCode.MissingAttributeIdentifier -> "Expecting an attribute identifier."

            | ErrorCode.EmptyValueArray ->
                "Empty arrays of undefined type are not supported. Use \"new T[0]\" for a suitable type T instead."
            | ErrorCode.InvalidValueArray ->
                "Syntax error in value array. Expecting a comma separated list of expressions."
            | ErrorCode.InvalidValueTuple ->
                "Syntax error in value tuple. Expecting a comma separated list of tuple items."
            | ErrorCode.UpdateOfArrayItemExpr ->
                "Array items are immutable. To set an item \"idx\" of an array \"arr\" to a value \"expr\", use and reassign a copy-and-update expression instead: \"set arr w/= idx <- expr;\"."
            | ErrorCode.IntOverflow -> "Int literal is outside of the range of valid values."
            | ErrorCode.DoubleOverflow -> "Double literal is outside of the range of valid values."

            | ErrorCode.NotWithinGlobalScope -> "Namespace declarations can only occur on a global scope."
            | ErrorCode.NotWithinNamespace ->
                "Declarations and their attributes, as well as open-directives can only occur within a namespace."
            | ErrorCode.NotWithinCallable ->
                "Specialization declarations can only occur within an operation or function."
            | ErrorCode.NotWithinSpecialization ->
                "Statements can only occur within a callable or specialization declaration."
            | ErrorCode.MisplacedOpenDirective -> "Open directives can only occur at the beginning of a namespace."
            | ErrorCode.RUSloopInFunction ->
                "Repeat-until-success-loops cannot be used in functions. Please use a while-loop instead."
            | ErrorCode.UsingInFunction -> "Using-statements cannot be used in functions."
            | ErrorCode.BorrowingInFunction -> "Borrowing-statements cannot be used in functions."
            | ErrorCode.AdjointDeclInFunction -> "Adjoint specializations can only be defined for operations."
            | ErrorCode.ControlledDeclInFunction -> "Controlled specializations can only be defined for operations."
            | ErrorCode.ControlledAdjointDeclInFunction ->
                "Controlled-adjoint specializations can only be defined for operations."
            | ErrorCode.InvalidReturnWithinAllocationScope ->
                "Return-statements may only occur at the end of a using- or borrowing-block."
            | ErrorCode.WhileLoopInOperation ->
                "While-loops cannot be used in operations. Avoid conditional loops in operations if possible, and use a repeat-until-success pattern otherwise."
            | ErrorCode.ConjugationWithinFunction ->
                "Conjugations may only occur within operations, since they cannot add to the expressiveness within functions."

            | ErrorCode.MissingPrecedingIfOrElif -> "An elif- or else-block must be preceded by an if- or elif-block."
            | ErrorCode.MissingContinuationUntil -> "A repeat-block must be followed by an until-clause."
            | ErrorCode.MissingPrecedingRepeat -> "An until-clause must be preceded by a repeat-block."
            | ErrorCode.MissingPrecedingWithin -> "An apply-block must be preceded by the within-block."
            | ErrorCode.MissingContinuationApply -> "A within-block must be followed by an apply-block."
            | ErrorCode.ReturnFromWithinApplyBlock -> "Return-statements may not occur in an apply-block."
            | ErrorCode.DistributedAdjointGenerator ->
                "Invalid generator for adjoint specialization. Valid generators are \"invert\", \"self\" and \"auto\"."
            | ErrorCode.InvalidBodyGenerator ->
                "Invalid generator for body specialization. A body specialization must be user defined (\"body (...)\"), or specified as intrinsic (\"body intrinsic\")."
            | ErrorCode.BodyGenArgMismatch ->
                "The argument to a user-defined body specialization must be of the form \"(...)\"."
            | ErrorCode.AdjointGenArgMismatch ->
                "The argument to a user-defined adjoint specialization must be of the form \"(...)\"."
            | ErrorCode.SelfControlledGenerator ->
                "Invalid generator for controlled specialization. Valid generators are \"distributed\" and \"auto\"."
            | ErrorCode.InvertControlledGenerator ->
                "Invalid generator for controlled specialization. Valid generators are \"distributed\" and \"auto\"."
            | ErrorCode.ControlledGenArgMismatch ->
                "The argument to a user-defined controlled specialization must be of the form \"(ctlQsName, ...)\"."
            | ErrorCode.ControlledAdjointGenArgMismatch ->
                "The argument to a user-defined controlled-adjoint specialization must be of the form \"(ctlQsName, ...)\"."
            | ErrorCode.MisplacedDeclarationAttribute ->
                "An attribute must be followed by a callable declaration, a type declaration, or by another attribute."

            | ErrorCode.MissingExprInArray -> "Underscores cannot be used to denote missing array elements."
            | ErrorCode.MultipleTypesInArray -> "Array items must have a common base type."
            | ErrorCode.InvalidArrayItemIndex ->
                "Expecting an expression of type Int or Range. Got an expression of type {0}."
            | ErrorCode.ItemAccessForNonArray ->
                "The type {0} does not provide item access. Items can only be accessed for values of array type."
            | ErrorCode.InvalidTypeInArithmeticExpr ->
                "The type {0} does not support arithmetic operators. Expecting an expression of type Int, BigInt or Double."
            | ErrorCode.InvalidTypeForConcatenation -> "The type {0} does not support the + operator."
            | ErrorCode.InvalidTypeInEqualityComparison -> "The type {0} does not support equality comparison."
            | ErrorCode.ArgumentMismatchInBinaryOp ->
                "The given arguments of type {0} and {1} do not have a common base type."
            | ErrorCode.TypeMismatchInConditional ->
                "The returned values of type {0} and {1} in the conditional expression do not have a common base type."
            | ErrorCode.ExpressionOfUnknownType -> "Expression of unknown type."
            | ErrorCode.ExpectingUnitExpr ->
                "Expecting expression of type Unit. Only expressions of type Unit can be used as expression statements."
            | ErrorCode.ExpectingIntExpr ->
                "Expecting an expression of type Int. Got an expression of type {0} instead."
            | ErrorCode.ExpectingIntegralExpr ->
                "Expecting an expression of type Int or BigInt. Got an expression of type {0} instead."
            | ErrorCode.ExpectingBoolExpr ->
                "Expecting an expression of type Bool. Got an expression of type {0} instead."
            | ErrorCode.ExpectingStringExpr ->
                "Expecting an expression of type String. Got an expression of type {0} instead."
            | ErrorCode.ExpectingUserDefinedType ->
                "The type of the expression needs to be a user defined type. The given expression is of type {0}."
            | ErrorCode.InvalidAdjointApplication -> "No suitable adjoint specialization exists."
            | ErrorCode.InvalidControlledApplication -> "No suitable controlled specialization exists."
            | ErrorCode.ExpectingIterableExpr ->
                "The type {0} does not support iteration. Expecting an expression of array type or of type Range."
            | ErrorCode.ExpectingCallableExpr ->
                "The type of the expression must be a function or operation type. The given expression is of type {0}."
            | ErrorCode.UnknownIdentifier -> "No identifier with the name \"{0}\" exists."
            // TODO: When the names of the runtime capabilities are finalized, they can be included in the result
            //       comparison error messages.
            | ErrorCode.UnsupportedResultComparison -> "The target {0} does not support comparing measurement results."
            | ErrorCode.ResultComparisonNotInOperationIf ->
                "Measurement results cannot be compared here. "
                + "The target {0} only supports comparing measurement results as part of the condition of an if- or elif-statement in an operation."
            | ErrorCode.ReturnInResultConditionedBlock ->
                "A return statement cannot be used here. "
                + "The target {0} does not support return statements in conditional blocks that depend on a measurement result."
            | ErrorCode.SetInResultConditionedBlock ->
                "The variable \"{0}\" cannot be reassigned here. "
                + "In conditional blocks that depend on a measurement result, the target {1} only supports reassigning variables that were declared within the block."
            | ErrorCode.UnsupportedCallableCapability ->
                "The callable {0} requires the {1} runtime capability, which is not supported by the target {2}."

            | ErrorCode.CallableRedefinition ->
                "Invalid callable declaration. A function or operation with the name \"{0}\" already exists."
            | ErrorCode.CallableOverlapWithTypeConstructor ->
                "Invalid callable declaration. A type constructor with the name \"{0}\" already exists."
            | ErrorCode.TypeRedefinition -> "Invalid type declaration. A type with the name \"{0}\" already exists."
            | ErrorCode.TypeConstructorOverlapWithCallable ->
                "Invalid type declaration. A function or operation with the name \"{0}\" already exists."
            | ErrorCode.UnknownType -> "No type with the name \"{0}\" exists in any of the open namespaces."
            | ErrorCode.AmbiguousType ->
                "Multiple open namespaces contain a type with the name \"{0}\". Use a fully qualified name instead. Open namespaces containing a type with that name are {1}."
            | ErrorCode.InaccessibleType -> "The type {0} exists in an open namespace, but is not accessible from here."
            | ErrorCode.InaccessibleCallable ->
                "The callable {0} exists in an open namespace, but is not accessible from here."
            | ErrorCode.AmbiguousCallable ->
                "Multiple open namespaces contain a callable with the name \"{0}\". Use a fully qualified name instead. Open namespaces containing a callable with that name are {1}."
            | ErrorCode.TypeSpecializationMismatch ->
                "Invalid specialization declaration. The type specializations do not match the expected number of type parameters. Expecting {0} type argument(s)."
            | ErrorCode.SpecializationForUnknownCallable ->
                "No callable with the name \"{0}\" exists in the current namespace. Specializations need to be declared in the same namespace as the callable they extend."
            | ErrorCode.RedefinitionOfBody -> "A body specialization for the given parameters already exists."
            | ErrorCode.RedefinitionOfAdjoint -> "An adjoint specialization for the given parameters already exists."
            | ErrorCode.RedefinitionOfControlled ->
                "A controlled specialization for the given parameters already exists."
            | ErrorCode.RedefinitionOfControlledAdjoint ->
                "A controlled-adjoint specialization for the given parameters already exists."
            | ErrorCode.RequiredUnitReturnForAdjoint ->
                "Adjoint specializations can only be defined for operations returning Unit."
            | ErrorCode.RequiredUnitReturnForControlled ->
                "Controlled specializations can only be defined for operations returning Unit."
            | ErrorCode.RequiredUnitReturnForControlledAdjoint ->
                "Controlled-adjoint specializations can only be defined for operations returning Unit."
            | ErrorCode.AliasForNamespaceAlreadyExists -> "The namespace had already been opened as \"{0}\"."
            | ErrorCode.AliasForOpenedNamespace ->
                "Namespace is already open. Cannot open namespace under a different name."
            | ErrorCode.InvalidNamespaceAliasName -> "A namespace or a namespace short name \"{0}\" already exists."
            | ErrorCode.ConflictInReferences -> "Could not resolve conflict between {0} declared in {1}."

            | ErrorCode.ExpectingUnqualifiedSymbol -> "Expecting an unqualified symbol name."
            | ErrorCode.ExpectingItemName -> "Expecting an item name, i.e. an unqualified symbol."
            | ErrorCode.ExpectingIdentifier -> "Expecting either a qualified or an unqualified symbol."
            | ErrorCode.UnknownNamespace -> "No namespace with the name \"{0}\" exists."
            | ErrorCode.UnknownTypeInNamespace -> "No type with the name \"{0}\" exists in the namespace {1}."
            | ErrorCode.TypeParameterRedeclaration -> "A type parameter with the name \"{0}\" already exists."
            | ErrorCode.UnknownTypeParameterName -> "No type parameter with the name \"{0}\" exists."
            | ErrorCode.UnknownItemName -> "The type {0} does not define an item with name \"{1}\"."
            | ErrorCode.NotMarkedAsAttribute ->
                "The type {0} is not marked as an attribute. Add \"@Attribute()\" above its declaration to indicate that it may be used as attribute."
            | ErrorCode.InaccessibleTypeInNamespace -> "The type {0} in namespace {1} is not accessible from here."
            | ErrorCode.InaccessibleCallableInNamespace ->
                "The callable {0} in namespace {1} is not accessible from here."

            | ErrorCode.ArgumentTupleShapeMismatch ->
                "The shape of the given tuple does not match the expected type. Got an argument of type {0}, expecting one of type {1} instead."
            | ErrorCode.ArgumentTupleMismatch ->
                "The type of the given tuple does not match the expected type. Got an argument of type {0}, expecting one of type {1} instead."
            | ErrorCode.ArrayBaseTypeMismatch -> "The array item type {0} does not match the expected type {1}."
            | ErrorCode.UserDefinedTypeMismatch -> "The type {0} does not match the expected user defined type {1}."
            | ErrorCode.CallableTypeInputTypeMismatch ->
                "The argument type {0} of the given callable does not match the expected type {1}."
            | ErrorCode.CallableTypeOutputTypeMismatch ->
                "The return type {0} of the given callable does not match the expected type {1}."
            | ErrorCode.MissingFunctorSupport ->
                "The given argument does not support the required functor(s). Missing support for the functor(s) {0}."
            | ErrorCode.ExcessFunctorSupport ->
                "The given argument is less general than the expected one due to requiring additional support for the functor(s) {0}."
            | ErrorCode.FunctorSupportMismatch ->
                "The set of supported functors does not match the expected type. Expecting support for the functor(s) {0}."
            | ErrorCode.ArgumentTypeMismatch ->
                "The type of the given argument does not match the expected type. Got an argument of type {0}, expecting one of type {1} instead."
            | ErrorCode.UnexpectedTupleArgument -> "Unexpected argument tuple. Expecting an argument of type {0}."
            | ErrorCode.AmbiguousTypeParameterResolution ->
                "The type parameter {0} is ambiguous. More type annotations or usage context may be necessary."
                + if Seq.item 1 args |> String.IsNullOrWhiteSpace then "" else " Note: {0} has constraints {1}."
            | ErrorCode.ConstrainsTypeParameter -> "The given expression constrains the type parameter(s) {0}."
            | ErrorCode.GlobalTypeAlreadyExists -> "A type with the name \"{0}\" already exists."
            | ErrorCode.GlobalCallableAlreadyExists -> "A callable with the name \"{0}\" already exists."
            | ErrorCode.LocalVariableAlreadyExists -> "A variable with the name \"{0}\" already exists."
            | ErrorCode.NamedItemAlreadyExists -> "An item with the name \"{0}\" already exists."
            | ErrorCode.IdentifierCannotHaveTypeArguments -> "The given identifier cannot have type arguments."
            | ErrorCode.WrongNumberOfTypeArguments ->
                "The number of type arguments does not match the number of type parameters for this identifier. Expecting {0} type argument(s)."
            | ErrorCode.InvalidUseOfTypeParameterizedObject ->
                "The type of the given expression cannot be determined. Provide explicit type arguments (\"identifier<commaSeparatedTypeArguments>\")."
            | ErrorCode.PartialApplicationOfTypeParameter -> "Generic type parameters cannot be partially resolved."
            | ErrorCode.IndirectlyReferencedExpressionType ->
                "The type {0} of the expression is defined in an assembly that is not referenced."
            | ErrorCode.TypeMismatchInCopyAndUpdateExpr ->
                "The type {0} of the given expression is not compatible with the expected type {1}."
            | ErrorCode.InterpolatedStringInAttribute -> "Interpolated strings cannot be used as attribute arguments."
            | ErrorCode.ArgumentOfUserDefinedTypeInAttribute ->
                "Items of user defined type cannot be used as attribute arguments."
            | ErrorCode.TypeParameterizedArgumentInAttribute ->
                "The type of attribute arguments must be known at compile time."
            | ErrorCode.AttributeArgumentTypeMismatch ->
                "The type of the given argument does not match the expected type."
            | ErrorCode.InvalidEntryPointPlacement ->
                "Invalid entry point. Entry point attributes may only occur on suitable callables without type-parameterizations."
            | ErrorCode.QubitTypeInEntryPointSignature ->
                "Invalid entry point. Values of type Qubit may not be used as arguments or return values to entry points."
            | ErrorCode.CallableTypeInEntryPointSignature ->
                "Invalid entry point. Values of operation or function type may not be used as arguments or return values to entry points."
            | ErrorCode.UserDefinedTypeInEntryPointSignature ->
                "Invalid entry point. Values of user defined type may not be used as arguments or return values to entry points."
            | ErrorCode.InnerTupleInEntryPointArgument ->
                "Anonymous tuple items or arrays of tuples are not supported in entry point arguments. All items need to be named."
            | ErrorCode.ArrayOfArrayInEntryPointArgument ->
                "Multi-dimensional arrays are not supported in entry point arguments."
            | ErrorCode.OtherEntryPointExists -> "Invalid entry point. An entry point {0} already exists in {1}."
            | ErrorCode.MultipleEntryPoints -> "The project contains more than one entry point."
            | ErrorCode.MissingEntryPoint ->
                "Missing entry point. Execution on a quantum processor requires that a Q# entry point is defined using the @EntryPoint() attribute. Any C# driver code should be defined in a separate project."
            | ErrorCode.InvalidEntryPointSpecialization ->
                "Entry points cannot have any other specializations besides the default body."
            | ErrorCode.DuplicateEntryPointArgumentName ->
                "Invalid name for entry point argument. A similar argument name is already in use."
            | ErrorCode.EntryPointInLibrary -> "Invalid entry point. Only executable Q# projects can have entry points."
            | ErrorCode.InvalidTestAttributePlacement ->
                "Invalid test attribute. Test attributes may only occur on callables that have no arguments and return Unit."
            | ErrorCode.InvalidExecutionTargetForTest ->
                "Invalid execution target. Currently, valid execution targets for tests are the QuantumSimulator, the SparseSimulator, the ToffoliSimulator, or the ResourcesEstimator."
            | ErrorCode.ExpectingFullNameAsAttributeArgument ->
                "Invalid attribute argument. Expecting a fully qualified name as argument to the {0} attribute."
            | ErrorCode.AttributeInvalidOnSpecialization ->
                "Invalid attribute placement. The attribute {0} cannot be attached to a specialization declaration."
            | ErrorCode.AttributeInvalidOnCallable ->
                "Invalid attribute placement. The attribute {0} cannot be attached to a callable declaration."
            | ErrorCode.UnresolvedTypeParameterForRecursiveCall ->
                "The type argument(s) for the recursive call could not be inferred. Please provide explicit type arguments, e.g. Op<Int, Double>(arg)."
            | ErrorCode.TypeParameterResConflictWithTypeArgument ->
                "The type of the expression needs to match the defined type argument. Expecting an expression of type {0}."
            | ErrorCode.FullNameConflictsWithNamespace -> "The name {0} conflicts with a namespace name."
            | ErrorCode.InvalidCyclicTypeParameterResolution ->
                "The call cycle results in an ambiguous or conflicting type parameter resolution."
            | ErrorCode.InvalidCharacterInInterpolatedArgument ->
                "Interpolated string arguments cannot contain the '{0}' character."

            | ErrorCode.TypeMismatchInReturn ->
                "The type {0} of the given expression is not compatible with the expected return type {1}."
            | ErrorCode.TypeMismatchInValueUpdate ->
                "The type {0} of the given expression is not compatible with the type {1} of the identifier."
            | ErrorCode.UpdateOfImmutableIdentifier -> "An immutable identifier cannot be modified."
            | ErrorCode.SymbolTupleShapeMismatch ->
                "The shape of the symbol tuple is not compatible with the assigned expression of type {0}."
            | ErrorCode.OperationCallOutsideOfOperation -> "Operations may only be called from within operations."
            | ErrorCode.MissingReturnOrFailStatement -> "Not all code paths return a value."
            | ErrorCode.TypeCannotContainItself -> "A type declaration cannot reference itself."
            | ErrorCode.TypeIsPartOfCyclicDeclaration ->
                "Cyclic type declaration. Types cannot mutually call each other."
            | ErrorCode.UserDefinedImplementationForIntrinsic ->
                "A specialization of this callable has been declared as intrinsic. User-defined specializations may only be given for non-intrinsic callables."
            | ErrorCode.NonSelfGeneratorForSelfadjoint ->
                "An adjoint or controlled adjoint specialization of this callable has been declared to be self-adjoint. This specialization needs to be self-adjoint as well."
            | ErrorCode.MissingFunctorForAutoGeneration ->
                "The called operation does not support the necessary functor(s) for the requested auto-generation of a specialization. Missing support for functor(s) {0}."
            | ErrorCode.ReturnStatementWithinAutoInversion ->
                "Auto-generation of inversions is not supported for operations that contain explicit return-statements."
            | ErrorCode.ValueUpdateWithinAutoInversion ->
                "Auto-generation of inversions is not supported for operations that contain set-statements."
            | ErrorCode.RUSloopWithinAutoInversion ->
                "Auto-generation of inversions is not supported for operations that contain repeat-until-success-loops."
            | ErrorCode.QuantumDependencyOutsideExprStatement ->
                "Auto-generation of inversions is not supported for operations that contain operation calls outside expression statements."
            | ErrorCode.InvalidReassignmentInApplyBlock ->
                "Variables that are used in the within-block (specifying the outer transformation) cannot be reassigned in the apply-block (specifying the inner transformation)."
            | ErrorCode.TypeLessAccessibleThanParentType -> "The type {0} is less accessible than the parent type {1}."
            | ErrorCode.TypeLessAccessibleThanParentCallable -> "The type {0} is less accessible than the callable {1}."

            | ErrorCode.UnexpectedCommandLineCompilerException -> "The command line compiler threw an exception."
            | ErrorCode.MissingInputFileOrSnippet ->
                "The command line compiler needs a list of files or a code snippet to process."
            | ErrorCode.SnippetAndInputArguments ->
                "The command line compiler can accept a list of files or a code snippet, but not both."
            | ErrorCode.InvalidFilePath -> "The full path for the file \"{0}\" could not be determined."
            | ErrorCode.UnknownSourceFile -> "Could not find the source file \"{0}\" to compile."
            | ErrorCode.UnknownProjectReference -> "Could not find the project file for the referenced project \"{0}\"."
            | ErrorCode.CouldNotLoadSourceFile -> "Unable to load source file \"{0}\"."
            | ErrorCode.FileIsNotAnAssembly -> "The given file \"{0}\" is not an valid .NET Core assembly."
            | ErrorCode.UnrecognizedContentInReference ->
                "Unrecognized content in reference \"{0}\". The binary file may have been compiled with an incompatible compiler version."
            | ErrorCode.MissingProjectReferenceDll ->
                "Missing binary file for project reference \"{0}\". Build the referenced project for its content to be detected correctly."
            | ErrorCode.InvalidProjectOutputPath -> "Invalid project output path for project \"{0}\"."
            | ErrorCode.SourceFilesMissing -> "No source files have been specified."
            | ErrorCode.UnknownCompilerPlugin ->
                "Could not find the .NET Core library \"{0}\" specifying transformations to perform as part of the compilation process."
            | ErrorCode.TypeLoadExceptionInCompilerPlugin ->
                "Unable to load the file \"{0}\" specifying transformations to perform as part of the compilation process. Unable to load one or more of the requested types."
            | ErrorCode.CouldNotLoadCompilerPlugin ->
                "Unable to load the file \"{0}\" specifying transformations to perform as part of the compilation process. The file needs to be a suitable .NET Core library."
            | ErrorCode.CouldNotInstantiateRewriteStep ->
                "Could not instantiate the type {0} in \"{1}\" specifying a rewrite step. The type may not have a parameterless constructor."
            | ErrorCode.InvalidPathToTargetSpecificDecompositions ->
                "Could not find the file \"{0}\" that specifies target specific implementations."
            | ErrorCode.FailedToLoadTargetSpecificDecompositions ->
                "Unable to load target specific implementations from \"{0}\"."
            | ErrorCode.ConflictsInTargetSpecificDecompositions ->
                "The specified assemblies containing target specific decompositions contain conflicting declarations."
            | ErrorCode.UnexpectedCompilerException -> "The compiler threw an exception."
            | ErrorCode.InvalidCommandLineArgsInResponseFiles -> "Invalid command line arguments in response file(s)."

            | ErrorCode.FunctorGenerationFailed -> "Auto-generation of functor specialization(s) failed."
            | ErrorCode.TreeTrimmingFailed -> "The generated syntax tree could not be trimmed."
            | ErrorCode.QsGenerationFailed -> "Unable to generate formatted Q# code based on the built syntax tree."
            | ErrorCode.DocGenerationFailed -> "Unable to generate documentation for the compiled code."
            | ErrorCode.SerializationFailed -> "Unable to serialize the built compilation."
            | ErrorCode.GeneratingBinaryFailed -> "Unable to generate binary format for the compilation."
            | ErrorCode.GeneratingDllFailed -> "Unable to generate dll containing the compiled binary."
            | ErrorCode.PluginExecutionFailed -> "The compilation step \"{0}\" loaded from \"{1}\" threw an exception."
            | ErrorCode.FileNotFoundDuringPluginExecution ->
                "Could not find the reference(s) to execute the compilation step \"{0}\" loaded from \"{1}\". The reference(s) may not be available, or the compilation step may have been compiled against a newer compiler version."
            | ErrorCode.PreEvaluationFailed -> "The generated syntax tree could not be pre-evaluated."
            | ErrorCode.RewriteStepExecutionFailed ->
                "Executing the transformation for the compilation step \"{0}\" loaded from \"{1}\" failed."
            | ErrorCode.PostconditionVerificationFailed ->
                "The postcondition for the compilation step \"{0}\" loaded from \"{1}\" was not satisfied. The transformation has produced incorrect output and should be excluded from the compilation process."
            | ErrorCode.PreconditionVerificationFailed ->
                "The precondition for the compilation step \"{0}\" loaded from \"{1}\" was not met."

            | ErrorCode.CsharpGenerationGeneratedError -> ""
            | ErrorCode.QirEmissionGeneratedError -> ""

            | ErrorCode.PublishingPerfResultsFailed -> "Performance results failed to be published at \"{0}\"."
            | ErrorCode.PerformanceTrackingFailed -> "Performance tracking failed with error \"{0}\"."
            | ErrorCode.SyntaxTreeNotMonomorphized ->
                "The given compilation contains type parameters. The monomorphization pass needs to be run to eliminate them."

            | _ -> ""

        DiagnosticItem.ApplyArguments args message

    static member Message(code: WarningCode, args: IEnumerable<string>) =
        let message =
            match code with
            | WarningCode.ExcessSemicolon -> "Extra semicolon will be ignored."
            | WarningCode.ExcessComma -> "Extra comma will be ignored."
            | WarningCode.DeprecatedUnitType -> "Deprecated syntax. Use the type name \"Unit\" instead."
            | WarningCode.DeprecatedArgumentForFunctorGenerator ->
                "Deprecated syntax. An argument tuple is expected where \"...\" indicates the position of the declaration arguments, e.g. \"(...)\" for body and adjoint, \"(cs, ...)\" for controlled and controlled adjoint."
            | WarningCode.DeprecatedOpCharacteristics ->
                "Deprecated syntax. Use \"{0}\" to denote the operation characteristics instead."
            | WarningCode.DeprecatedOpCharacteristicsIntro -> "Deprecated syntax. Use \"is\" instead."
            | WarningCode.DeprecatedNOToperator -> "Deprecated syntax. Use \"not\" to denote the logical NOT operator."
            | WarningCode.DeprecatedANDoperator -> "Deprecated syntax. Use \"and\" to denote the logical AND operator."
            | WarningCode.DeprecatedORoperator -> "Deprecated syntax. Use \"or\" to denote the logical OR operator."
            | WarningCode.UseOfFutureReservedKeyword -> "The symbol will be reserved for internal use in the future."
            | WarningCode.UseOfUnderscorePattern ->
                "Double underscores as well as underscores before a dot or at the end of a namespace name will be reserved for internal use in the future."
            | WarningCode.DeprecatedTupleBrackets ->
                "Deprecated syntax. Parentheses here are no longer required and will not be supported in the future."
            | WarningCode.DeprecatedQubitBindingKeyword ->
                "The \"{0}\" keyword has been replaced with \"{1}\", and qubits may now be allocated without a block. "
                + "Consider \"{1} q = Qubit();\" or \"{1} q = Qubit() {{ ... }}\"."
            | WarningCode.DeprecatedNewArray ->
                "Deprecated syntax. Use [] to construct an empty array, or [x, size = n] to construct an array of x repeated n times."
            | WarningCode.DeprecatedRUSloopInFunction ->
                "The use of repeat-until-success-loops within functions may not be supported in the future. Please use a while-loop instead."

            | WarningCode.DiscardingItemInAssignment ->
                "The expression on the right hand side is discarded on assignment and can be omitted."
            | WarningCode.ConditionalEvaluationOfOperationCall ->
                "This expression may be short-circuited, and operation calls may not be executed."
            | WarningCode.DeprecationWithRedirect -> "{0} has been deprecated. Please use {1} instead."
            | WarningCode.DeprecationWithoutRedirect -> "{0} has been deprecated."
            | WarningCode.UnsupportedResultComparison ->
                "{0}: "
                + DiagnosticItem.Message(ErrorCode.UnsupportedResultComparison, args |> Seq.skip 4)
                + " [{1}: ln {2}, cn {3}]"
            | WarningCode.ResultComparisonNotInOperationIf ->
                "{0}: "
                + DiagnosticItem.Message(ErrorCode.ResultComparisonNotInOperationIf, args |> Seq.skip 4)
                + " [{1}: ln {2}, cn {3}]"
            | WarningCode.ReturnInResultConditionedBlock ->
                "{0}: "
                + DiagnosticItem.Message(ErrorCode.ReturnInResultConditionedBlock, args |> Seq.skip 4)
                + " [{1}: ln {2}, cn {3}]"
            | WarningCode.SetInResultConditionedBlock ->
                "{0}: "
                + DiagnosticItem.Message(ErrorCode.SetInResultConditionedBlock, args |> Seq.skip 4)
                + " [{1}: ln {2}, cn {3}]"
            | WarningCode.UnsupportedCallableCapability ->
                "{0}: "
                + DiagnosticItem.Message(ErrorCode.UnsupportedCallableCapability, args |> Seq.skip 4)
                + " [{1}: ln {2}, cn {3}]"

            | WarningCode.TypeParameterNotResolvedByArgument ->
                "The value of the type parameter is not determined by the argument type. It will always have to be explicitly specified by passing type arguments."
            | WarningCode.ReturnTypeNotResolvedByArgument ->
                "The return type is not fully determined by the argument type. It will always have to be explicitly specified by passing type arguments."
            | WarningCode.NamespaceAleadyOpen -> "The namespace is already open."
            | WarningCode.NamespaceAliasIsAlreadyDefined -> "A short name for this namespace is already defined."
            | WarningCode.MissingBodyDeclaration ->
                "A body specification for this callable is missing. The callable is assumed to be intrinsic."
            | WarningCode.UnusedTypeParam ->
                "The type parameter {0} is not used in the argument or return types. "
                + "It is always ambiguous unless provided as an explicit type argument."
            | WarningCode.DuplicateAttribute -> "The attribute {0} is a duplication and will be ignored."
            | WarningCode.MissingEntryPoint ->
                "The project is an executable Q# project but no entry point has been found. The project should be a library, and any C# driver code should be defined in a separate project."
            | WarningCode.IgnoredEntryPoint ->
                "Entry point will be ignored. The project is a Q# library and cannot have any entry points."
            | WarningCode.ReservedEntryPointArgumentName ->
                "The argument name conflicts with a default argument for a Q# command line application."
            | WarningCode.NonResultTypeReturnedInEntryPoint ->
                "Only values of type Result, Result[], and tuples thereof can be returned when executing on a quantum processor."
            | WarningCode.EntryPointInLibrary ->
                "Invalid entry point. Only executable Q# projects can have entry points. Entry point will be ignored. "
            | WarningCode.GeneratorDirectiveWillBeIgnored ->
                "Generation directive ignored. A specialization of this callable has been declared as intrinsic."
            | WarningCode.UnreachableCode -> "This statement will never be executed."

            | WarningCode.DuplicateSourceFile -> "A source file with name \"{0}\" already exists in the compilation."
            | WarningCode.DuplicateProjectReference ->
                "A project reference with name \"{0}\" already exists in the compilation."
            | WarningCode.DuplicateBinaryFile -> "A binary file with name \"{0}\" already exists in the compilation."
            | WarningCode.ReferenceToUnknownProject ->
                "The referenced project \"{0}\" could not be found within the workspace folder."
            | WarningCode.UnknownBinaryFile ->
                "Could not find the binary file \"{0}\" to include as reference in the compilation."
            | WarningCode.CouldNotLoadBinaryFile -> "Unable to load binary file \"{0}\"."
            | WarningCode.ReferencesSetToNull -> "No references given to include in the compilation."
            | WarningCode.ReferenceCannotBeIncludedInDll ->
                "The reference to \"{0}\" could not be included in the generated dll."
            | WarningCode.UnresolvedItemsInGeneratedQs -> "Some item(s) could not be resolved during compilation."

            | WarningCode.RewriteStepDiagnosticsGenerationFailed ->
                "The diagnostics generated by the compilation step \"{0}\" could not be logged. The step may have been compiled against an older compiler version."
            | WarningCode.PreconditionVerificationFailed ->
                "The precondition for the compilation step \"{0}\" loaded from \"{1}\" was not met. The transformation will be skipped."
            | WarningCode.RewriteStepLoadedViaReflection ->
                "The compilation step \"{0}\" defined in \"{1}\" is not fully compatible with this compiler version and may fail on execution. The step may have been compiled against an older compiler version."
            | WarningCode.FailedToLoadRewriteStepViaReflection ->
                "A possible rewrite step has been detected in \"{0}\". The step could not be loaded and will be ignored."

            | WarningCode.CsharpGenerationGeneratedWarning -> ""
            | WarningCode.QirEmissionGeneratedWarning -> ""

            | WarningCode.InvalidAssemblyProperties ->
                "Some of the specified assembly properties could not be processed. Either they did not match the expected format, or they duplicate existing ones."
            | WarningCode.MissingTargetInstructionName ->
                "Missing target instruction name for intrinsic callable. The automatically determined name conflicts with another target instruction."
            | WarningCode.DuplicateAssemblyProperty ->
                "The assembly property \"{0}\" has been declared multiple times. Its value will be set to \"{1}\"."
            | _ -> ""

        DiagnosticItem.ApplyArguments args message

    static member Message(code: InformationCode, args: IEnumerable<string>) =
        let message =
            match code with
            | InformationCode.CommandLineArguments -> "Compiling with command line arguments"
            | InformationCode.CompilingWithSourceFiles -> "Compiling source files"
            | InformationCode.CompilingWithAssemblies -> "Compiling with referenced assemblies"
            | InformationCode.LoadedRewriteSteps ->
                "Loaded rewrite steps that are executing as part of the compilation process"

            | InformationCode.GeneratedCsCode -> "C# code generated for simulation"
            | InformationCode.GeneratedQsCode -> "Formatted Q# code"
            | InformationCode.GeneratedCodeOutputFolder -> "Code has been generated in output folder"

            | InformationCode.FileContentInMemory -> "Q# code to compile"
            | InformationCode.BuiltTokenization -> "Built tokenization"
            | InformationCode.BuiltSyntaxTree -> "Built syntax tree"
            | InformationCode.FormattedQsCode -> "Q# code generated based on the built syntax tree"

            | InformationCode.CsharpGenerationGeneratedInfo -> ""
            | InformationCode.QirEmissionGeneratedInfo -> ""
            | _ -> ""

        DiagnosticItem.ApplyArguments args message<|MERGE_RESOLUTION|>--- conflicted
+++ resolved
@@ -470,19 +470,14 @@
 
         let message =
             match code with
-<<<<<<< HEAD
-            | ErrorCode.TypeMismatch -> "The type {0} does not match the type {1}.\nExpected: {2}\n  Actual: {3}"
-            | ErrorCode.TypeIntersectionMismatch ->
-                "The type {1} does not {0} the type {2}.\nExpected: {3}\n  Actual: {4}"
-=======
             | ErrorCode.TypeMismatch ->
                 unlines [ "The type {0} does not match the type {1}."
-                          "Expected type: {2}"
-                          "Actual type:   {3}" ]
+                          "Expected: {2}"
+                          "  Actual: {3}" ]
             | ErrorCode.TypeIntersectionMismatch ->
                 unlines [ "The type {1} does not {0} the type {2}."
-                          "Left-hand type:  {3}"
-                          "Right-hand type: {4}" ]
+                          "Expected: {3}"
+                          "  Actual: {4}" ]
             | ErrorCode.InfiniteType ->
                 unlines [ "The type {0} cannot be unified with {1} because it would create an infinite type."
                           "Left-hand type:  {2}"
@@ -493,7 +488,6 @@
             | ErrorCode.ValueImplicitlyIgnored ->
                 "This expression has type {0} and its value is implicitly ignored. "
                 + "Use \"let _ = expr;\" or \"Ignore(expr);\" to discard the value explicitly."
->>>>>>> abd3b23f
 
             | ErrorCode.ExcessBracketError -> "No matching opening bracket for this closing bracket."
             | ErrorCode.MissingBracketError -> "An opening bracket has not been closed."
