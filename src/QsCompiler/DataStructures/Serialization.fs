--- conflicted
+++ resolved
@@ -125,12 +125,8 @@
         try
             serializer.Deserialize<CharacteristicsKind<ResolvedCharacteristics>>(reader)
             |> ResolvedCharacteristics.New
-<<<<<<< HEAD
-        with :? JsonSerializationException as ex ->
-=======
         with
         | :? JsonSerializationException as ex ->
->>>>>>> 6f7aeff5
             if ignoreSerializationException then ResolvedCharacteristics.New InvalidSetExpr else raise ex
 
     override this.WriteJson(writer: JsonWriter, value: ResolvedCharacteristics, serializer: JsonSerializer) =
