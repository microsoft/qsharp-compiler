--- conflicted
+++ resolved
@@ -675,11 +675,13 @@
 
 /// The source files for a syntax tree node.
 type Source =
-    { /// The path to the original source code file.
-      CodePath : string
-
-      /// The path to the assembly file if the node was loaded from a reference.
-      AssemblyPath : string QsNullable }
+    {
+        /// The path to the original source code file.
+        CodePath: string
+
+        /// The path to the assembly file if the node was loaded from a reference.
+        AssemblyPath: string QsNullable
+    }
 
     /// The assembly file path for this source if one exists, otherwise the code file path.
     member source.AssemblyOrCode = source.AssemblyPath.ValueOr source.CodePath
@@ -691,14 +693,15 @@
     member source.With([<Optional; DefaultParameterValue null>] ?codePath,
                        [<Optional; DefaultParameterValue null>] ?assemblyPath) =
         { source with
-              CodePath = codePath |> Option.defaultValue source.CodePath
-              AssemblyPath = assemblyPath |> QsNullable<_>.FromOption |> QsNullable.orElse source.AssemblyPath }
+            CodePath = codePath |> Option.defaultValue source.CodePath
+            AssemblyPath = assemblyPath |> QsNullable<_>.FromOption |> QsNullable.orElse source.AssemblyPath
+        }
 
 /// Operations for source files.
 module Source =
     /// The assembly file path for this source if one exists, otherwise the code file path.
     [<CompiledName "AssemblyOrCode">]
-    let assemblyOrCode (source : Source) = source.AssemblyOrCode
+    let assemblyOrCode (source: Source) = source.AssemblyOrCode
 
 
 /// used to represent the names of declared type parameters or the name of the declared argument items of a callable
@@ -755,124 +758,33 @@
 /// </summary>
 [<CLIMutable>]
 [<DataContract>]
-type internal QsSpecializationSchema = {
-    [<DataMember>] Kind : QsSpecializationKind
-    [<DataMember>] Parent : QsQualifiedName
-    [<DataMember>] Attributes : ImmutableArray<QsDeclarationAttribute>
-    [<DataMember>] SourceFile : string
-    [<DataMember>] Location : QsNullable<QsLocation>
-    [<DataMember>] TypeArguments : QsNullable<ImmutableArray<ResolvedType>>
-    [<DataMember>] Signature : ResolvedSignature
-    [<DataMember>] Implementation : SpecializationImplementation
-    [<DataMember>] Documentation : ImmutableArray<string>
-    [<DataMember>] Comments : QsComments
-}
+type internal QsSpecializationSchema =
+    {
+        [<DataMember>]
+        Kind: QsSpecializationKind
+        [<DataMember>]
+        Parent: QsQualifiedName
+        [<DataMember>]
+        Attributes: ImmutableArray<QsDeclarationAttribute>
+        [<DataMember>]
+        SourceFile: string
+        [<DataMember>]
+        Location: QsNullable<QsLocation>
+        [<DataMember>]
+        TypeArguments: QsNullable<ImmutableArray<ResolvedType>>
+        [<DataMember>]
+        Signature: ResolvedSignature
+        [<DataMember>]
+        Implementation: SpecializationImplementation
+        [<DataMember>]
+        Documentation: ImmutableArray<string>
+        [<DataMember>]
+        Comments: QsComments
+    }
 
 /// For each callable various specialization exist describing how it acts
 /// depending on the type of the argument it is called with (type specializations),
 /// and/or which functors are applied to the call.
-<<<<<<< HEAD
-type QsSpecialization = {
-    /// contains the functor specialization kind (specialization for body, adjoint, controlled, or controlled adjoint)
-    Kind : QsSpecializationKind
-    /// the fully qualified name of the callable this specialization extends
-    Parent : QsQualifiedName
-    /// contains all attributes associated with the specialization
-    Attributes : ImmutableArray<QsDeclarationAttribute>
-    /// The source where the specialization is declared in (not necessarily the same as the one of the callable it
-    /// extends).
-    Source : Source
-    /// Contains the location information for the declared specialization.
-    /// The position offset represents the position in the source file where the specialization is declared,
-    /// and the range contains the range of the corresponding specialization header.
-    /// For auto-generated specializations, the location is set to the location of the parent callable declaration.
-    Location : QsNullable<QsLocation>
-    /// contains the type arguments for which the implementation is specialized
-    TypeArguments : QsNullable<ImmutableArray<ResolvedType>>
-    /// full resolved signature of the specialization - i.e. signature including functor arguments after resolving all type specializations
-    Signature : ResolvedSignature
-    /// the implementation for this callable specialization
-    Implementation : SpecializationImplementation
-    /// content of documenting comments associated with the specialization
-    Documentation : ImmutableArray<string>
-    /// contains comments in the code associated with this specialization
-    Comments : QsComments
-}
-    with
-    member this.AddAttribute att = {this with Attributes = this.Attributes.Add att}
-    member this.AddAttributes (att : _ seq) = {this with Attributes = this.Attributes.AddRange att}
-    member this.WithImplementation impl = {this with Implementation = impl}
-    member this.WithParent (getName : Func<_,_>) = {this with Parent = getName.Invoke(this.Parent)}
-    member this.WithSource source = {this with Source = source}
-
-    // TODO: RELEASE 2021-07: Remove QsSpecialization.SourceFile.
-    [<Obsolete "Replaced by Source.">]
-    member this.SourceFile = Source.assemblyOrCode this.Source
-
-
-/// <summary>
-/// The schema for <see cref="QsCallable"/> that is used with JSON serialization.
-/// </summary>
-[<CLIMutable>]
-[<DataContract>]
-type internal QsCallableSchema = {
-    [<DataMember>] Kind : QsCallableKind
-    [<DataMember>] FullName : QsQualifiedName
-    [<DataMember>] Attributes : ImmutableArray<QsDeclarationAttribute>
-    [<DataMember>] Modifiers : Modifiers
-    [<DataMember>] SourceFile : string
-    [<DataMember>] Location : QsNullable<QsLocation>
-    [<DataMember>] Signature : ResolvedSignature
-    [<DataMember>] ArgumentTuple : QsTuple<LocalVariableDeclaration<QsLocalSymbol>>
-    [<DataMember>] Specializations : ImmutableArray<QsSpecialization>
-    [<DataMember>] Documentation : ImmutableArray<string>
-    [<DataMember>] Comments : QsComments
-}
-
-/// describes a Q# function, operation, or type constructor
-type QsCallable = {
-    /// contains the callable kind (function, operation, or type constructor)
-    Kind : QsCallableKind
-    /// contains the name of the callable
-    FullName : QsQualifiedName
-    /// contains all attributes associated with the callable
-    Attributes : ImmutableArray<QsDeclarationAttribute>
-    /// Represents the Q# keywords attached to the declaration that modify its behavior.
-    Modifiers : Modifiers
-    /// The source where the callable is declared in.
-    Source : Source
-    /// Contains the location information for the declared callable.
-    /// The position offset represents the position in the source file where the callable is declared,
-    /// and the range contains the range occupied by its name relative to that position.
-    /// The location is Null for auto-generated callable constructed e.g. when lifting code blocks or lambdas to a global scope.
-    Location : QsNullable<QsLocation>
-    /// full resolved signature of the callable
-    Signature : ResolvedSignature
-    /// the argument tuple containing the names of the argument tuple items
-    /// represented either as valid name containing a non-nullable string or as an invalid name token
-    /// as well as their type
-    ArgumentTuple : QsTuple<LocalVariableDeclaration<QsLocalSymbol>>
-    /// all specializations declared for this callable -
-    /// each call to the callable is dispatched to a suitable specialization
-    /// depending on the type of the argument it is called with
-    /// and/or which functors are applied to the call
-    Specializations : ImmutableArray<QsSpecialization>
-    /// content of documenting comments associated with the callable
-    Documentation : ImmutableArray<string>
-    /// contains comments in the code associated with this declarations
-    Comments : QsComments
-}
-    with
-    member this.AddAttribute att = {this with Attributes = this.Attributes.Add att}
-    member this.AddAttributes (att : _ seq) = {this with Attributes = this.Attributes.AddRange att}
-    member this.WithSpecializations (getSpecs : Func<_,_>) = {this with Specializations = getSpecs.Invoke(this.Specializations)}
-    member this.WithFullName (getName : Func<_,_>) = {this with FullName = getName.Invoke(this.FullName)}
-    member this.WithSource source = {this with Source = source}
-
-    // TODO: RELEASE 2021-07: Remove QsCallable.SourceFile.
-    [<Obsolete "Replaced by Source.">]
-    member this.SourceFile = Source.assemblyOrCode this.Source
-=======
 type QsSpecialization =
     {
         /// contains the functor specialization kind (specialization for body, adjoint, controlled, or controlled adjoint)
@@ -881,8 +793,9 @@
         Parent: QsQualifiedName
         /// contains all attributes associated with the specialization
         Attributes: ImmutableArray<QsDeclarationAttribute>
-        /// identifier for the file the specialization is declared in (not necessarily the same as the one of the callable it extends)
-        SourceFile: string
+        /// The source where the specialization is declared in (not necessarily the same as the one of the callable it
+        /// extends).
+        Source: Source
         /// Contains the location information for the declared specialization.
         /// The position offset represents the position in the source file where the specialization is declared,
         /// and the range contains the range of the corresponding specialization header.
@@ -910,8 +823,43 @@
     member this.WithParent(getName: Func<_, _>) =
         { this with Parent = getName.Invoke(this.Parent) }
 
-    member this.WithSourceFile file = { this with SourceFile = file }
-
+    member this.WithSource source = { this with Source = source }
+
+    // TODO: RELEASE 2021-07: Remove QsSpecialization.SourceFile.
+    [<Obsolete "Replaced by Source.">]
+    member this.SourceFile = Source.assemblyOrCode this.Source
+
+
+/// <summary>
+/// The schema for <see cref="QsCallable"/> that is used with JSON serialization.
+/// </summary>
+[<CLIMutable>]
+[<DataContract>]
+type internal QsCallableSchema =
+    {
+        [<DataMember>]
+        Kind: QsCallableKind
+        [<DataMember>]
+        FullName: QsQualifiedName
+        [<DataMember>]
+        Attributes: ImmutableArray<QsDeclarationAttribute>
+        [<DataMember>]
+        Modifiers: Modifiers
+        [<DataMember>]
+        SourceFile: string
+        [<DataMember>]
+        Location: QsNullable<QsLocation>
+        [<DataMember>]
+        Signature: ResolvedSignature
+        [<DataMember>]
+        ArgumentTuple: QsTuple<LocalVariableDeclaration<QsLocalSymbol>>
+        [<DataMember>]
+        Specializations: ImmutableArray<QsSpecialization>
+        [<DataMember>]
+        Documentation: ImmutableArray<string>
+        [<DataMember>]
+        Comments: QsComments
+    }
 
 /// describes a Q# function, operation, or type constructor
 type QsCallable =
@@ -924,8 +872,8 @@
         Attributes: ImmutableArray<QsDeclarationAttribute>
         /// Represents the Q# keywords attached to the declaration that modify its behavior.
         Modifiers: Modifiers
-        /// identifier for the file the callable is declared in
-        SourceFile: string
+        /// The source where the callable is declared in.
+        Source: Source
         /// Contains the location information for the declared callable.
         /// The position offset represents the position in the source file where the callable is declared,
         /// and the range contains the range occupied by its name relative to that position.
@@ -959,8 +907,11 @@
     member this.WithFullName(getName: Func<_, _>) =
         { this with FullName = getName.Invoke(this.FullName) }
 
-    member this.WithSourceFile file = { this with SourceFile = file }
->>>>>>> ea1f8f0b
+    member this.WithSource source = { this with Source = source }
+
+    // TODO: RELEASE 2021-07: Remove QsCallable.SourceFile.
+    [<Obsolete "Replaced by Source.">]
+    member this.SourceFile = Source.assemblyOrCode this.Source
 
 
 /// used to represent the named and anonymous items in a user defined type
@@ -975,56 +926,29 @@
 /// </summary>
 [<CLIMutable>]
 [<DataContract>]
-type internal QsCustomTypeSchema = {
-    [<DataMember>] FullName : QsQualifiedName
-    [<DataMember>] Attributes : ImmutableArray<QsDeclarationAttribute>
-    [<DataMember>] Modifiers : Modifiers
-    [<DataMember>] SourceFile : string
-    [<DataMember>] Location : QsNullable<QsLocation>
-    [<DataMember>] Type : ResolvedType
-    [<DataMember>] TypeItems : QsTuple<QsTypeItem>
-    [<DataMember>] Documentation : ImmutableArray<string>
-    [<DataMember>] Comments : QsComments
-}
+type internal QsCustomTypeSchema =
+    {
+        [<DataMember>]
+        FullName: QsQualifiedName
+        [<DataMember>]
+        Attributes: ImmutableArray<QsDeclarationAttribute>
+        [<DataMember>]
+        Modifiers: Modifiers
+        [<DataMember>]
+        SourceFile: string
+        [<DataMember>]
+        Location: QsNullable<QsLocation>
+        [<DataMember>]
+        Type: ResolvedType
+        [<DataMember>]
+        TypeItems: QsTuple<QsTypeItem>
+        [<DataMember>]
+        Documentation: ImmutableArray<string>
+        [<DataMember>]
+        Comments: QsComments
+    }
 
 /// describes a Q# user defined type
-<<<<<<< HEAD
-type QsCustomType = {
-    /// contains the name of the type
-    FullName : QsQualifiedName
-    /// contains all attributes associated with the type
-    Attributes : ImmutableArray<QsDeclarationAttribute>
-    /// Represents the Q# keywords attached to the declaration that modify its behavior.
-    Modifiers : Modifiers
-    /// The source where the type is declared in.
-    Source : Source
-    /// Contains the location information for the declared type.
-    /// The position offset represents the position in the source file where the type is declared,
-    /// and the range contains the range occupied by the type name relative to that position.
-    /// The location is Null for auto-generated types defined by the compiler.
-    Location : QsNullable<QsLocation>
-    /// Contains the underlying Q# type.
-    /// Note that a user defined type is *not* considered to be a subtype of its underlying type,
-    /// but rather its own, entirely distinct type,
-    /// and the underlying type is merely the argument type of the (auto-generated) type constructor associated with the user defined type.
-    Type : ResolvedType
-    /// contains the type tuple defining the named and anonymous items of the type
-    TypeItems : QsTuple<QsTypeItem>
-    /// content of documenting comments associated with the type
-    Documentation : ImmutableArray<string>
-    /// contains comments in the code associated with this declarations
-    Comments : QsComments
-}
-    with
-    member this.AddAttribute att = {this with Attributes = this.Attributes.Add att}
-    member this.AddAttributes (att : _ seq) = {this with Attributes = this.Attributes.AddRange att}
-    member this.WithFullName (getName : Func<_,_>) = {this with FullName = getName.Invoke(this.FullName)}
-    member this.WithSource source = {this with Source = source}
-
-    // TODO: RELEASE 2021-07: Remove QsCustomType.SourceFile.
-    [<Obsolete "Replaced by Source.">]
-    member this.SourceFile = Source.assemblyOrCode this.Source
-=======
 type QsCustomType =
     {
         /// contains the name of the type
@@ -1033,8 +957,8 @@
         Attributes: ImmutableArray<QsDeclarationAttribute>
         /// Represents the Q# keywords attached to the declaration that modify its behavior.
         Modifiers: Modifiers
-        /// identifier for the file the type is declared in
-        SourceFile: string
+        /// The source where the type is declared in.
+        Source: Source
         /// Contains the location information for the declared type.
         /// The position offset represents the position in the source file where the type is declared,
         /// and the range contains the range occupied by the type name relative to that position.
@@ -1061,8 +985,11 @@
     member this.WithFullName(getName: Func<_, _>) =
         { this with FullName = getName.Invoke(this.FullName) }
 
-    member this.WithSourceFile file = { this with SourceFile = file }
->>>>>>> ea1f8f0b
+    member this.WithSource source = { this with Source = source }
+
+    // TODO: RELEASE 2021-07: Remove QsCustomType.SourceFile.
+    [<Obsolete "Replaced by Source.">]
+    member this.SourceFile = Source.assemblyOrCode this.Source
 
 
 /// Describes a valid Q# namespace element.
