﻿// Copyright (c) Microsoft Corporation. All rights reserved.
// Licensed under the MIT License.

namespace Microsoft.Quantum.QsCompiler

open System.Collections.Immutable
open Microsoft.Quantum.QsCompiler.DataTypes
open Microsoft.Quantum.QsCompiler.SyntaxTree


type BuiltInKind =
    | Attribute
    | Function of TypeParameters : ImmutableArray<NonNullable<string>>
    | Operation of TypeParameters : ImmutableArray<NonNullable<string>> * IsSelfAdjoint : bool


type BuiltIn = {
    /// contains the fully qualified name of the built-in
    FullName : QsQualifiedName
    /// contains the specific kind of built-in this is, as well as information specific to that kind
    Kind : BuiltInKind
}
    with

    static member CoreNamespace = NonNullable<string>.New "Microsoft.Quantum.Core"
    static member CanonNamespace = NonNullable<string>.New "Microsoft.Quantum.Canon"
    static member IntrinsicNamespace = NonNullable<string>.New "Microsoft.Quantum.Intrinsic"
    static member StandardArrayNamespace = NonNullable<string>.New "Microsoft.Quantum.Arrays"
    static member DiagnosticsNamespace = NonNullable<string>.New "Microsoft.Quantum.Diagnostics"
    static member ClassicallyControlledNamespace = NonNullable<string>.New "Microsoft.Quantum.Simulation.QuantumProcessor.Extensions"

    /// Returns the set of namespaces that is automatically opened for each compilation.
    static member NamespacesToAutoOpen = ImmutableHashSet.Create (BuiltIn.CoreNamespace)

    /// Returns the set of callables that rewrite steps take dependencies on.
    /// These should be non-Generic callables only.
    static member RewriteStepDependencies =
        ImmutableHashSet.Create (
<<<<<<< HEAD
            BuiltIn.RangeReverse.FullName,
            BuiltIn.Length.FullName
=======
            BuiltIn.RangeReverse.FullName
>>>>>>> 68ad6963
    )

    /// Returns true if the given attribute marks the corresponding declaration as entry point.
    static member MarksEntryPoint (att : QsDeclarationAttribute) = att.TypeId |> function
        | Value tId -> tId.Namespace.Value = BuiltIn.EntryPoint.FullName.Namespace.Value && tId.Name.Value = BuiltIn.EntryPoint.FullName.Name.Value
        | Null -> false

    /// Returns true if the given attribute marks the corresponding declaration as deprecated.
    static member MarksDeprecation (att : QsDeclarationAttribute) = att.TypeId |> function
        | Value tId -> tId.Namespace.Value = BuiltIn.Deprecated.FullName.Namespace.Value && tId.Name.Value = BuiltIn.Deprecated.FullName.Name.Value
        | Null -> false

    /// Returns true if the given attribute marks the corresponding declaration as unit test.
    static member MarksTestOperation (att : QsDeclarationAttribute) = att.TypeId |> function
        | Value tId -> tId.Namespace.Value = BuiltIn.Test.FullName.Namespace.Value && tId.Name.Value = BuiltIn.Test.FullName.Name.Value
        | Null -> false

    /// Returns true if the given attribute defines an alternative name that may be used when loading a type or callable for testing purposes.
    static member internal DefinesNameForTesting (att : QsDeclarationAttribute) = att.TypeId |> function
        | Value tId -> tId.Namespace.Value = BuiltIn.EnableTestingViaName.FullName.Namespace.Value && tId.Name.Value = BuiltIn.Test.FullName.Name.Value
        | Null -> false


    // dependencies in Microsoft.Quantum.Core

    static member Length = {
        FullName = {Name = "Length" |> NonNullable<string>.New; Namespace = BuiltIn.CoreNamespace}
        Kind = Function (TypeParameters = ImmutableArray.Create("T" |> NonNullable<string>.New))
    }

    static member RangeReverse = {
        FullName = {Name = "RangeReverse" |> NonNullable<string>.New; Namespace = BuiltIn.CoreNamespace}
        Kind = Function (TypeParameters = ImmutableArray.Empty)
    }

    static member Attribute = {
        FullName = {Name = "Attribute" |> NonNullable<string>.New; Namespace = BuiltIn.CoreNamespace}
        Kind = Attribute
    }

    static member EntryPoint = {
        FullName = {Name = "EntryPoint" |> NonNullable<string>.New; Namespace = BuiltIn.CoreNamespace}
        Kind = Attribute
    }

    static member Deprecated = {
        FullName = {Name = "Deprecated" |> NonNullable<string>.New; Namespace = BuiltIn.CoreNamespace}
        Kind = Attribute
    }

    // dependencies in Microsoft.Quantum.Diagnostics

    static member Test = {
        FullName = {Name = "Test" |> NonNullable<string>.New; Namespace = BuiltIn.DiagnosticsNamespace}
        Kind = Attribute
    }

    static member EnableTestingViaName = {
        FullName = {Name = "EnableTestingViaName" |> NonNullable<string>.New; Namespace = BuiltIn.DiagnosticsNamespace}
        Kind = Attribute
    }

    // dependencies in Microsoft.Quantum.Canon

    static member NoOp = {
        FullName = {Name = "NoOp" |> NonNullable<string>.New; Namespace = BuiltIn.CanonNamespace}
        Kind = Operation (TypeParameters = ImmutableArray.Create("T" |> NonNullable<string>.New), IsSelfAdjoint = false)
    }

    // dependencies in Microsoft.Quantum.Simulation.QuantumProcessor.Extensions

    // This is expected to have type <'T, 'U>((Result[], Result[], (('T => Unit), 'T) , (('U => Unit), 'U)) => Unit)
    static member ApplyConditionally = {
        FullName = {Name = "ApplyConditionally" |> NonNullable<string>.New; Namespace = BuiltIn.ClassicallyControlledNamespace}
        Kind = Operation (TypeParameters = ImmutableArray.Create("T" |> NonNullable<string>.New, "U" |> NonNullable<string>.New), IsSelfAdjoint = false)
    }

    // This is expected to have type <'T, 'U>((Result[], Result[], (('T => Unit is Adj), 'T) , (('U => Unit is Adj), 'U)) => Unit is Adj)
    static member ApplyConditionallyA = {
        FullName = {Name = "ApplyConditionallyA" |> NonNullable<string>.New; Namespace = BuiltIn.ClassicallyControlledNamespace}
        Kind = Operation (TypeParameters = ImmutableArray.Create("T" |> NonNullable<string>.New, "U" |> NonNullable<string>.New), IsSelfAdjoint = false)
    }

    // This is expected to have type <'T, 'U>((Result[], Result[], (('T => Unit is Ctl), 'T) , (('U => Unit is Ctl), 'U)) => Unit is Ctl)
    static member ApplyConditionallyC = {
        FullName = {Name = "ApplyConditionallyC" |> NonNullable<string>.New; Namespace = BuiltIn.ClassicallyControlledNamespace}
        Kind = Operation (TypeParameters = ImmutableArray.Create("T" |> NonNullable<string>.New, "U" |> NonNullable<string>.New), IsSelfAdjoint = false)
    }

    // This is expected to have type <'T, 'U>((Result[], Result[], (('T => Unit is Adj + Ctl), 'T) , (('U => Unit is Adj + Ctl), 'U)) => Unit is Adj + Ctl)
    static member ApplyConditionallyCA = {
        FullName = {Name = "ApplyConditionallyCA" |> NonNullable<string>.New; Namespace = BuiltIn.ClassicallyControlledNamespace}
        Kind = Operation (TypeParameters = ImmutableArray.Create("T" |> NonNullable<string>.New, "U" |> NonNullable<string>.New), IsSelfAdjoint = false)
    }

    // This is expected to have type <'T>((Result, (('T => Unit), 'T)) => Unit)
    static member ApplyIfZero = {
        FullName = {Name = "ApplyIfZero" |> NonNullable<string>.New; Namespace = BuiltIn.ClassicallyControlledNamespace}
        Kind = Operation (TypeParameters = ImmutableArray.Create("T" |> NonNullable<string>.New), IsSelfAdjoint = false)
    }

    // This is expected to have type <'T>((Result, (('T => Unit is Adj), 'T)) => Unit is Adj)
    static member ApplyIfZeroA = {
        FullName = {Name = "ApplyIfZeroA" |> NonNullable<string>.New; Namespace = BuiltIn.ClassicallyControlledNamespace}
        Kind = Operation (TypeParameters = ImmutableArray.Create("T" |> NonNullable<string>.New), IsSelfAdjoint = false)
    }

    // This is expected to have type <'T>((Result, (('T => Unit is Ctl), 'T)) => Unit is Ctl)
    static member ApplyIfZeroC = {
        FullName = {Name = "ApplyIfZeroC" |> NonNullable<string>.New; Namespace = BuiltIn.ClassicallyControlledNamespace}
        Kind = Operation (TypeParameters = ImmutableArray.Create("T" |> NonNullable<string>.New), IsSelfAdjoint = false)
    }

    // This is expected to have type <'T>((Result, (('T => Unit is Adj + Ctl), 'T)) => Unit is Adj + Ctl)
    static member ApplyIfZeroCA = {
        FullName = {Name = "ApplyIfZeroCA" |> NonNullable<string>.New; Namespace = BuiltIn.ClassicallyControlledNamespace}
        Kind = Operation (TypeParameters = ImmutableArray.Create("T" |> NonNullable<string>.New), IsSelfAdjoint = false)
    }

    // This is expected to have type <'T>((Result, (('T => Unit), 'T)) => Unit)
    static member ApplyIfOne = {
        FullName = {Name = "ApplyIfOne" |> NonNullable<string>.New; Namespace = BuiltIn.ClassicallyControlledNamespace}
        Kind = Operation (TypeParameters = ImmutableArray.Create("T" |> NonNullable<string>.New), IsSelfAdjoint = false)
    }

    // This is expected to have type <'T>((Result, (('T => Unit is Adj), 'T)) => Unit is Adj)
    static member ApplyIfOneA = {
        FullName = {Name = "ApplyIfOneA" |> NonNullable<string>.New; Namespace = BuiltIn.ClassicallyControlledNamespace}
        Kind = Operation (TypeParameters = ImmutableArray.Create("T" |> NonNullable<string>.New), IsSelfAdjoint = false)
    }

    // This is expected to have type <'T>((Result, (('T => Unit is Ctl), 'T)) => Unit is Ctl)
    static member ApplyIfOneC = {
        FullName = {Name = "ApplyIfOneC" |> NonNullable<string>.New; Namespace = BuiltIn.ClassicallyControlledNamespace}
        Kind = Operation (TypeParameters = ImmutableArray.Create("T" |> NonNullable<string>.New), IsSelfAdjoint = false)
    }

    // This is expected to have type <'T>((Result, (('T => Unit is Adj + Ctl), 'T)) => Unit is Adj + Ctl)
    static member ApplyIfOneCA = {
        FullName = {Name = "ApplyIfOneCA" |> NonNullable<string>.New; Namespace = BuiltIn.ClassicallyControlledNamespace}
        Kind = Operation (TypeParameters = ImmutableArray.Create("T" |> NonNullable<string>.New), IsSelfAdjoint = false)
    }

    // This is expected to have type <'T, 'U>((Result, (('T => Unit), 'T), (('U => Unit), 'U)) => Unit)
    static member ApplyIfElseR = {
        FullName = {Name = "ApplyIfElseR" |> NonNullable<string>.New; Namespace = BuiltIn.ClassicallyControlledNamespace}
        Kind = Operation (TypeParameters = ImmutableArray.Create("T" |> NonNullable<string>.New, "U" |> NonNullable<string>.New), IsSelfAdjoint = false)
    }

    // This is expected to have type <'T, 'U>((Result, (('T => Unit is Adj), 'T), (('U => Unit is Adj), 'U)) => Unit is Adj)
    static member ApplyIfElseRA = {
        FullName = {Name = "ApplyIfElseRA" |> NonNullable<string>.New; Namespace = BuiltIn.ClassicallyControlledNamespace}
        Kind = Operation (TypeParameters = ImmutableArray.Create("T" |> NonNullable<string>.New, "U" |> NonNullable<string>.New), IsSelfAdjoint = false)
    }

    // This is expected to have type <'T, 'U>((Result, (('T => Unit is Ctl), 'T), (('U => Unit is Ctl), 'U)) => Unit is Ctl)
    static member ApplyIfElseRC = {
        FullName = {Name = "ApplyIfElseRC" |> NonNullable<string>.New; Namespace = BuiltIn.ClassicallyControlledNamespace}
        Kind = Operation (TypeParameters = ImmutableArray.Create("T" |> NonNullable<string>.New, "U" |> NonNullable<string>.New), IsSelfAdjoint = false)
    }

    // This is expected to have type <'T, 'U>((Result, (('T => Unit is Adj + Ctl), 'T), (('U => Unit is Adj + Ctl), 'U)) => Unit is Adj + Ctl)
    static member ApplyIfElseRCA = {
        FullName = {Name = "ApplyIfElseRCA" |> NonNullable<string>.New; Namespace = BuiltIn.ClassicallyControlledNamespace}
        Kind = Operation (TypeParameters = ImmutableArray.Create("T" |> NonNullable<string>.New, "U" |> NonNullable<string>.New), IsSelfAdjoint = false)
    }

    // dependencies in other namespaces (e.g. things used for code actions)

    static member IndexRange = {
        FullName = {Name = "IndexRange" |> NonNullable<string>.New; Namespace = BuiltIn.StandardArrayNamespace}
        Kind = Function (TypeParameters = ImmutableArray.Create("TElement" |> NonNullable<string>.New))
    }<|MERGE_RESOLUTION|>--- conflicted
+++ resolved
@@ -36,12 +36,8 @@
     /// These should be non-Generic callables only.
     static member RewriteStepDependencies =
         ImmutableHashSet.Create (
-<<<<<<< HEAD
             BuiltIn.RangeReverse.FullName,
             BuiltIn.Length.FullName
-=======
-            BuiltIn.RangeReverse.FullName
->>>>>>> 68ad6963
     )
 
     /// Returns true if the given attribute marks the corresponding declaration as entry point.
