﻿// Copyright (c) Microsoft Corporation. All rights reserved.
// Licensed under the MIT License.

namespace Microsoft.Quantum.QsCompiler.Transformations.Core

open System
open System.Collections.Immutable
open System.Linq
open Microsoft.Quantum.QsCompiler.DataTypes
open Microsoft.Quantum.QsCompiler.SyntaxExtensions
open Microsoft.Quantum.QsCompiler.SyntaxTokens
open Microsoft.Quantum.QsCompiler.SyntaxTree
open Microsoft.Quantum.QsCompiler.Transformations.Core.Utils

type QsArgumentTuple = QsTuple<LocalVariableDeclaration<QsLocalSymbol>>


type NamespaceTransformationBase internal (options: TransformationOptions, _internal_) =

    let missingTransformation name _ =
        new InvalidOperationException(sprintf "No %s transformation has been specified." name) |> raise

    let Node = if options.Rebuild then Fold else Walk

    member val internal StatementTransformationHandle = missingTransformation "statement" with get, set
    member this.Statements = this.StatementTransformationHandle()

    new(statementTransformation: unit -> StatementTransformationBase, options: TransformationOptions) as this =
        new NamespaceTransformationBase(options, "_internal_")
        then this.StatementTransformationHandle <- statementTransformation

    new(options: TransformationOptions) as this =
        new NamespaceTransformationBase(options, "_internal_")
        then
            let statementTransformation = new StatementTransformationBase(options)
            this.StatementTransformationHandle <- fun _ -> statementTransformation

    new(statementTransformation: unit -> StatementTransformationBase) =
        new NamespaceTransformationBase(statementTransformation, TransformationOptions.Default)

    new() = new NamespaceTransformationBase(TransformationOptions.Default)


    // subconstructs used within declarations

    abstract OnLocation: QsNullable<QsLocation> -> QsNullable<QsLocation>
    default this.OnLocation l = l

    abstract OnDocumentation: ImmutableArray<string> -> ImmutableArray<string>
    default this.OnDocumentation doc = doc

<<<<<<< HEAD
    // TODO: RELEASE 2021-07: Remove NamespaceTransformationBase.OnSourceFile.
    [<Obsolete "Replaced by OnSource.">]
    abstract member OnSourceFile : string -> string
    default this.OnSourceFile file = file

    abstract member OnSource : Source -> Source
    default this.OnSource source =
        let file = Source.assemblyOrCode source |> this.OnSourceFile

        if file.EndsWith ".qs"
        then { source with CodePath = file }
        else { source with AssemblyPath = Value file }
=======
    abstract OnSourceFile: string -> string
    default this.OnSourceFile f = f
>>>>>>> ea1f8f0b

    abstract OnAttribute: QsDeclarationAttribute -> QsDeclarationAttribute
    default this.OnAttribute att = att

    abstract OnItemName: string -> string
    default this.OnItemName name = name

    abstract OnTypeItems: QsTuple<QsTypeItem> -> QsTuple<QsTypeItem>

    default this.OnTypeItems tItem =
        match tItem with
        | QsTuple items as original ->
            let transformed = items |> Seq.map this.OnTypeItems |> ImmutableArray.CreateRange
            QsTuple |> Node.BuildOr original transformed
        | QsTupleItem (Anonymous itemType) as original ->
            let t = this.Statements.Expressions.Types.OnType itemType
            QsTupleItem << Anonymous |> Node.BuildOr original t
        | QsTupleItem (Named item) as original ->
            let loc = item.Position, item.Range
            let name = this.OnItemName item.VariableName
            let t = this.Statements.Expressions.Types.OnType item.Type
            let info = this.Statements.Expressions.OnExpressionInformation item.InferredInformation

            QsTupleItem << Named << LocalVariableDeclaration<_>.New info.IsMutable
            |> Node.BuildOr original (loc, name, t, info.HasLocalQuantumDependency)

    abstract OnArgumentName: QsLocalSymbol -> QsLocalSymbol

    default this.OnArgumentName arg =
        match arg with
        | ValidName name -> ValidName |> Node.BuildOr arg (this.Statements.OnVariableName name)
        | InvalidName -> arg

    abstract OnArgumentTuple: QsArgumentTuple -> QsArgumentTuple

    default this.OnArgumentTuple arg =
        match arg with
        | QsTuple items as original ->
            let transformed = items |> Seq.map this.OnArgumentTuple |> ImmutableArray.CreateRange
            QsTuple |> Node.BuildOr original transformed
        | QsTupleItem item as original ->
            let loc = item.Position, item.Range
            let name = this.OnArgumentName item.VariableName
            let t = this.Statements.Expressions.Types.OnType item.Type
            let info = this.Statements.Expressions.OnExpressionInformation item.InferredInformation

            QsTupleItem << LocalVariableDeclaration<_>.New info.IsMutable
            |> Node.BuildOr original (loc, name, t, info.HasLocalQuantumDependency)

    abstract OnSignature: ResolvedSignature -> ResolvedSignature

    default this.OnSignature(s: ResolvedSignature) =
        let typeParams = s.TypeParameters
        let argType = this.Statements.Expressions.Types.OnType s.ArgumentType
        let returnType = this.Statements.Expressions.Types.OnType s.ReturnType
        let info = this.Statements.Expressions.Types.OnCallableInformation s.Information
        ResolvedSignature.New |> Node.BuildOr s ((argType, returnType), info, typeParams)


    // specialization declarations and implementations

    abstract OnProvidedImplementation: QsArgumentTuple * QsScope -> QsArgumentTuple * QsScope

    default this.OnProvidedImplementation(argTuple, body) =
        let argTuple = this.OnArgumentTuple argTuple
        let body = this.Statements.OnScope body
        argTuple, body

<<<<<<< HEAD
    abstract member OnSelfInverseDirective : unit -> unit
    default this.OnSelfInverseDirective () = ()

    abstract member OnInvertDirective : unit -> unit
    default this.OnInvertDirective () = ()

    abstract member OnDistributeDirective : unit -> unit
    default this.OnDistributeDirective () = ()

    abstract member OnInvalidGeneratorDirective : unit -> unit
    default this.OnInvalidGeneratorDirective () = ()

    abstract member OnExternalImplementation : unit -> unit
    default this.OnExternalImplementation () = ()

    abstract member OnIntrinsicImplementation : unit -> unit
    default this.OnIntrinsicImplementation () = ()

    abstract member OnGeneratedImplementation : QsGeneratorDirective -> QsGeneratorDirective
    default this.OnGeneratedImplementation (directive : QsGeneratorDirective) = 
        match directive with 
        | SelfInverse      -> this.OnSelfInverseDirective ();     SelfInverse     
        | Invert           -> this.OnInvertDirective();           Invert          
        | Distribute       -> this.OnDistributeDirective();       Distribute      
        | InvalidGenerator -> this.OnInvalidGeneratorDirective(); InvalidGenerator

    abstract member OnSpecializationImplementation : SpecializationImplementation -> SpecializationImplementation
    default this.OnSpecializationImplementation (implementation : SpecializationImplementation) = 
        let Build kind transformed = kind |> Node.BuildOr implementation transformed
        match implementation with 
        | External                  -> this.OnExternalImplementation();                  External
        | Intrinsic                 -> this.OnIntrinsicImplementation();                 Intrinsic
        | Generated dir             -> this.OnGeneratedImplementation dir             |> Build Generated
        | Provided (argTuple, body) -> this.OnProvidedImplementation (argTuple, body) |> Build Provided

    /// This method is defined for the sole purpose of eliminating code duplication for each of the specialization kinds. 
    /// It is hence not intended and should never be needed for public use. 
    member private this.OnSpecializationKind (spec : QsSpecialization) = 
        let source = this.OnSource spec.Source
=======
    abstract OnSelfInverseDirective: unit -> unit
    default this.OnSelfInverseDirective() = ()

    abstract OnInvertDirective: unit -> unit
    default this.OnInvertDirective() = ()

    abstract OnDistributeDirective: unit -> unit
    default this.OnDistributeDirective() = ()

    abstract OnInvalidGeneratorDirective: unit -> unit
    default this.OnInvalidGeneratorDirective() = ()

    abstract OnExternalImplementation: unit -> unit
    default this.OnExternalImplementation() = ()

    abstract OnIntrinsicImplementation: unit -> unit
    default this.OnIntrinsicImplementation() = ()

    abstract OnGeneratedImplementation: QsGeneratorDirective -> QsGeneratorDirective

    default this.OnGeneratedImplementation(directive: QsGeneratorDirective) =
        match directive with
        | SelfInverse ->
            this.OnSelfInverseDirective()
            SelfInverse
        | Invert ->
            this.OnInvertDirective()
            Invert
        | Distribute ->
            this.OnDistributeDirective()
            Distribute
        | InvalidGenerator ->
            this.OnInvalidGeneratorDirective()
            InvalidGenerator

    abstract OnSpecializationImplementation: SpecializationImplementation -> SpecializationImplementation

    default this.OnSpecializationImplementation(implementation: SpecializationImplementation) =
        let Build kind transformed =
            kind |> Node.BuildOr implementation transformed

        match implementation with
        | External ->
            this.OnExternalImplementation()
            External
        | Intrinsic ->
            this.OnIntrinsicImplementation()
            Intrinsic
        | Generated dir -> this.OnGeneratedImplementation dir |> Build Generated
        | Provided (argTuple, body) -> this.OnProvidedImplementation(argTuple, body) |> Build Provided

    /// This method is defined for the sole purpose of eliminating code duplication for each of the specialization kinds.
    /// It is hence not intended and should never be needed for public use.
    member private this.OnSpecializationKind(spec: QsSpecialization) =
        let source = this.OnSourceFile spec.SourceFile
>>>>>>> ea1f8f0b
        let loc = this.OnLocation spec.Location
        let attributes = spec.Attributes |> Seq.map this.OnAttribute |> ImmutableArray.CreateRange

        let typeArgs =
            spec.TypeArguments
            |> QsNullable<_>
                .Map(fun args -> args |> Seq.map this.Statements.Expressions.Types.OnType |> ImmutableArray.CreateRange)

        let signature = this.OnSignature spec.Signature
        let impl = this.OnSpecializationImplementation spec.Implementation
        let doc = this.OnDocumentation spec.Documentation
        let comments = spec.Comments

        QsSpecialization.New spec.Kind (source, loc)
        |> Node.BuildOr spec (spec.Parent, attributes, typeArgs, signature, impl, doc, comments)

    abstract OnBodySpecialization: QsSpecialization -> QsSpecialization
    default this.OnBodySpecialization spec = this.OnSpecializationKind spec

    abstract OnAdjointSpecialization: QsSpecialization -> QsSpecialization
    default this.OnAdjointSpecialization spec = this.OnSpecializationKind spec

    abstract OnControlledSpecialization: QsSpecialization -> QsSpecialization
    default this.OnControlledSpecialization spec = this.OnSpecializationKind spec

    abstract OnControlledAdjointSpecialization: QsSpecialization -> QsSpecialization
    default this.OnControlledAdjointSpecialization spec = this.OnSpecializationKind spec

    abstract OnSpecializationDeclaration: QsSpecialization -> QsSpecialization

    default this.OnSpecializationDeclaration(spec: QsSpecialization) =
        match spec.Kind with
        | QsSpecializationKind.QsBody -> this.OnBodySpecialization spec
        | QsSpecializationKind.QsAdjoint -> this.OnAdjointSpecialization spec
        | QsSpecializationKind.QsControlled -> this.OnControlledSpecialization spec
        | QsSpecializationKind.QsControlledAdjoint -> this.OnControlledAdjointSpecialization spec


    // type and callable declarations

<<<<<<< HEAD
    /// This method is defined for the sole purpose of eliminating code duplication for each of the callable kinds. 
    /// It is hence not intended and should never be needed for public use. 
    member private this.OnCallableKind (c : QsCallable) = 
        let source = this.OnSource c.Source
=======
    /// This method is defined for the sole purpose of eliminating code duplication for each of the callable kinds.
    /// It is hence not intended and should never be needed for public use.
    member private this.OnCallableKind(c: QsCallable) =
        let source = this.OnSourceFile c.SourceFile
>>>>>>> ea1f8f0b
        let loc = this.OnLocation c.Location
        let attributes = c.Attributes |> Seq.map this.OnAttribute |> ImmutableArray.CreateRange
        let signature = this.OnSignature c.Signature
        let argTuple = this.OnArgumentTuple c.ArgumentTuple

        let specializations =
            c.Specializations
            |> Seq.sortBy (fun c -> c.Kind)
            |> Seq.map this.OnSpecializationDeclaration
            |> ImmutableArray.CreateRange

        let doc = this.OnDocumentation c.Documentation
        let comments = c.Comments

        QsCallable.New c.Kind (source, loc)
        |> Node.BuildOr c (c.FullName, attributes, c.Modifiers, argTuple, signature, specializations, doc, comments)

    abstract OnOperation: QsCallable -> QsCallable
    default this.OnOperation c = this.OnCallableKind c

    abstract OnFunction: QsCallable -> QsCallable
    default this.OnFunction c = this.OnCallableKind c

    abstract OnTypeConstructor: QsCallable -> QsCallable
    default this.OnTypeConstructor c = this.OnCallableKind c

    abstract OnCallableDeclaration: QsCallable -> QsCallable

    default this.OnCallableDeclaration(c: QsCallable) =
        match c.Kind with
        | QsCallableKind.Function -> this.OnFunction c
        | QsCallableKind.Operation -> this.OnOperation c
        | QsCallableKind.TypeConstructor -> this.OnTypeConstructor c

    abstract OnTypeDeclaration: QsCustomType -> QsCustomType

    default this.OnTypeDeclaration t =
<<<<<<< HEAD
        let source = this.OnSource t.Source
=======
        let source = this.OnSourceFile t.SourceFile
>>>>>>> ea1f8f0b
        let loc = this.OnLocation t.Location
        let attributes = t.Attributes |> Seq.map this.OnAttribute |> ImmutableArray.CreateRange
        let underlyingType = this.Statements.Expressions.Types.OnType t.Type
        let typeItems = this.OnTypeItems t.TypeItems
        let doc = this.OnDocumentation t.Documentation
        let comments = t.Comments

        QsCustomType.New(source, loc)
        |> Node.BuildOr t (t.FullName, attributes, t.Modifiers, typeItems, underlyingType, doc, comments)


    // transformation roots called on each namespace or namespace element

    abstract OnNamespaceElement: QsNamespaceElement -> QsNamespaceElement

    default this.OnNamespaceElement element =
        if not options.Enable then
            element
        else
            match element with
            | QsCustomType t -> t |> this.OnTypeDeclaration |> QsCustomType
            | QsCallable c -> c |> this.OnCallableDeclaration |> QsCallable

    abstract OnNamespace: QsNamespace -> QsNamespace

    default this.OnNamespace ns =
        if not options.Enable then
            ns
        else
            let name = ns.Name

            let doc =
                ns
                    .Documentation
                    .AsEnumerable()
                    .SelectMany(fun entry -> entry |> Seq.map (fun doc -> entry.Key, this.OnDocumentation doc))
                    .ToLookup(fst, snd)

            let elements = ns.Elements |> Seq.map this.OnNamespaceElement

            if options.Rebuild then
                QsNamespace.New(name, elements |> ImmutableArray.CreateRange, doc)
            else
                elements |> Seq.iter ignore
                ns<|MERGE_RESOLUTION|>--- conflicted
+++ resolved
@@ -49,23 +49,20 @@
     abstract OnDocumentation: ImmutableArray<string> -> ImmutableArray<string>
     default this.OnDocumentation doc = doc
 
-<<<<<<< HEAD
     // TODO: RELEASE 2021-07: Remove NamespaceTransformationBase.OnSourceFile.
     [<Obsolete "Replaced by OnSource.">]
-    abstract member OnSourceFile : string -> string
+    abstract OnSourceFile: string -> string
+
     default this.OnSourceFile file = file
 
-    abstract member OnSource : Source -> Source
+    abstract OnSource: Source -> Source
+
     default this.OnSource source =
         let file = Source.assemblyOrCode source |> this.OnSourceFile
 
         if file.EndsWith ".qs"
         then { source with CodePath = file }
         else { source with AssemblyPath = Value file }
-=======
-    abstract OnSourceFile: string -> string
-    default this.OnSourceFile f = f
->>>>>>> ea1f8f0b
 
     abstract OnAttribute: QsDeclarationAttribute -> QsDeclarationAttribute
     default this.OnAttribute att = att
@@ -134,47 +131,6 @@
         let body = this.Statements.OnScope body
         argTuple, body
 
-<<<<<<< HEAD
-    abstract member OnSelfInverseDirective : unit -> unit
-    default this.OnSelfInverseDirective () = ()
-
-    abstract member OnInvertDirective : unit -> unit
-    default this.OnInvertDirective () = ()
-
-    abstract member OnDistributeDirective : unit -> unit
-    default this.OnDistributeDirective () = ()
-
-    abstract member OnInvalidGeneratorDirective : unit -> unit
-    default this.OnInvalidGeneratorDirective () = ()
-
-    abstract member OnExternalImplementation : unit -> unit
-    default this.OnExternalImplementation () = ()
-
-    abstract member OnIntrinsicImplementation : unit -> unit
-    default this.OnIntrinsicImplementation () = ()
-
-    abstract member OnGeneratedImplementation : QsGeneratorDirective -> QsGeneratorDirective
-    default this.OnGeneratedImplementation (directive : QsGeneratorDirective) = 
-        match directive with 
-        | SelfInverse      -> this.OnSelfInverseDirective ();     SelfInverse     
-        | Invert           -> this.OnInvertDirective();           Invert          
-        | Distribute       -> this.OnDistributeDirective();       Distribute      
-        | InvalidGenerator -> this.OnInvalidGeneratorDirective(); InvalidGenerator
-
-    abstract member OnSpecializationImplementation : SpecializationImplementation -> SpecializationImplementation
-    default this.OnSpecializationImplementation (implementation : SpecializationImplementation) = 
-        let Build kind transformed = kind |> Node.BuildOr implementation transformed
-        match implementation with 
-        | External                  -> this.OnExternalImplementation();                  External
-        | Intrinsic                 -> this.OnIntrinsicImplementation();                 Intrinsic
-        | Generated dir             -> this.OnGeneratedImplementation dir             |> Build Generated
-        | Provided (argTuple, body) -> this.OnProvidedImplementation (argTuple, body) |> Build Provided
-
-    /// This method is defined for the sole purpose of eliminating code duplication for each of the specialization kinds. 
-    /// It is hence not intended and should never be needed for public use. 
-    member private this.OnSpecializationKind (spec : QsSpecialization) = 
-        let source = this.OnSource spec.Source
-=======
     abstract OnSelfInverseDirective: unit -> unit
     default this.OnSelfInverseDirective() = ()
 
@@ -229,8 +185,7 @@
     /// This method is defined for the sole purpose of eliminating code duplication for each of the specialization kinds.
     /// It is hence not intended and should never be needed for public use.
     member private this.OnSpecializationKind(spec: QsSpecialization) =
-        let source = this.OnSourceFile spec.SourceFile
->>>>>>> ea1f8f0b
+        let source = this.OnSource spec.Source
         let loc = this.OnLocation spec.Location
         let attributes = spec.Attributes |> Seq.map this.OnAttribute |> ImmutableArray.CreateRange
 
@@ -271,17 +226,10 @@
 
     // type and callable declarations
 
-<<<<<<< HEAD
-    /// This method is defined for the sole purpose of eliminating code duplication for each of the callable kinds. 
-    /// It is hence not intended and should never be needed for public use. 
-    member private this.OnCallableKind (c : QsCallable) = 
-        let source = this.OnSource c.Source
-=======
     /// This method is defined for the sole purpose of eliminating code duplication for each of the callable kinds.
     /// It is hence not intended and should never be needed for public use.
     member private this.OnCallableKind(c: QsCallable) =
-        let source = this.OnSourceFile c.SourceFile
->>>>>>> ea1f8f0b
+        let source = this.OnSource c.Source
         let loc = this.OnLocation c.Location
         let attributes = c.Attributes |> Seq.map this.OnAttribute |> ImmutableArray.CreateRange
         let signature = this.OnSignature c.Signature
@@ -319,11 +267,7 @@
     abstract OnTypeDeclaration: QsCustomType -> QsCustomType
 
     default this.OnTypeDeclaration t =
-<<<<<<< HEAD
         let source = this.OnSource t.Source
-=======
-        let source = this.OnSourceFile t.SourceFile
->>>>>>> ea1f8f0b
         let loc = this.OnLocation t.Location
         let attributes = t.Attributes |> Seq.map this.OnAttribute |> ImmutableArray.CreateRange
         let underlyingType = this.Statements.Expressions.Types.OnType t.Type
