--- conflicted
+++ resolved
@@ -76,12 +76,7 @@
         ResolvedInitializer.New |> Node.BuildOr init transformed
 
     abstract OnPositionedBlock :
-<<<<<<< HEAD
-        QsNullable<TypedExpression> * QsPositionedBlock ->
-        QsNullable<TypedExpression> * QsPositionedBlock
-=======
         QsNullable<TypedExpression> * QsPositionedBlock -> QsNullable<TypedExpression> * QsPositionedBlock
->>>>>>> 6f7aeff5
 
     default this.OnPositionedBlock(intro: QsNullable<TypedExpression>, block: QsPositionedBlock) =
         let location = this.Statements.OnLocation block.Location
