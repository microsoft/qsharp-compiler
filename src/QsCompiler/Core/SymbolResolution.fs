﻿// Copyright (c) Microsoft Corporation. All rights reserved.
// Licensed under the MIT License.

namespace Microsoft.Quantum.QsCompiler

open System
open System.Collections.Generic
open System.Collections.Immutable
open System.Linq
open Microsoft.Quantum.QsCompiler.DataTypes
open Microsoft.Quantum.QsCompiler.Diagnostics
open Microsoft.Quantum.QsCompiler.ReservedKeywords
open Microsoft.Quantum.QsCompiler.SyntaxExtensions
open Microsoft.Quantum.QsCompiler.SyntaxTokens
open Microsoft.Quantum.QsCompiler.SyntaxTree


/// used to represent an unresolved attribute attached to a declaration
type AttributeAnnotation =
    {
        Id: QsSymbol
        Argument: QsExpression
        Position: Position
        Comments: QsComments
    }
    static member internal NonInterpolatedStringArgument inner =
        function
        | Item arg ->
            match inner arg with
            | StringLiteral (str, interpol) when interpol.Length = 0 -> str
            | _ -> null
        | _ -> null


/// used internally for symbol resolution
type internal Resolution<'T, 'R> =
    internal
        {
            Position: Position
            Range: Range
            Defined: 'T
            Resolved: QsNullable<'R>
            DefinedAttributes: ImmutableArray<AttributeAnnotation>
            ResolvedAttributes: ImmutableArray<QsDeclarationAttribute>
            Modifiers: Modifiers
            Documentation: ImmutableArray<string>
        }

/// used internally for symbol resolution
type internal ResolvedGenerator =
    internal
        {
            TypeArguments: QsNullable<ImmutableArray<ResolvedType>>
            Information: CallableInformation
            Directive: QsNullable<QsGeneratorDirective>
        }

/// used to group the relevant sets of specializations (i.e. group them according to type- and set-arguments)
<<<<<<< HEAD
type SpecializationBundleProperties = internal {
    BundleInfo : CallableInformation
    DefinedGenerators : ImmutableDictionary<QsSpecializationKind, QsSpecializationGenerator>
}   with

    /// Given the type- and set-arguments associated with a certain specialization,
    /// determines the corresponding unique identifier for all specializations with the same type- and set-arguments.
    static member public BundleId (typeArgs : QsNullable<ImmutableArray<ResolvedType>>) =
        typeArgs |> QsNullable<_>.Map (fun args -> (args |> Seq.map (fun t -> t.WithoutRangeInfo)).ToImmutableArray())

    /// <summary>
    /// Returns an identifier for the bundle to which the given specialization declaration belongs to.
    /// </summary>
    /// <exception cref="InvalidOperationException">No (partial) resolution is defined for <paramref name="spec"/>.</exception>
    static member internal BundleId (spec : Resolution<_,_>) =
        match spec.Resolved with
        | Null -> InvalidOperationException "cannot determine id for unresolved specialization" |> raise
        | Value (gen : ResolvedGenerator) -> SpecializationBundleProperties.BundleId gen.TypeArguments

    /// Given a function that associates an item of the given array with a particular set of type- and set-arguments,
    /// as well as a function that associates it with a certain specialization kind,
    /// returns a dictionary that contains a dictionary mapping the specialization kind to the corresponding item for each set of type arguments.
    /// The keys for the returned dictionary are the BundleIds for particular sets of type- and characteristics-arguments.
    static member public Bundle (getTypeArgs : Func<_,_>, getKind : Func<_,QsSpecializationKind>) (specs : IEnumerable<'T>) =
        specs.ToLookup(new Func<_,_>(getTypeArgs.Invoke >> SpecializationBundleProperties.BundleId)).ToDictionary(
            (fun group -> group.Key),
            (fun group -> group.ToImmutableDictionary(getKind)))
=======
type SpecializationBundleProperties =
    internal
        {
            BundleInfo: CallableInformation
            DefinedGenerators: ImmutableDictionary<QsSpecializationKind, QsSpecializationGenerator>
        }

        /// Given the type- and set-arguments associated with a certain specialization,
        /// determines the corresponding unique identifier for all specializations with the same type- and set-arguments.
        static member public BundleId(typeArgs: QsNullable<ImmutableArray<ResolvedType>>) =
            typeArgs
            |> QsNullable<_>.Map(fun args -> (args |> Seq.map (fun t -> t.WithoutRangeInfo)).ToImmutableArray())

        /// Returns an identifier for the bundle to which the given specialization declaration belongs to.
        /// Throws an InvalidOperationException if no (partial) resolution is defined for the given specialization.
        static member internal BundleId(spec: Resolution<_, _>) =
            match spec.Resolved with
            | Null -> InvalidOperationException "cannot determine id for unresolved specialization" |> raise
            | Value (gen: ResolvedGenerator) -> SpecializationBundleProperties.BundleId gen.TypeArguments

        /// Given a function that associates an item of the given array with a particular set of type- and set-arguments,
        /// as well as a function that associates it with a certain specialization kind,
        /// returns a dictionary that contains a dictionary mapping the specialization kind to the corresponding item for each set of type arguments.
        /// The keys for the returned dictionary are the BundleIds for particular sets of type- and characteristics-arguments.
        static member public Bundle (getTypeArgs: Func<_, _>, getKind: Func<_, QsSpecializationKind>)
                                    (specs: IEnumerable<'T>)
                                    =
            specs
                .ToLookup(new Func<_, _>(getTypeArgs.Invoke >> SpecializationBundleProperties.BundleId))
                .ToDictionary((fun group -> group.Key), (fun group -> group.ToImmutableDictionary(getKind)))
>>>>>>> ea1f8f0b


/// Represents the outcome of resolving a symbol.
type ResolutionResult<'T> =
    /// A result indicating that the symbol resolved successfully.
    | Found of 'T
    /// A result indicating that an unqualified symbol is ambiguous, and it is possible to resolve it to more than one
    /// namespace. Includes the list of possible namespaces.
    | Ambiguous of string seq
    /// A result indicating that the symbol resolved to a declaration which is not accessible from the location
    /// referencing it.
    | Inaccessible
    /// A result indicating that no declaration with that name was found.
    | NotFound

/// Tools for processing resolution results.
module internal ResolutionResult =
    /// Applies the mapping function to the value of a Found result. If the result is not a Found, returns it unchanged.
    let internal Map mapping =
        function
        | Found value -> Found(mapping value)
        | Ambiguous namespaces -> Ambiguous namespaces
        | Inaccessible -> Inaccessible
        | NotFound -> NotFound

    /// Converts the resolution result to an option containing the Found value.
    let internal ToOption =
        function
        | Found value -> Some value
        | _ -> None

    /// Converts the resolution result to a 0- or 1-element list containing the Found value if the result is a Found.
    let private ToList = ToOption >> Option.toList

    /// Sorts the sequence of results in order of Found, Ambiguous, Inaccessible, and NotFound.
    ///
    /// If the sequence contains a Found result, the rest of the sequence after it is not automatically evaluated.
    /// Otherwise, the whole sequence may be evaluated by calling sort.
    let private Sort results =
        let choosers =
            [
                function
                | Found value -> Some(Found value)
                | _ -> None
                function
                | Ambiguous namespaces -> Some(Ambiguous namespaces)
                | _ -> None
                function
                | Inaccessible -> Some Inaccessible
                | _ -> None
                function
                | NotFound -> Some NotFound
                | _ -> None
            ]

        choosers |> Seq.map (fun chooser -> Seq.choose chooser results) |> Seq.concat

    /// Returns the first item of the sequence of results if there is one, or NotFound if the sequence is empty.
    let private TryHead<'T> : seq<ResolutionResult<'T>> -> ResolutionResult<'T> =
        Seq.tryHead >> Option.defaultValue NotFound

    /// Returns the first Found result in the sequence if it exists. If not, returns the first Ambiguous result if it
    /// exists. Repeats for Inaccessible and NotFound in this order. If the sequence is empty, returns NotFound.
    let internal TryFirstBest<'T> : seq<ResolutionResult<'T>> -> ResolutionResult<'T> = Sort >> TryHead

    /// Returns a Found result if there is only one in the sequence. If there is more than one, returns an Ambiguous
    /// result containing the namespaces of all Found results given by applying nsGetter to each value. Otherwise,
    /// returns the same value as TryFirstBest.
    let internal TryAtMostOne<'T> (nsGetter: 'T -> string) (results: seq<ResolutionResult<'T>>): ResolutionResult<'T> =
        let found =
            results
            |> Seq.filter (function
                | Found _ -> true
                | _ -> false)

        if Seq.length found > 1
        then found |> Seq.map (Map nsGetter >> ToList) |> Seq.concat |> Ambiguous
        else found |> Seq.tryExactlyOne |> Option.defaultWith (fun () -> TryFirstBest results)

    /// Returns a Found result if there is only one in the sequence. If there is more than one, raises an exception.
    /// Otherwise, returns the same value as ResolutionResult.TryFirstBest.
    let internal AtMostOne<'T> : seq<ResolutionResult<'T>> -> ResolutionResult<'T> =
        TryAtMostOne(fun _ -> "")
        >> function
        | Ambiguous _ ->
            QsCompilerError.Raise "Resolution is ambiguous"
            Exception() |> raise
        | result -> result

    /// Returns true if the resolution result indicates that a resolution exists (Found, Ambiguous or Inaccessible).
    let internal Exists =
        function
        | Found _
        | Ambiguous _
        | Inaccessible -> true
        | NotFound -> false

    /// Returns true if the resolution result indicates that a resolution is accessible (Found or Ambiguous).
    let internal IsAccessible =
        function
        | Found _
        | Ambiguous _ -> true
        | Inaccessible
        | NotFound -> false


module SymbolResolution =

    // routines for giving deprecation warnings

    /// Returns true if any one of the given unresolved attributes indicates a deprecation.
    let internal IndicatesDeprecation checkQualification attribute =
        match attribute.Id.Symbol with
        | Symbol sym -> sym = BuiltIn.Deprecated.FullName.Name && checkQualification ""
        | QualifiedSymbol (ns, sym) ->
            sym = BuiltIn.Deprecated.FullName.Name
            && (ns = BuiltIn.Deprecated.FullName.Namespace || checkQualification ns)
        | _ -> false

    /// Given the redirection extracted by TryFindRedirect,
    /// returns an array with diagnostics for using a type or callable with the given name at the given range.
    /// Returns an empty array if no redirection was determined, i.e. the given redirection was Null.
    let GenerateDeprecationWarning (fullName: QsQualifiedName, range) redirect =
        match redirect with
        | Value redirect ->
            let usedName = sprintf "%s.%s" fullName.Namespace fullName.Name

            if String.IsNullOrWhiteSpace redirect then
                [|
                    range |> QsCompilerDiagnostic.Warning(WarningCode.DeprecationWithoutRedirect, [ usedName ])
                |]
            else
                [|
                    range |> QsCompilerDiagnostic.Warning(WarningCode.DeprecationWithRedirect, [ usedName; redirect ])
                |]
        | Null -> [||]

    /// Applies the given getArgument function to the given attributes,
    /// and extracts and returns the non-interpolated string argument for all attributes for which getArgument returned Some.
    /// The returned sequence may contain null if the argument of an attribute for which getArgument returned Some was not a non-interpolated string.
    let private StringArgument (getArgument, getInner) attributes =
        let argument =
            getArgument
            >> function
            | Some redirect -> redirect |> AttributeAnnotation.NonInterpolatedStringArgument getInner |> Some
            | None -> None

        attributes |> Seq.choose argument

    /// Checks whether the given attributes indicate that the corresponding declaration has been deprecated.
    /// Returns a string containing the name of the type or callable to use instead as Value if this is the case, or Null otherwise.
    /// The returned string is empty or null if the declaration has been deprecated but an alternative is not specified or could not be determined.
    /// If several attributes indicate deprecation, a redirection is suggested based on the first deprecation attribute.
    let internal TryFindRedirectInUnresolved checkQualification attributes =
        let getRedirect (att: AttributeAnnotation) =
            if att |> IndicatesDeprecation checkQualification
            then Some att.Argument
            else None

        StringArgument (getRedirect, (fun ex -> ex.Expression)) attributes
        |> Seq.tryHead
        |> QsNullable<_>.FromOption

    /// Checks whether the given attributes indicate that the corresponding declaration has been deprecated.
    /// Returns a string containing the name of the type or callable to use instead as Value if this is the case, or Null otherwise.
    /// The returned string is empty or null if the declaration has been deprecated but an alternative is not specified or could not be determined.
    /// If several attributes indicate deprecation, a redirection is suggested based on the first deprecation attribute.
    let TryFindRedirect attributes =
        let getRedirect (att: QsDeclarationAttribute) =
            if att |> BuiltIn.MarksDeprecation then Some att.Argument else None

        StringArgument (getRedirect, (fun ex -> ex.Expression)) attributes
        |> Seq.tryHead
        |> QsNullable<_>.FromOption

    /// Converts the given string to a QsQualifiedName.
    /// Returs the qualified name as some if the conversion succeeds, and None otherwise.
    let private TryAsQualifiedName fullName =
        let matchQualifiedName = SyntaxGenerator.FullyQualifiedName.Match fullName

        let asQualifiedName (str: string) =
            let pieces = str.Split '.'
            { Namespace = String.Join('.', pieces.Take(pieces.Length - 1)); Name = pieces.Last() }

        if matchQualifiedName.Success
        then Some(matchQualifiedName.Value |> asQualifiedName)
        else None

    /// Checks whether the given attributes define an alternative name that may be used when loading a type or callable for testing purposes.
    /// Returns the qualified name to use as Value if such a name is defined, or Null otherwise.
    /// If several attributes define such a name the returned Value is based on the first such attribute.
    let TryGetTestName attributes =
        let getTestName (att: QsDeclarationAttribute) =
            if att |> BuiltIn.DefinesNameForTesting then Some att.Argument else None

        StringArgument (getTestName, (fun ex -> ex.Expression)) attributes
        |> Seq.tryHead
        |> Option.bind TryAsQualifiedName
        |> QsNullable<_>.FromOption

    /// Checks whether the given attributes indicate that the type or callable has been loaded via an alternative name for testing purposes.
    /// Returns the original qualified name as Value if this is the case, and Null otherwise.
    /// The returned Value is based on the first attribute that indicates the original name.
    let TryGetOriginalName attributes =
        let loadedViaTestName (att: QsDeclarationAttribute) =
            if att |> BuiltIn.DefinesLoadedViaTestNameInsteadOf
            then Some att.Argument
            else None

        StringArgument (loadedViaTestName, (fun ex -> ex.Expression)) attributes
        |> Seq.tryHead
        |> Option.bind TryAsQualifiedName
        |> QsNullable<_>.FromOption

    /// Checks whether the given attributes indicate that the corresponding declaration contains a unit test.
    /// Returns a sequence of strings defining all execution targets on which the test should be run. Invalid execution targets are set to null.
    /// The returned sequence is empty if the declaration does not contain a unit test.
    let TryFindTestTargets attributes =
        let getTarget (att: QsDeclarationAttribute) =
            if att |> BuiltIn.MarksTestOperation then Some att.Argument else None

        let validTargets = CommandLineArguments.BuiltInSimulators.ToImmutableDictionary(fun t -> t.ToLowerInvariant())

        let targetName (target: string) =
            if target = null then
                null
            elif SyntaxGenerator.FullyQualifiedName.IsMatch target then
                target
            else
                match target.ToLowerInvariant() |> validTargets.TryGetValue with
                | true, valid -> valid
                | false, _ -> null

        StringArgument (getTarget, (fun ex -> ex.Expression)) attributes
        |> Seq.map targetName
        |> ImmutableHashSet.CreateRange


    // routines for resolving types and signatures

    /// helper function for ResolveType and ResolveCallableSignature
    let rec ResolveCharacteristics (ex: Characteristics) = // needs to preserve set parameters
        match ex.Characteristics with
        | EmptySet -> ResolvedCharacteristics.Empty
        | SimpleSet s -> SimpleSet s |> ResolvedCharacteristics.New
        | Intersection (s1, s2) ->
            Intersection(ResolveCharacteristics s1, ResolveCharacteristics s2) |> ResolvedCharacteristics.New
        | Union (s1, s2) -> Union(ResolveCharacteristics s1, ResolveCharacteristics s2) |> ResolvedCharacteristics.New
        | InvalidSetExpr -> InvalidSetExpr |> ResolvedCharacteristics.New

    /// helper function for ResolveType and ResolveCallableSignature
    let private AccumulateInner (resolve: 'a -> 'b * QsCompilerDiagnostic []) build (items: IEnumerable<_>) =
        let inner = items.Select resolve |> Seq.toList // needed such that resolve is only evaluated once!
        let ts, errs = (inner.Select fst).ToImmutableArray(), inner.Select snd |> Array.concat
        build ts, errs

    /// Helper function for ResolveCallableSignature that verifies whether the given type parameters and the given return type
    /// are fully resolved by an argument of the given the argument type. Generates and returns suitable warnings if this is not the case.
    let private TypeParameterResolutionWarnings (argumentType: ResolvedType)
                                                (returnType: ResolvedType, range)
                                                typeParams
                                                =
        // FIXME: this verification needs to be done for each specialization individually once type specializations are fully supported
        let typeParamsResolvedByArg =
            let getTypeParams (t: ResolvedType) =
                match t.Resolution with
                | QsTypeKind.TypeParameter (tp: QsTypeParameter) -> [ tp.TypeName ].AsEnumerable()
                | _ -> Enumerable.Empty()

            argumentType.ExtractAll getTypeParams |> Seq.toList

        let excessTypeParamWarn =
            let isUnresolvedByArg =
                function
                | (ValidName name, range) ->
                    if typeParamsResolvedByArg.Contains name then
                        None
                    else
                        range
                        |> QsCompilerDiagnostic.Warning(WarningCode.TypeParameterNotResolvedByArgument, [])
                        |> Some
                | _ -> None

            typeParams |> List.choose isUnresolvedByArg

        let unresolvableReturnType =
            let isUnresolved =
                function
                | QsTypeKind.TypeParameter (tp: QsTypeParameter) ->
                    not (typeParamsResolvedByArg |> List.contains tp.TypeName)
                | _ -> false

            returnType.Exists isUnresolved

        let returnTypeErr = range |> QsCompilerDiagnostic.Warning(WarningCode.ReturnTypeNotResolvedByArgument, [])

        if unresolvableReturnType
        then returnTypeErr :: excessTypeParamWarn |> List.toArray
        else excessTypeParamWarn |> List.toArray

    /// <summary>
    /// Helper function for ResolveCallableSignature that resolves the given argument tuple
    /// using the given routine to resolve the declared item types.
    /// </summary>
    /// <exception cref="ArgumentException">The given argument is a <see cref="QsTupleItem"/> as opposed to a <see cref="QsTuple"/>.</exception>
    let private ResolveArgumentTuple (resolveSymbol, resolveType) arg =
        let resolveArg (qsSym: QsSymbol, symType) =
            let range = qsSym.Range.ValueOr Range.Zero
            let t, tErrs = symType |> resolveType
            let variable, symErrs = resolveSymbol (qsSym.Symbol, range) t
            QsTupleItem variable, Array.concat [ symErrs; tErrs ]

        let rec resolveArgTupleItem =
            function
            | QsTupleItem (sym, symType) -> [ (sym, symType) ] |> AccumulateInner resolveArg (fun ts -> ts.[0])
            | QsTuple elements when elements.Length = 0 ->
                ArgumentException "argument tuple items cannot be empty tuples" |> raise
            | QsTuple elements when elements.Length = 1 -> resolveArgTupleItem elements.[0]
            | QsTuple elements -> elements |> AccumulateInner resolveArgTupleItem QsTuple

        match arg with
        | QsTuple elements -> elements |> AccumulateInner resolveArgTupleItem QsTuple
        | _ -> ArgumentException "the argument to a callable needs to be a QsTuple" |> raise

    /// Returns the LocalVariableDeclaration with the given name and type for an item within a type or callable declaration.
    /// Correspondingly, the item is immutable, has no quantum dependencies,
    /// the position information is set to null, and the range is set to the given one.
    let private DeclarationArgument range (name, t) =
        let info = { IsMutable = false; HasLocalQuantumDependency = false }

        {
            VariableName = name
            Type = t
            InferredInformation = info
            Position = Null
            Range = range
        }

    /// <summary>
    /// Give a list with the characteristics of all specializations as well as a routine for type resolution,
    /// fully resolves the given callable signature as well as its argument tuple.
    /// The position offset information for variables declared in the argument tuple will be set to Null.
    /// Returns the resolved signature and argument tuple, as well as an array with the diagnostics created during resolution.
<<<<<<< HEAD
    /// </summary>
    /// <exception cref="ArgumentException"><paramref name="specBundleInfos"/> is empty.</exception>
    let internal ResolveCallableSignature (resolveType, specBundleInfos : CallableInformation list) (signature : CallableSignature) =
        let orDefault (range : QsNullable<_>) = range.ValueOr Range.Zero
=======
    /// Throws an ArgumentException if the given list of specialization characteristics is empty.
    let internal ResolveCallableSignature (resolveType, specBundleInfos: CallableInformation list)
                                          (signature: CallableSignature)
                                          =
        let orDefault (range: QsNullable<_>) = range.ValueOr Range.Zero

>>>>>>> ea1f8f0b
        let typeParams, tpErrs =
            signature.TypeParameters
            |> Seq.fold (fun (tps, errs) qsSym ->
                let range = qsSym.Range |> orDefault
                let invalidTp = InvalidName, range

                match qsSym.Symbol with
                | QsSymbolKind.InvalidSymbol -> invalidTp :: tps, errs
                | QsSymbolKind.Symbol sym ->
                    if not (tps |> List.exists (fst >> (=) (ValidName sym))) then
                        (ValidName sym, range) :: tps, errs
                    else
                        invalidTp :: tps,
                        (range |> QsCompilerDiagnostic.Error(ErrorCode.TypeParameterRedeclaration, [ sym ])) :: errs
                | _ ->
                    invalidTp :: tps,
                    (range |> QsCompilerDiagnostic.Error(ErrorCode.InvalidTypeParameterDeclaration, [])) :: errs)
                   ([], [])
            |> (fun (tps, errs) -> tps |> List.rev, errs |> List.rev |> List.toArray)

        let resolveArg (sym, range) t =
            match sym with
            | QsSymbolKind.InvalidSymbol -> (InvalidName, t) |> DeclarationArgument range, [||]
            | QsSymbolKind.Symbol sym -> (ValidName sym, t) |> DeclarationArgument range, [||]
            | _ ->
                (InvalidName, t) |> DeclarationArgument range,
                [|
                    range |> QsCompilerDiagnostic.Error(ErrorCode.ExpectingUnqualifiedSymbol, [])
                |]

        let resolveType =
            let validTpNames =
                typeParams
                |> List.choose
                    (fst
                     >> function
                     | ValidName name -> Some name
                     | InvalidName -> None)

            resolveType (validTpNames.ToImmutableArray())

        let argTuple, inErr = signature.Argument |> ResolveArgumentTuple(resolveArg, resolveType)
        let argType = argTuple.ResolveWith(fun x -> x.Type.WithoutRangeInfo)
        let returnType, outErr = signature.ReturnType |> resolveType

        let resolvedParams, resErrs =
            let errs =
                TypeParameterResolutionWarnings argType (returnType, signature.ReturnType.Range |> orDefault) typeParams

            (typeParams |> Seq.map fst).ToImmutableArray(), errs

        let callableInfo = CallableInformation.Common specBundleInfos

        let resolvedSig =
            {
                TypeParameters = resolvedParams
                ArgumentType = argType
                ReturnType = returnType
                Information = callableInfo
            }

        (resolvedSig, argTuple), [ inErr; outErr; resErrs; tpErrs ] |> Array.concat

    /// <summary>
    /// Give a routine for type resolution, fully resolves the given user defined type as well as its items.
    /// The position offset information for the declared named items will be set to Null.
    /// Returns the underlying type as well as the item tuple, along with an array with the diagnostics created during resolution.
<<<<<<< HEAD
    /// </summary>
    /// <exception cref="ArgumentException"><paramref name="udtTuple"/> is an empty <see cref="QsTuple"/>.</exception>
    let internal ResolveTypeDeclaration resolveType (udtTuple : QsTuple<QsSymbol * QsType>) =
=======
    /// Throws an ArgumentException if the given type tuple is an empty QsTuple.
    let internal ResolveTypeDeclaration resolveType (udtTuple: QsTuple<QsSymbol * QsType>) =
>>>>>>> ea1f8f0b
        let itemDeclarations = new List<LocalVariableDeclaration<string>>()

        let resolveItem (sym, range) t =
            match sym with
            | QsSymbolKind.MissingSymbol
            | QsSymbolKind.InvalidSymbol -> Anonymous t, [||]
            | QsSymbolKind.Symbol sym when itemDeclarations.Exists(fun item -> item.VariableName = sym) ->
                Anonymous t,
                [|
                    range |> QsCompilerDiagnostic.Error(ErrorCode.NamedItemAlreadyExists, [ sym ])
                |]
            | QsSymbolKind.Symbol sym ->
                let info = { IsMutable = false; HasLocalQuantumDependency = false }

                itemDeclarations.Add
                    {
                        VariableName = sym
                        Type = t
                        InferredInformation = info
                        Position = Null
                        Range = range
                    }

                (sym, t) |> DeclarationArgument range |> Named, [||]
            | _ ->
                Anonymous t,
                [|
                    range |> QsCompilerDiagnostic.Error(ErrorCode.ExpectingUnqualifiedSymbol, [])
                |]

        let argTuple, errs =
            match udtTuple with
            | QsTuple items when items.Length = 0 ->
                ArgumentException "underlying type in type declaration cannot be an empty tuple" |> raise
            | QsTuple _ -> udtTuple |> ResolveArgumentTuple(resolveItem, resolveType)
            | QsTupleItem _ ->
                ImmutableArray.Create udtTuple |> QsTuple |> ResolveArgumentTuple(resolveItem, resolveType)

        let underlyingType =
            argTuple.ResolveWith(function
                | Anonymous t -> t.WithoutRangeInfo
                | Named x -> x.Type.WithoutRangeInfo)

        (underlyingType, argTuple), errs

    /// <summary>
    /// Fully (i.e. recursively) resolves the given Q# type used within the given parent in the given source file.
    /// The resolution consists of replacing all unqualified names for user defined types by their qualified name.
    /// Generates an array of diagnostics for the cases where no user defined type of the specified name (qualified or unqualified) can be found.
    /// In that case, resolves the user defined type by replacing it with the Q# type denoting an invalid type.
    /// Verifies that all used type parameters are defined in the given list of type parameters,
    /// and generates suitable diagnostics if they are not, replacing them by the Q# type denoting an invalid type.
    /// Returns the resolved type as well as an array with diagnostics.
<<<<<<< HEAD
    /// IMPORTANT: for performance reasons does *not* verify if the given the given parent and/or source file is inconsistent with the defined callables. 
    /// May throw an ArgumentException if no namespace with the given name exists, or the given source file is not listed as source of that namespace. 
    /// </summary>
    /// <exception cref="NotSupportedException"><paramref name="qsType"/> contains a <see cref="MissingType"/>.</exception>
    let rec internal ResolveType (processUDT, processTypeParameter) (qsType : QsType) = 
        let resolve = ResolveType (processUDT, processTypeParameter)
        let asResolvedType t = ResolvedType.New (true, t)
=======
    /// IMPORTANT: for performance reasons does *not* verify if the given the given parent and/or source file is inconsistent with the defined callables.
    /// May throw an ArgumentException if no namespace with the given name exists, or the given source file is not listed as source of that namespace.
    /// Throws a NotSupportedException if the QsType to resolve contains a MissingType.
    let rec internal ResolveType (processUDT, processTypeParameter) (qsType: QsType) =
        let resolve = ResolveType(processUDT, processTypeParameter)
        let asResolvedType t = ResolvedType.New(true, t)
>>>>>>> ea1f8f0b
        let buildWith builder ts = builder ts |> asResolvedType
        let invalid = InvalidType |> asResolvedType
        let range = qsType.Range.ValueOr Range.Zero

        match qsType.Type with
        | ArrayType baseType -> [ baseType ] |> AccumulateInner resolve (buildWith (fun ts -> ArrayType ts.[0]))
        | TupleType items -> items |> AccumulateInner resolve (buildWith TupleType)
        | QsTypeKind.TypeParameter sym ->
            match sym.Symbol with
            | Symbol name -> processTypeParameter (name, sym.Range) |> fun (k, errs) -> k |> asResolvedType, errs
            | InvalidSymbol -> invalid, [||]
            | _ ->
                invalid,
                [|
                    range |> QsCompilerDiagnostic.Error(ErrorCode.ExpectingUnqualifiedSymbol, [])
                |]
        | QsTypeKind.Operation ((arg, res), characteristics) ->
            let opInfo =
                {
                    Characteristics = characteristics |> ResolveCharacteristics
                    InferredInformation = InferredCallableInformation.NoInformation
                }

            let builder (ts: ImmutableArray<_>) =
                QsTypeKind.Operation((ts.[0], ts.[1]), opInfo)

            [ arg; res ] |> AccumulateInner resolve (buildWith builder)
        | QsTypeKind.Function (arg, res) ->
            [ arg; res ] |> AccumulateInner resolve (buildWith (fun ts -> QsTypeKind.Function(ts.[0], ts.[1])))
        | UserDefinedType name ->
            match name.Symbol with
            | Symbol sym -> processUDT ((None, sym), name.Range) |> fun (k, errs) -> k |> asResolvedType, errs
            | QualifiedSymbol (ns, sym) ->
                processUDT ((Some ns, sym), name.Range) |> fun (k, errs) -> k |> asResolvedType, errs
            | InvalidSymbol -> invalid, [||]
            | MissingSymbol
            | OmittedSymbols
            | SymbolTuple _ -> invalid, [| range |> QsCompilerDiagnostic.Error(ErrorCode.ExpectingIdentifier, []) |]
        | UnitType -> QsTypeKind.UnitType |> asResolvedType, [||]
        | Int -> QsTypeKind.Int |> asResolvedType, [||]
        | BigInt -> QsTypeKind.BigInt |> asResolvedType, [||]
        | Double -> QsTypeKind.Double |> asResolvedType, [||]
        | Bool -> QsTypeKind.Bool |> asResolvedType, [||]
        | String -> QsTypeKind.String |> asResolvedType, [||]
        | Qubit -> QsTypeKind.Qubit |> asResolvedType, [||]
        | Result -> QsTypeKind.Result |> asResolvedType, [||]
        | Pauli -> QsTypeKind.Pauli |> asResolvedType, [||]
        | Range -> QsTypeKind.Range |> asResolvedType, [||]
        | InvalidType -> QsTypeKind.InvalidType |> asResolvedType, [||]
        | MissingType -> NotSupportedException "missing type cannot be resolved" |> raise

    /// <summary>
    /// Resolves the given attribute using the given function getAttribute to resolve the type id and expected argument type.
    /// Generates suitable diagnostics if a suitable attribute cannot be determined,
    /// or if the attribute argument contains expressions that are not supported,
    /// or if the resolved argument type does not match the expected argument type.
    /// The TypeId in the resolved attribute is set to Null if the unresolved Id is not a valid identifier
    /// or if the correct attribute cannot be determined, and is set to the corresponding type identifier otherwise.
<<<<<<< HEAD
    /// </summary>
    /// <exception cref="ArgumentException">A tuple-valued attribute argument does not contain at least one item.</exception>
    let internal ResolveAttribute getAttribute (attribute : AttributeAnnotation) =
        let asTypedExression range (exKind, exType) = {
            Expression = exKind
            TypeArguments = ImmutableArray.Empty
            ResolvedType = exType |> ResolvedType.New
            InferredInformation = {IsMutable = false; HasLocalQuantumDependency = false}
            Range = range}
        let invalidExpr range = (InvalidExpr, InvalidType) |> asTypedExression range
        let orDefault (range : QsNullable<_>) = range.ValueOr Range.Zero
=======
    /// Throws an ArgumentException if a tuple-valued attribute argument does not contain at least one item.
    let internal ResolveAttribute getAttribute (attribute: AttributeAnnotation) =
        let asTypedExression range (exKind, exType) =
            {
                Expression = exKind
                TypeArguments = ImmutableArray.Empty
                ResolvedType = exType |> ResolvedType.New
                InferredInformation = { IsMutable = false; HasLocalQuantumDependency = false }
                Range = range
            }

        let invalidExpr range =
            (InvalidExpr, InvalidType) |> asTypedExression range

        let orDefault (range: QsNullable<_>) = range.ValueOr Range.Zero
>>>>>>> ea1f8f0b

        // We may in the future decide to support arbitary expressions as long as they can be evaluated at compile time.
        // At that point it may make sense to replace this with the standard resolution routine for typed expressions.
        // For now we support only a restrictive set of valid arguments.
        let rec ArgExression (ex: QsExpression): TypedExpression * QsCompilerDiagnostic [] =
            let diagnostic code range =
                range |> orDefault |> QsCompilerDiagnostic.Error(code, [])
            // NOTE: if this is adapted, adapt the header hash as well
            match ex.Expression with
            | UnitValue -> (UnitValue, UnitType) |> asTypedExression ex.Range, [||]
            | DoubleLiteral d -> (DoubleLiteral d, Double) |> asTypedExression ex.Range, [||]
            | IntLiteral i -> (IntLiteral i, Int) |> asTypedExression ex.Range, [||]
            | BigIntLiteral l -> (BigIntLiteral l, BigInt) |> asTypedExression ex.Range, [||]
            | BoolLiteral b -> (BoolLiteral b, Bool) |> asTypedExression ex.Range, [||]
            | ResultLiteral r -> (ResultLiteral r, Result) |> asTypedExression ex.Range, [||]
            | PauliLiteral p -> (PauliLiteral p, Pauli) |> asTypedExression ex.Range, [||]
            | StringLiteral (s, exs) ->
                if exs.Length <> 0
                then invalidExpr ex.Range, [| ex.Range |> diagnostic ErrorCode.InterpolatedStringInAttribute |]
                else (StringLiteral(s, ImmutableArray.Empty), String) |> asTypedExression ex.Range, [||]
            | ValueTuple vs when vs.Length = 1 -> ArgExression(vs.First())
            | ValueTuple vs ->
                if vs.Length = 0
                then ArgumentException "tuple valued attribute argument requires at least one tuple item" |> raise

                let innerExs, errs = aggregateInner vs
                let types = (innerExs |> Seq.map (fun ex -> ex.ResolvedType)).ToImmutableArray()
                (ValueTuple innerExs, TupleType types) |> asTypedExression ex.Range, errs
            | ValueArray vs ->
                let innerExs, errs = aggregateInner vs
                // we can make the following simple check since / as long as there is no variance behavior
                // for any of the supported attribute argument types
                let typeIfValid (ex: TypedExpression) =
                    match ex.ResolvedType.Resolution with
                    | InvalidType -> None
                    | _ -> Some ex.ResolvedType

                match innerExs |> Seq.choose typeIfValid |> Seq.distinct |> Seq.toList with
                | [ bt ] -> (ValueArray innerExs, ArrayType bt) |> asTypedExression ex.Range, errs
                | [] when innerExs.Length <> 0 ->
                    (ValueArray innerExs, ResolvedType.New InvalidType |> ArrayType) |> asTypedExression ex.Range, errs
                | [] ->
                    invalidExpr ex.Range, errs |> Array.append [| ex.Range |> diagnostic ErrorCode.EmptyValueArray |]
                | _ ->
                    invalidExpr ex.Range,
                    errs |> Array.append [| ex.Range |> diagnostic ErrorCode.ArrayBaseTypeMismatch |]
            | NewArray (bt, idx) ->
                let onUdt (_, udtRange) =
                    InvalidType, [| udtRange |> diagnostic ErrorCode.ArgumentOfUserDefinedTypeInAttribute |]

                let onTypeParam (_, tpRange) =
                    InvalidType, [| tpRange |> diagnostic ErrorCode.TypeParameterizedArgumentInAttribute |]

                let resBaseType, typeErrs = ResolveType (onUdt, onTypeParam) bt
                let resIdx, idxErrs = ArgExression idx

                (NewArray(resBaseType, resIdx), ArrayType resBaseType) |> asTypedExression ex.Range,
                Array.concat [ typeErrs; idxErrs ]
            // TODO: detect constructor calls
            | InvalidExpr -> invalidExpr ex.Range, [||]
            | _ -> invalidExpr ex.Range, [| ex.Range |> diagnostic ErrorCode.InvalidAttributeArgument |]

        and aggregateInner vs =
            let innerExs, errs = vs |> Seq.map ArgExression |> Seq.toList |> List.unzip
            innerExs.ToImmutableArray(), Array.concat errs

        // Any user defined type that has been decorated with the attribute
        // "Attribute" defined in Microsoft.Quantum.Core may be used as attribute.
        let resArg, argErrs = ArgExression attribute.Argument

        let buildAttribute id =
            {
                TypeId = id
                Argument = resArg
                Offset = attribute.Position
                Comments = attribute.Comments
            }

        let getAttribute (ns, sym) =
            match getAttribute ((ns, sym), attribute.Id.Range) with
            | None, errs -> Null |> buildAttribute, errs |> Array.append argErrs
            | Some (name, argType: ResolvedType), errs ->
                // we can make the following simple check since / as long as there is no variance behavior
                // for any of the supported attribute argument types
                let isError (msg: QsCompilerDiagnostic) =
                    match msg.Diagnostic with
                    | Error _ -> true
                    | _ -> false

                let argIsInvalid = resArg.ResolvedType.Resolution = InvalidType || argErrs |> Array.exists isError

                if resArg.ResolvedType.WithoutRangeInfo <> argType.WithoutRangeInfo && not argIsInvalid then
                    let mismatchErr =
                        attribute.Argument.Range
                        |> orDefault
                        |> QsCompilerDiagnostic.Error(ErrorCode.AttributeArgumentTypeMismatch, [])

                    Value name |> buildAttribute,
                    Array.concat [ errs
                                   argErrs
                                   [| mismatchErr |] ]
                else
                    Value name |> buildAttribute, errs |> Array.append argErrs

        match attribute.Id.Symbol with
        | Symbol sym -> getAttribute (None, sym)
        | QualifiedSymbol (ns, sym) -> getAttribute (Some ns, sym)
        | InvalidSymbol -> Null |> buildAttribute, argErrs
        | MissingSymbol
        | OmittedSymbols
        | SymbolTuple _ ->
            Null |> buildAttribute,
            [|
                attribute.Id.Range
                |> orDefault
                |> QsCompilerDiagnostic.Error(ErrorCode.InvalidAttributeIdentifier, [])
            |]


    // private routines for resolving specialization generation directives

    /// Resolves the given specialization generator to a suitable implementation under the assumption
    /// that at least one specialization for the same type- and set-arguments has been declared as intrinsic.
    /// In particular, resolves the given generator to either and intrinsic implementation,
    /// or to the generator directive "self" if allowSelf is set to true.
    /// Returns the generated implementation as Value, along with an array of diagnostics.
    /// Does *not* generate diagnostics for things that do not require semantic information to detect
    /// (these should be detected and raised upon context verification).
    let private NeedsToBeIntrinsic (gen: QsSpecializationGenerator, allowSelf) =
        let genRange = gen.Range.ValueOr Range.Zero

        let isSelfInverse =
            function
            | SelfInverse -> true
            | _ -> false

        let isInvalid =
            function
            | InvalidGenerator -> true
            | _ -> false

        match gen.Generator with
        | QsSpecializationGeneratorKind.Intrinsic
        | QsSpecializationGeneratorKind.AutoGenerated -> Intrinsic |> Value, [||]
        | QsSpecializationGeneratorKind.UserDefinedImplementation _ ->
            Intrinsic |> Value,
            [|
                genRange |> QsCompilerDiagnostic.Error(ErrorCode.UserDefinedImplementationForIntrinsic, [])
            |]
        | QsSpecializationGeneratorKind.FunctorGenerationDirective dir ->
            if isSelfInverse dir then
                (if allowSelf then Generated SelfInverse else Intrinsic) |> Value, [||]
            elif isInvalid dir then
                Intrinsic |> Value, [||]
            else
                Intrinsic |> Value,
                [|
                    genRange |> QsCompilerDiagnostic.Warning(WarningCode.GeneratorDirectiveWillBeIgnored, [])
                |]

    /// Resolves the given specialization generator to a "self" generator directive,
    /// and returns it as Value along with an array of diagnostics.
    /// Does *not* generate diagnostics for things that do not require semantic information to detect
    /// (these should be detected and raised upon context verification).
    let private NeedsToBeSelfInverse (gen: QsSpecializationGenerator) =
        let genRange = gen.Range.ValueOr Range.Zero

        let isSelfInverse =
            function
            | SelfInverse -> true
            | _ -> false

        let isInvalid =
            function
            | InvalidGenerator -> true
            | _ -> false

        let diagnostics =
            match gen.Generator with
            | QsSpecializationGeneratorKind.Intrinsic
            | QsSpecializationGeneratorKind.AutoGenerated -> [||]
            | QsSpecializationGeneratorKind.UserDefinedImplementation _ ->
                [|
                    genRange |> QsCompilerDiagnostic.Error(ErrorCode.NonSelfGeneratorForSelfadjoint, [])
                |]
            | QsSpecializationGeneratorKind.FunctorGenerationDirective dir ->
                if isSelfInverse dir || isInvalid dir then
                    [||]
                else
                    [|
                        genRange |> QsCompilerDiagnostic.Error(ErrorCode.NonSelfGeneratorForSelfadjoint, [])
                    |]

        Generated SelfInverse |> Value, diagnostics


    /// Given the generator of a body specialization declaration,
    /// returns Null if the generator indicates a user defined specialization, and returns the resolved implementation as Value otherwise.
    /// Generates and returns an array of diagnostics.
    /// If containsIntrinsic is set to true, generates a suitable error if the generator to resolve is incompatible, and resolves it to "intrinsic".
    /// The resolution corresponds to an invalid generator directive unless the generator is either intrinsic, user defined or "auto".
    /// Does *not* generate diagnostics for things that do not require semantic information to detect
    /// (these should be detected and raised upon context verification).
    let private ResolveBodyGeneratorDirective (opInfo: InferredCallableInformation) (gen: QsSpecializationGenerator) =
        if opInfo.IsIntrinsic then
            NeedsToBeIntrinsic(gen, false)
        else
            match gen.Generator with
            | QsSpecializationGeneratorKind.Intrinsic -> Intrinsic |> Value, [||]
            | QsSpecializationGeneratorKind.UserDefinedImplementation _ -> Null, [||]
            | QsSpecializationGeneratorKind.FunctorGenerationDirective dir ->
                match dir with
                | Distribute
                | SelfInverse
                | Invert
                | InvalidGenerator -> Generated InvalidGenerator |> Value, [||]
            | QsSpecializationGeneratorKind.AutoGenerated -> Intrinsic |> Value, [||]

    /// Given the generator of an adjoint specialization declaration,
    /// returns Null if the generator indicates a user defined specialization, and returns the resolved implementation as Value otherwise.
    /// Generates and returns an array of diagnostics.
    /// If containsIntrinsic is set to true, generates a suitable error if the generator to resolve is incompatible,
    /// and resolves it to either "intrinsic" or - if containsSelfInverse is set to true - to "self".
    /// Otherwise it resolves any valid directive to either an "invert" or a "self" directive depending on whether containsSelfInverse is set to true.
    /// Does *not* generate diagnostics for things that do not require semantic information to detect
    /// (these should be detected and raised upon context verification).
    let private ResolveAdjointGeneratorDirective (info: InferredCallableInformation) (gen: QsSpecializationGenerator) =
        if info.IsSelfAdjoint then
            NeedsToBeSelfInverse gen
        elif info.IsIntrinsic then
            NeedsToBeIntrinsic(gen, true)
        else
            match gen.Generator with
            | QsSpecializationGeneratorKind.Intrinsic -> Intrinsic |> Value, [||]
            | QsSpecializationGeneratorKind.UserDefinedImplementation _ -> Null, [||]
            | QsSpecializationGeneratorKind.FunctorGenerationDirective dir ->
                match dir with
                | Distribute -> Generated InvalidGenerator |> Value, [||]
                | SelfInverse
                | Invert
                | InvalidGenerator -> Generated dir |> Value, [||]
            | QsSpecializationGeneratorKind.AutoGenerated -> Generated Invert |> Value, [||]

    /// Given the generator of a controlled specialization declaration,
    /// returns Null if the generator indicates a user defined specialization, and returns the resolved implementation as Value otherwise.
    /// Generates and returns an array of diagnostics.
    /// If containsIntrinsic is set to true, generates a suitable error if the generator to resolve is incompatible, and resolves it to "intrinsic".
    /// Otherwise resolves any valid directive to a "distribute" directive.
    /// Does *not* generate diagnostics for things that do not require semantic information to detect
    /// (these should be detected and raised upon context verification).
    let private ResolveControlledGeneratorDirective (info: InferredCallableInformation) (gen: QsSpecializationGenerator) =
        if info.IsIntrinsic then
            NeedsToBeIntrinsic(gen, false)
        else
            match gen.Generator with
            | QsSpecializationGeneratorKind.Intrinsic -> Intrinsic |> Value, [||]
            | QsSpecializationGeneratorKind.UserDefinedImplementation _ -> Null, [||]
            | QsSpecializationGeneratorKind.FunctorGenerationDirective dir ->
                match dir with
                | SelfInverse
                | Invert -> Generated InvalidGenerator |> Value, [||]
                | Distribute
                | InvalidGenerator -> Generated dir |> Value, [||]
            | QsSpecializationGeneratorKind.AutoGenerated -> Generated Distribute |> Value, [||]

    /// Given the generator of a controlled adjoint specialization declaration,
    /// returns Null if the generator indicates a user defined specialization, and returns the resolved implementation as Value otherwise.
    /// Generates and returns an array of diagnostics.
    /// If containsIntrinsic is set to true, generates a suitable error if the generator to resolve is incompatible,
    /// and resolves it to either "intrinsic" or - if containsSelfInverse is set to true - to "self".
    /// If this is not the case, all specialization generator directives are resolved to themselves unless they are specified as "auto".
    /// If an automatic determination of a suitable directive is requested (as indicated by "auto"), then it is resolved to
    /// a) a self inverse directive, if the corresponding adjoint specialization is self inverse, and
    /// b) to "invert" if the corresponding adjoint specialization is compiler generated but the controlled version is user defined, and
    /// b) to a "distribute" directive to be applied to the adjoint version otherwise.
    /// Does *not* generate diagnostics for things that do not require semantic information to detect
    /// (these should be detected and raised upon context verification).
    let private ResolveControlledAdjointGeneratorDirective (adjGenKind, ctlGenKind)
                                                           (info: InferredCallableInformation)
                                                           (gen: QsSpecializationGenerator)
                                                           =
        if info.IsSelfAdjoint then
            NeedsToBeSelfInverse gen
        elif info.IsIntrinsic then
            NeedsToBeIntrinsic(gen, true)
        else
            match gen.Generator with
            | QsSpecializationGeneratorKind.Intrinsic -> Intrinsic |> Value, [||]
            | QsSpecializationGeneratorKind.UserDefinedImplementation _ -> Null, [||]
            | QsSpecializationGeneratorKind.FunctorGenerationDirective dir ->
                match dir with
                | Distribute
                | SelfInverse
                | Invert
                | InvalidGenerator -> Generated dir |> Value, [||]
            | QsSpecializationGeneratorKind.AutoGenerated ->
                match ctlGenKind, adjGenKind with
                | UserDefinedImplementation _, FunctorGenerationDirective _
                | UserDefinedImplementation _, AutoGenerated -> Generated Invert |> Value, [||]
                | _ -> Generated Distribute |> Value, [||]


    // routines for resolving specialization declarations

    /// Resolves the type- and set-arguments of the given specialization using the given function.
    /// Returns the resolved arguments as well as an array of diagnostics.
    /// Does nothing and simply returns the resolution of the given specialization if a resolution has already been set.
    let internal ResolveTypeArgument typeResolution (_, spec: Resolution<QsSpecializationGenerator, _>) =
        let resolveGenerator () =
            let typeArgs, tErrs =
                match spec.Defined.TypeArguments with
                | Null -> Null, [||]
                | Value targs ->
                    let resolved, errs = targs |> Seq.map typeResolution |> Seq.toList |> List.unzip
                    resolved.ToImmutableArray() |> Value, errs |> Array.concat

            let resolvedGen =
                {
                    TypeArguments = typeArgs
                    Information = CallableInformation.Invalid
                    Directive = Null
                }

            Value resolvedGen, tErrs |> Array.map (fun msg -> spec.Position, msg)

        match spec.Resolved with
        | Value resolvedGen -> Value resolvedGen, [||]
        | Null -> resolveGenerator ()

    /// Given a dictionary of all existing specializations for a particular set of type- and set-arguments
    /// that maps the specialization kind to the corresponding generator, as well as the characteristics and location of the callable declaration,
    /// determines the resolved characteristics of the specializations for these type- and set-arguments.
    /// Calls generateSpecialization for each missing specialization kind that can be inferred.
    /// Returns the resolved characteristics as well as an array of diagnostics.
    let private InferCharacteristicsAndMetadata generateSpecialization
                                                (specKinds: ImmutableDictionary<_, _>)
                                                (characteristics: Characteristics, declLocation: QsLocation)
                                                =
        let adjExists, ctlExists = specKinds.ContainsKey QsAdjoint, specKinds.ContainsKey QsControlled
        let bodyExists, ctlAdjExists = specKinds.ContainsKey QsBody, specKinds.ContainsKey QsControlledAdjoint

        let annotRange cond =
            if cond then characteristics.Range else Null

        let resolved, (supportsAdj, adjRange), (supportsCtl, ctlRange) =
            let declCharacteristics = ResolveCharacteristics characteristics

            if not declCharacteristics.AreInvalid then
                let supported = declCharacteristics.GetProperties()
                let adjSup, ctlSup = supported.Contains Adjointable, supported.Contains Controllable

                let additional =
                    ResolvedCharacteristics.FromProperties
                        (seq {
                            if (adjExists || ctlAdjExists) && not adjSup
                            then yield Adjointable

                            if (ctlExists || ctlAdjExists) && not ctlSup
                            then yield Controllable
                         })

                let adj, ctl =
                    (adjExists || ctlAdjExists || adjSup, annotRange adjSup),
                    (ctlExists || ctlAdjExists || ctlSup, annotRange ctlSup)

                Union(declCharacteristics, additional) |> ResolvedCharacteristics.New, adj, ctl
            else
                declCharacteristics, (adjExists || ctlAdjExists, Null), (ctlExists || ctlAdjExists, Null)

        let metadata =
            let isIntrinsic =
                function
                | QsSpecializationGeneratorKind.Intrinsic -> true
                | _ -> false

            let intrinsic = specKinds.Values |> Seq.map (fun g -> g.Generator) |> Seq.exists isIntrinsic

            let selfGenerator =
                specKinds.Values |> Seq.exists (fun gen -> gen.Generator = FunctorGenerationDirective SelfInverse)

            { IsSelfAdjoint = selfGenerator; IsIntrinsic = intrinsic }

        let ctlAdjRange = annotRange (adjRange <> Null && ctlRange <> Null)

        let errs =
            Array.concat [ if supportsAdj && not adjExists
                           then yield generateSpecialization QsAdjoint (declLocation, adjRange)
                           if supportsCtl && not ctlExists
                           then yield generateSpecialization QsControlled (declLocation, ctlRange)
                           if supportsAdj && supportsCtl && not ctlAdjExists
                           then yield generateSpecialization QsControlledAdjoint (declLocation, ctlAdjRange)
                           if not bodyExists then
                               yield generateSpecialization QsBody (declLocation, Null)

                               yield
                                   [|
                                       declLocation.Range
                                       |> QsCompilerDiagnostic.Warning(WarningCode.MissingBodyDeclaration, [])
                                   |] ]

        let isError (m: QsCompilerDiagnostic) =
            match m.Diagnostic with
            | Error _ -> true
            | _ -> false

        if errs |> Array.exists isError
        then InvalidSetExpr |> ResolvedCharacteristics.New, metadata, errs
        else resolved, metadata, errs

    /// <summary>
    /// Given the signature and source file of a callable as well as all specializations defined for it, constructs
    /// a dictionary that contains the bundle properties for each set of type- and set-arguments for which the callable has been specialized.
    /// The keys of the dictionary are given by the BundleIds obtained for the type- and set-arguments in question.
    /// Calls generateSpecialization for each specialization that is not listed in the given collection of specializations but can be inferred,
    /// either based on the declared characteristics of the parent callable or based on other existing specializations.
    /// Returns the constructed dictionary as well as an array of diagnostics.
<<<<<<< HEAD
    /// </summary>
    /// <exception cref="InvalidOperationException">No (partial) resolution is defined for any one of the given specializations.</exception>
    let internal GetBundleProperties generateSpecialization (parentSignature : Resolution<CallableSignature,_>, source) (definedSpecs : IEnumerable<_>) =
=======
    /// Throws an InvalidOperationException if no (partial) resolution is defined for any one of the given specializations.
    let internal GetBundleProperties generateSpecialization
                                     (parentSignature: Resolution<CallableSignature, _>, source)
                                     (definedSpecs: IEnumerable<_>)
                                     =
>>>>>>> ea1f8f0b
        let declCharacteristics = parentSignature.Defined.Characteristics // if we allow to specialize for certain set parameters, then these need to be resolved in parent
        let declLocation = { Offset = parentSignature.Position; Range = parentSignature.Range }

        let definedSpecs =
            definedSpecs.ToLookup(snd >> snd >> (SpecializationBundleProperties.BundleId: Resolution<_, _> -> _), id)

        let mutable errs = []

        let bundleProps (relevantSpecs: IEnumerable<_>, definedArgs) =
            let gens, bundleErrs =
                let relevantSpecs = relevantSpecs.ToLookup(fst, snd)

                let positionedErr errCode (specSource, res: Resolution<_, _>) =
                    specSource, (res.Position, res.Range |> QsCompilerDiagnostic.Error(errCode, []))

                let errs =
                    (relevantSpecs.[QsBody].Skip(1) |> Seq.map (positionedErr ErrorCode.RedefinitionOfBody))
                    |> Seq.append
                        (relevantSpecs.[QsAdjoint].Skip(1) |> Seq.map (positionedErr ErrorCode.RedefinitionOfAdjoint))
                    |> Seq.append
                        (relevantSpecs.[QsControlled].Skip(1)
                         |> Seq.map (positionedErr ErrorCode.RedefinitionOfControlled))
                    |> Seq.append
                        (relevantSpecs.[QsControlledAdjoint].Skip(1)
                         |> Seq.map (positionedErr ErrorCode.RedefinitionOfControlledAdjoint))

                relevantSpecs.ToImmutableDictionary((fun g -> g.Key), (fun g -> (g.First() |> snd).Defined)),
                errs.ToArray()

            errs <- bundleErrs :: errs

            let characteristics, metadata, affErrs =
                InferCharacteristicsAndMetadata
                    (generateSpecialization definedArgs)
                    gens
                    (declCharacteristics, declLocation)

            errs <- (affErrs |> Array.map (fun msg -> source, (parentSignature.Position, msg))) :: errs

            {
                BundleInfo = { Characteristics = characteristics; InferredInformation = metadata }
                DefinedGenerators = gens
            }

        let props = ImmutableDictionary.CreateBuilder()

        for group in definedSpecs do
            props.Add(group.Key, bundleProps (group, (group.First() |> snd |> snd).Defined.TypeArguments))

        props.ToImmutableDictionary(), errs

    /// <summary>
    /// Given a dictionary that maps the BundleId for each set of type- and set-arguments for which the callable has been specialized
    /// to the corresponding bundle properties determines the resolution for the given specialization of the given kind.
    /// Returns the resolved generator as well as an array of diagnostics generated during resolution.
<<<<<<< HEAD
    /// </summary>
    /// <exception cref="InvalidOperationException">No (partial) resolution is defined for the given specialization.</exception>
    /// <exception cref="KeyNotFoundException">The given specialization is not part of a specialization bundle in the given properties dictionary.</exception>
    let internal ResolveGenerator (properties : ImmutableDictionary<_,_>) (kind, spec : Resolution<QsSpecializationGenerator, ResolvedGenerator>) =
        let bundle : SpecializationBundleProperties = properties.[SpecializationBundleProperties.BundleId spec]
        let impl, err = kind |> function
=======
    /// Throws an InvalidOperationException if no (partial) resolution is defined for the given specialization.
    /// Fails with the standard KeyNotFoundException if the given specialization is not part of a specialization bundle in the given properties dictionary.
    let internal ResolveGenerator (properties: ImmutableDictionary<_, _>)
                                  (kind, spec: Resolution<QsSpecializationGenerator, ResolvedGenerator>)
                                  =
        let bundle: SpecializationBundleProperties = properties.[SpecializationBundleProperties.BundleId spec]

        let impl, err =
            match kind with
>>>>>>> ea1f8f0b
            | QsBody -> ResolveBodyGeneratorDirective bundle.BundleInfo.InferredInformation spec.Defined
            | QsAdjoint -> ResolveAdjointGeneratorDirective bundle.BundleInfo.InferredInformation spec.Defined
            | QsControlled -> ResolveControlledGeneratorDirective bundle.BundleInfo.InferredInformation spec.Defined
            | QsControlledAdjoint ->
                let getGenKindOrAuto kind =
                    match bundle.DefinedGenerators.TryGetValue kind with
                    | true, (gen: QsSpecializationGenerator) -> gen.Generator
                    | false, _ -> AutoGenerated // automatically inserted specializations won't be part of the bundle

                let adjGen, ctlGen = getGenKindOrAuto QsAdjoint, getGenKindOrAuto QsControlled

                ResolveControlledAdjointGeneratorDirective
                    (adjGen, ctlGen)
                    bundle.BundleInfo.InferredInformation
                    spec.Defined

        let dir =
            match impl with
            | Value (Generated dir) -> Value dir
            | _ -> Null

        let resolvedGen =
            spec.Resolved
            |> QsNullable<_>
                .Map(fun resolution -> { resolution with Information = bundle.BundleInfo; Directive = dir })

        resolvedGen, err |> Array.map (fun msg -> spec.Position, msg)<|MERGE_RESOLUTION|>--- conflicted
+++ resolved
@@ -56,35 +56,6 @@
         }
 
 /// used to group the relevant sets of specializations (i.e. group them according to type- and set-arguments)
-<<<<<<< HEAD
-type SpecializationBundleProperties = internal {
-    BundleInfo : CallableInformation
-    DefinedGenerators : ImmutableDictionary<QsSpecializationKind, QsSpecializationGenerator>
-}   with
-
-    /// Given the type- and set-arguments associated with a certain specialization,
-    /// determines the corresponding unique identifier for all specializations with the same type- and set-arguments.
-    static member public BundleId (typeArgs : QsNullable<ImmutableArray<ResolvedType>>) =
-        typeArgs |> QsNullable<_>.Map (fun args -> (args |> Seq.map (fun t -> t.WithoutRangeInfo)).ToImmutableArray())
-
-    /// <summary>
-    /// Returns an identifier for the bundle to which the given specialization declaration belongs to.
-    /// </summary>
-    /// <exception cref="InvalidOperationException">No (partial) resolution is defined for <paramref name="spec"/>.</exception>
-    static member internal BundleId (spec : Resolution<_,_>) =
-        match spec.Resolved with
-        | Null -> InvalidOperationException "cannot determine id for unresolved specialization" |> raise
-        | Value (gen : ResolvedGenerator) -> SpecializationBundleProperties.BundleId gen.TypeArguments
-
-    /// Given a function that associates an item of the given array with a particular set of type- and set-arguments,
-    /// as well as a function that associates it with a certain specialization kind,
-    /// returns a dictionary that contains a dictionary mapping the specialization kind to the corresponding item for each set of type arguments.
-    /// The keys for the returned dictionary are the BundleIds for particular sets of type- and characteristics-arguments.
-    static member public Bundle (getTypeArgs : Func<_,_>, getKind : Func<_,QsSpecializationKind>) (specs : IEnumerable<'T>) =
-        specs.ToLookup(new Func<_,_>(getTypeArgs.Invoke >> SpecializationBundleProperties.BundleId)).ToDictionary(
-            (fun group -> group.Key),
-            (fun group -> group.ToImmutableDictionary(getKind)))
-=======
 type SpecializationBundleProperties =
     internal
         {
@@ -98,7 +69,9 @@
             typeArgs
             |> QsNullable<_>.Map(fun args -> (args |> Seq.map (fun t -> t.WithoutRangeInfo)).ToImmutableArray())
 
+        /// <summary>
         /// Returns an identifier for the bundle to which the given specialization declaration belongs to.
+        /// </summary>
         /// Throws an InvalidOperationException if no (partial) resolution is defined for the given specialization.
         static member internal BundleId(spec: Resolution<_, _>) =
             match spec.Resolved with
@@ -115,7 +88,6 @@
             specs
                 .ToLookup(new Func<_, _>(getTypeArgs.Invoke >> SpecializationBundleProperties.BundleId))
                 .ToDictionary((fun group -> group.Key), (fun group -> group.ToImmutableDictionary(getKind)))
->>>>>>> ea1f8f0b
 
 
 /// Represents the outcome of resolving a symbol.
@@ -459,19 +431,13 @@
     /// fully resolves the given callable signature as well as its argument tuple.
     /// The position offset information for variables declared in the argument tuple will be set to Null.
     /// Returns the resolved signature and argument tuple, as well as an array with the diagnostics created during resolution.
-<<<<<<< HEAD
     /// </summary>
     /// <exception cref="ArgumentException"><paramref name="specBundleInfos"/> is empty.</exception>
-    let internal ResolveCallableSignature (resolveType, specBundleInfos : CallableInformation list) (signature : CallableSignature) =
-        let orDefault (range : QsNullable<_>) = range.ValueOr Range.Zero
-=======
-    /// Throws an ArgumentException if the given list of specialization characteristics is empty.
     let internal ResolveCallableSignature (resolveType, specBundleInfos: CallableInformation list)
                                           (signature: CallableSignature)
                                           =
         let orDefault (range: QsNullable<_>) = range.ValueOr Range.Zero
 
->>>>>>> ea1f8f0b
         let typeParams, tpErrs =
             signature.TypeParameters
             |> Seq.fold (fun (tps, errs) qsSym ->
@@ -539,14 +505,9 @@
     /// Give a routine for type resolution, fully resolves the given user defined type as well as its items.
     /// The position offset information for the declared named items will be set to Null.
     /// Returns the underlying type as well as the item tuple, along with an array with the diagnostics created during resolution.
-<<<<<<< HEAD
     /// </summary>
     /// <exception cref="ArgumentException"><paramref name="udtTuple"/> is an empty <see cref="QsTuple"/>.</exception>
-    let internal ResolveTypeDeclaration resolveType (udtTuple : QsTuple<QsSymbol * QsType>) =
-=======
-    /// Throws an ArgumentException if the given type tuple is an empty QsTuple.
     let internal ResolveTypeDeclaration resolveType (udtTuple: QsTuple<QsSymbol * QsType>) =
->>>>>>> ea1f8f0b
         let itemDeclarations = new List<LocalVariableDeclaration<string>>()
 
         let resolveItem (sym, range) t =
@@ -600,22 +561,13 @@
     /// Verifies that all used type parameters are defined in the given list of type parameters,
     /// and generates suitable diagnostics if they are not, replacing them by the Q# type denoting an invalid type.
     /// Returns the resolved type as well as an array with diagnostics.
-<<<<<<< HEAD
-    /// IMPORTANT: for performance reasons does *not* verify if the given the given parent and/or source file is inconsistent with the defined callables. 
-    /// May throw an ArgumentException if no namespace with the given name exists, or the given source file is not listed as source of that namespace. 
+    /// IMPORTANT: for performance reasons does *not* verify if the given the given parent and/or source file is inconsistent with the defined callables.
     /// </summary>
     /// <exception cref="NotSupportedException"><paramref name="qsType"/> contains a <see cref="MissingType"/>.</exception>
-    let rec internal ResolveType (processUDT, processTypeParameter) (qsType : QsType) = 
-        let resolve = ResolveType (processUDT, processTypeParameter)
-        let asResolvedType t = ResolvedType.New (true, t)
-=======
-    /// IMPORTANT: for performance reasons does *not* verify if the given the given parent and/or source file is inconsistent with the defined callables.
-    /// May throw an ArgumentException if no namespace with the given name exists, or the given source file is not listed as source of that namespace.
-    /// Throws a NotSupportedException if the QsType to resolve contains a MissingType.
+    /// <exception cref="ArgumentException">No namespace with the given name exists, or the given source file is not listed as source of that namespace.</exception>
     let rec internal ResolveType (processUDT, processTypeParameter) (qsType: QsType) =
         let resolve = ResolveType(processUDT, processTypeParameter)
         let asResolvedType t = ResolvedType.New(true, t)
->>>>>>> ea1f8f0b
         let buildWith builder ts = builder ts |> asResolvedType
         let invalid = InvalidType |> asResolvedType
         let range = qsType.Range.ValueOr Range.Zero
@@ -674,20 +626,8 @@
     /// or if the resolved argument type does not match the expected argument type.
     /// The TypeId in the resolved attribute is set to Null if the unresolved Id is not a valid identifier
     /// or if the correct attribute cannot be determined, and is set to the corresponding type identifier otherwise.
-<<<<<<< HEAD
     /// </summary>
     /// <exception cref="ArgumentException">A tuple-valued attribute argument does not contain at least one item.</exception>
-    let internal ResolveAttribute getAttribute (attribute : AttributeAnnotation) =
-        let asTypedExression range (exKind, exType) = {
-            Expression = exKind
-            TypeArguments = ImmutableArray.Empty
-            ResolvedType = exType |> ResolvedType.New
-            InferredInformation = {IsMutable = false; HasLocalQuantumDependency = false}
-            Range = range}
-        let invalidExpr range = (InvalidExpr, InvalidType) |> asTypedExression range
-        let orDefault (range : QsNullable<_>) = range.ValueOr Range.Zero
-=======
-    /// Throws an ArgumentException if a tuple-valued attribute argument does not contain at least one item.
     let internal ResolveAttribute getAttribute (attribute: AttributeAnnotation) =
         let asTypedExression range (exKind, exType) =
             {
@@ -702,7 +642,6 @@
             (InvalidExpr, InvalidType) |> asTypedExression range
 
         let orDefault (range: QsNullable<_>) = range.ValueOr Range.Zero
->>>>>>> ea1f8f0b
 
         // We may in the future decide to support arbitary expressions as long as they can be evaluated at compile time.
         // At that point it may make sense to replace this with the standard resolution routine for typed expressions.
@@ -1119,17 +1058,12 @@
     /// Calls generateSpecialization for each specialization that is not listed in the given collection of specializations but can be inferred,
     /// either based on the declared characteristics of the parent callable or based on other existing specializations.
     /// Returns the constructed dictionary as well as an array of diagnostics.
-<<<<<<< HEAD
     /// </summary>
     /// <exception cref="InvalidOperationException">No (partial) resolution is defined for any one of the given specializations.</exception>
-    let internal GetBundleProperties generateSpecialization (parentSignature : Resolution<CallableSignature,_>, source) (definedSpecs : IEnumerable<_>) =
-=======
-    /// Throws an InvalidOperationException if no (partial) resolution is defined for any one of the given specializations.
     let internal GetBundleProperties generateSpecialization
                                      (parentSignature: Resolution<CallableSignature, _>, source)
                                      (definedSpecs: IEnumerable<_>)
                                      =
->>>>>>> ea1f8f0b
         let declCharacteristics = parentSignature.Defined.Characteristics // if we allow to specialize for certain set parameters, then these need to be resolved in parent
         let declLocation = { Offset = parentSignature.Position; Range = parentSignature.Range }
 
@@ -1185,16 +1119,9 @@
     /// Given a dictionary that maps the BundleId for each set of type- and set-arguments for which the callable has been specialized
     /// to the corresponding bundle properties determines the resolution for the given specialization of the given kind.
     /// Returns the resolved generator as well as an array of diagnostics generated during resolution.
-<<<<<<< HEAD
     /// </summary>
     /// <exception cref="InvalidOperationException">No (partial) resolution is defined for the given specialization.</exception>
     /// <exception cref="KeyNotFoundException">The given specialization is not part of a specialization bundle in the given properties dictionary.</exception>
-    let internal ResolveGenerator (properties : ImmutableDictionary<_,_>) (kind, spec : Resolution<QsSpecializationGenerator, ResolvedGenerator>) =
-        let bundle : SpecializationBundleProperties = properties.[SpecializationBundleProperties.BundleId spec]
-        let impl, err = kind |> function
-=======
-    /// Throws an InvalidOperationException if no (partial) resolution is defined for the given specialization.
-    /// Fails with the standard KeyNotFoundException if the given specialization is not part of a specialization bundle in the given properties dictionary.
     let internal ResolveGenerator (properties: ImmutableDictionary<_, _>)
                                   (kind, spec: Resolution<QsSpecializationGenerator, ResolvedGenerator>)
                                   =
@@ -1202,7 +1129,6 @@
 
         let impl, err =
             match kind with
->>>>>>> ea1f8f0b
             | QsBody -> ResolveBodyGeneratorDirective bundle.BundleInfo.InferredInformation spec.Defined
             | QsAdjoint -> ResolveAdjointGeneratorDirective bundle.BundleInfo.InferredInformation spec.Defined
             | QsControlled -> ResolveControlledGeneratorDirective bundle.BundleInfo.InferredInformation spec.Defined
