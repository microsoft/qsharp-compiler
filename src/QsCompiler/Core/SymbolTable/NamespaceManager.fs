--- conflicted
+++ resolved
@@ -121,35 +121,23 @@
     /// The qualifier's namespace or the parent namespace and source file were not found.
     /// </exception>
     let TryResolveQualifier qualifier (nsName, source) =
-<<<<<<< HEAD
-        let parentNs () = Namespaces.TryGetValue nsName |> tryOption |> Option.defaultWith (fun () ->
-            SymbolNotFoundException "The namespace with the given name was not found." |> raise)
-        let nsAlias = Namespaces.TryGetValue >> tryOption >> Option.orElseWith (fun () ->
-            QsCompilerError.Raise "The corresponding namespace for a namespace short name could not be found."
-            None)
-        Namespaces.TryGetValue qualifier |> tryOption |> Option.orElseWith (fun () ->
-            (parentNs().NamespaceShortNames source).TryGetValue qualifier
-            |> tryOption
-            |> Option.bind nsAlias)
-=======
         let parentNs () =
             Namespaces.TryGetValue nsName
-            |> tryToOption
+            |> tryOption
             |> Option.defaultWith (fun () ->
                 SymbolNotFoundException "The namespace with the given name was not found." |> raise)
 
         let nsAlias =
             Namespaces.TryGetValue
-            >> tryToOption
+            >> tryOption
             >> Option.orElseWith (fun () ->
                 QsCompilerError.Raise "The corresponding namespace for a namespace short name could not be found."
                 None)
 
         Namespaces.TryGetValue qualifier
-        |> tryToOption
+        |> tryOption
         |> Option.orElseWith (fun () ->
-            (parentNs().NamespaceShortNames source).TryGetValue qualifier |> tryToOption |> Option.bind nsAlias)
->>>>>>> ea1f8f0b
+            (parentNs().NamespaceShortNames source).TryGetValue qualifier |> tryOption |> Option.bind nsAlias)
 
     /// <summary>
     /// Returns the possible qualifications for the built-in type or callable used in the given namespace and source.
@@ -949,37 +937,17 @@
     /// <summary>
     /// Returns the headers of all imported specializations for callable with the given name.
     /// </summary>
-<<<<<<< HEAD
     /// <exception cref="SymbolNotFoundException">The namespace of <paramref name="parent"/> was not found.</exception>
-    member this.ImportedSpecializations (parent : QsQualifiedName) =
+    member this.ImportedSpecializations(parent: QsQualifiedName) =
         // TODO: this may need to be adapted if we support external specializations
         syncRoot.EnterReadLock()
-        try match Namespaces.TryGetValue parent.Namespace with
+
+        try
+            match Namespaces.TryGetValue parent.Namespace with
             | false, _ -> SymbolNotFoundException "The namespace with the given name was not found." |> raise
             | true, ns -> ns.SpecializationsInReferencedAssemblies.[parent.Name].ToImmutableArray()
-        finally syncRoot.ExitReadLock()
-=======
-    /// <exception cref="SymbolNotFoundException">
-    /// The parent callable or its specializations were not found in references.
-    /// </exception>
-    member this.ImportedSpecializations(parent: QsQualifiedName) =
-        // TODO: this may need to be adapted if we support external specializations
-        syncRoot.EnterReadLock()
-
-        try
-            let imported =
-                match Namespaces.TryGetValue parent.Namespace with
-                | false, _ -> SymbolNotFoundException "The namespace with the given name was not found." |> raise
-                | true, ns -> ns.SpecializationsInReferencedAssemblies.[parent.Name].ToImmutableArray()
-
-            if imported.Length <> 0 then
-                imported
-            else
-                SymbolNotFoundException "No specializations for a callable with the given name have been imported."
-                |> raise
-        finally
-            syncRoot.ExitReadLock()
->>>>>>> ea1f8f0b
+        finally
+            syncRoot.ExitReadLock()
 
     /// <summary>
     /// Returns the resolved generation directive (if any) as well as the specialization headers
@@ -999,22 +967,6 @@
             let defined =
                 match Namespaces.TryGetValue parent.Namespace with
                 | false, _ -> SymbolNotFoundException "The namespace with the given name was not found." |> raise
-<<<<<<< HEAD
-                | true, ns -> ns.SpecializationsDefinedInAllSources parent.Name |> Seq.choose (fun (kind, (source, resolution)) ->
-                    match resolution.Resolved with
-                    | Null -> QsCompilerError.Raise "everything should be resolved but isn't"; None
-                    | Value gen -> Some (gen.Directive, {
-                        Kind = kind
-                        TypeArguments = gen.TypeArguments
-                        Information = gen.Information
-                        Parent = parent
-                        Attributes = resolution.ResolvedAttributes
-                        Source = { CodePath = source; AssemblyPath = Null }
-                        Position = DeclarationHeader.Offset.Defined resolution.Position
-                        HeaderRange = DeclarationHeader.Range.Defined resolution.Range
-                        Documentation = resolution.Documentation
-                    }))
-=======
                 | true, ns ->
                     ns.SpecializationsDefinedInAllSources parent.Name
                     |> Seq.choose (fun (kind, (source, resolution)) ->
@@ -1031,13 +983,12 @@
                                      Information = gen.Information
                                      Parent = parent
                                      Attributes = resolution.ResolvedAttributes
-                                     SourceFile = source
+                                     Source = { CodePath = source; AssemblyPath = Null }
                                      Position = DeclarationHeader.Offset.Defined resolution.Position
                                      HeaderRange = DeclarationHeader.Range.Defined resolution.Range
                                      Documentation = resolution.Documentation
                                  }))
 
->>>>>>> ea1f8f0b
             defined.ToImmutableArray()
         finally
             syncRoot.ExitReadLock()
@@ -1061,26 +1012,6 @@
     member this.DefinedCallables() =
         let notResolvedException = InvalidOperationException "callables are not resolved"
         syncRoot.EnterReadLock()
-<<<<<<< HEAD
-        try if not this.ContainsResolutions then notResolvedException |> raise
-            let defined = Namespaces.Values |> Seq.collect (fun ns ->
-                ns.CallablesDefinedInAllSources() |> Seq.choose (fun kvPair ->
-                    let cName, (source, (kind, declaration)) = kvPair.Key, kvPair.Value
-                    match declaration.Resolved with
-                    | Null -> QsCompilerError.Raise "everything should be resolved but isn't"; None
-                    | Value (signature, argTuple) -> Some {
-                        Kind = kind
-                        QualifiedName = {Namespace = ns.Name; Name = cName}
-                        Attributes = declaration.ResolvedAttributes
-                        Modifiers = declaration.Modifiers
-                        Source = { CodePath = source; AssemblyPath = Null }
-                        Position = DeclarationHeader.Offset.Defined declaration.Position
-                        SymbolRange = DeclarationHeader.Range.Defined declaration.Range
-                        Signature = signature
-                        ArgumentTuple = argTuple
-                        Documentation = declaration.Documentation
-                    }))
-=======
 
         try
             if not this.ContainsResolutions then notResolvedException |> raise
@@ -1103,7 +1034,7 @@
                                     QualifiedName = { Namespace = ns.Name; Name = cName }
                                     Attributes = declaration.ResolvedAttributes
                                     Modifiers = declaration.Modifiers
-                                    SourceFile = source
+                                    Source = { CodePath = source; AssemblyPath = Null }
                                     Position = DeclarationHeader.Offset.Defined declaration.Position
                                     SymbolRange = DeclarationHeader.Range.Defined declaration.Range
                                     Signature = signature
@@ -1111,7 +1042,6 @@
                                     Documentation = declaration.Documentation
                                 }))
 
->>>>>>> ea1f8f0b
             defined.ToImmutableArray()
         finally
             syncRoot.ExitReadLock()
@@ -1146,25 +1076,6 @@
     member this.DefinedTypes() =
         let notResolvedException = InvalidOperationException "types are not resolved"
         syncRoot.EnterReadLock()
-<<<<<<< HEAD
-        try if not this.ContainsResolutions then notResolvedException |> raise
-            let defined = Namespaces.Values |> Seq.collect (fun ns ->
-                ns.TypesDefinedInAllSources() |> Seq.choose (fun kvPair ->
-                    let tName, (source, qsType) = kvPair.Key, kvPair.Value
-                    match qsType.Resolved with
-                    | Null -> QsCompilerError.Raise "everything should be resolved but isn't"; None
-                    | Value (underlyingType, items) -> Some {
-                        QualifiedName = {Namespace = ns.Name; Name = tName}
-                        Attributes = qsType.ResolvedAttributes
-                        Modifiers = qsType.Modifiers
-                        Source = { CodePath = source; AssemblyPath = Null }
-                        Position = DeclarationHeader.Offset.Defined qsType.Position
-                        SymbolRange = DeclarationHeader.Range.Defined qsType.Range
-                        Type = underlyingType
-                        TypeItems = items
-                        Documentation = qsType.Documentation
-                    }))
-=======
 
         try
             if not this.ContainsResolutions then notResolvedException |> raise
@@ -1186,7 +1097,7 @@
                                     QualifiedName = { Namespace = ns.Name; Name = tName }
                                     Attributes = qsType.ResolvedAttributes
                                     Modifiers = qsType.Modifiers
-                                    SourceFile = source
+                                    Source = { CodePath = source; AssemblyPath = Null }
                                     Position = DeclarationHeader.Offset.Defined qsType.Position
                                     SymbolRange = DeclarationHeader.Range.Defined qsType.Range
                                     Type = underlyingType
@@ -1194,7 +1105,6 @@
                                     Documentation = qsType.Documentation
                                 }))
 
->>>>>>> ea1f8f0b
             defined.ToImmutableArray()
         finally
             syncRoot.ExitReadLock()
@@ -1388,15 +1298,10 @@
             match (nsName, source) |> TryResolveQualifier callableName.Namespace with
             | None -> NotFound
             | Some ns ->
-<<<<<<< HEAD
-                seq { yield findInReferences ns
-                      yield declSource |> Option.map (fun s -> s.CodePath) |> findInSources ns }
-=======
                 seq {
                     yield findInReferences ns
-                    yield findInSources ns declSource
+                    yield declSource |> Option.map (fun s -> s.CodePath) |> findInSources ns
                 }
->>>>>>> ea1f8f0b
                 |> ResolutionResult.TryFirstBest
         finally
             syncRoot.ExitReadLock()
@@ -1497,15 +1402,10 @@
             match (nsName, source) |> TryResolveQualifier typeName.Namespace with
             | None -> NotFound
             | Some ns ->
-<<<<<<< HEAD
-                seq { yield findInReferences ns
-                      yield declSource |> Option.map (fun s -> s.CodePath) |> findInSources ns }
-=======
                 seq {
                     yield findInReferences ns
-                    yield findInSources ns declSource
+                    yield declSource |> Option.map (fun s -> s.CodePath) |> findInSources ns
                 }
->>>>>>> ea1f8f0b
                 |> ResolutionResult.TryFirstBest
         finally
             syncRoot.ExitReadLock()
