--- conflicted
+++ resolved
@@ -25,9 +25,6 @@
             return (uri, CompilationContext.Load(uri));
         }
 
-<<<<<<< HEAD
-        // [TestMethod] TODO: REENABLE
-=======
         [TestInitialize]
         public void RunMSBuildLocator()
         {
@@ -35,7 +32,6 @@
         }
 
         [TestMethod]
->>>>>>> 5990f084
         public void GetGlobalProperties()
         {
             var expectedFramework = "Some-framework";
@@ -47,7 +43,7 @@
             Assert.AreEqual(expectedFramework, result["TargetFramework"]);
         }
 
-        // [TestMethod] TODO: REENABLE
+        [TestMethod]
         public void SupportedTargetFrameworks()
         {
             var loader = new ProjectLoader();
@@ -61,7 +57,7 @@
             Assert.IsTrue(loader.IsSupportedQsFramework("net6.0"));
         }
 
-        // [TestMethod] TODO: REENABLE
+        [TestMethod]
         public void FindProjectTargetFramework()
         {
             static void CompareFramework(string project, string? expected)
@@ -100,7 +96,7 @@
             }
         }
 
-        // [TestMethod] TODO: REENABLE
+        [TestMethod]
         public void LoadNonQSharpProjects()
         {
             var invalidProjects = new string[]
@@ -117,7 +113,7 @@
             }
         }
 
-        // [TestMethod] TODO: REENABLE
+        [TestMethod]
         public void LoadOutdatedQSharpProject()
         {
             var (projectFile, context) = Context("test9");
@@ -137,7 +133,7 @@
             CollectionAssert.AreEquivalent(qsFiles, context.SourceFiles.ToArray());
         }
 
-        // [TestMethod] TODO: REENABLE
+        [TestMethod]
         public void LoadQSharpCoreLibraries()
         {
             var (projectFile, context) = Context("test3");
@@ -181,7 +177,7 @@
             CollectionAssert.AreEquivalent(qsFiles, context.SourceFiles.ToArray());
         }
 
-        // [TestMethod] TODO: REENABLE
+        [TestMethod]
         public void LoadQSharpFrameworkLibrary()
         {
             var (projectFile, context) = Context("test7");
@@ -201,7 +197,7 @@
             CollectionAssert.AreEquivalent(qsFiles, context.SourceFiles.ToArray());
         }
 
-        // [TestMethod] TODO: REENABLE
+        [TestMethod]
         public void LoadQSharpConsoleApps()
         {
             var (projectFile, context) = Context("test4");
@@ -252,7 +248,7 @@
             CollectionAssert.AreEquivalent(qsFiles, context.SourceFiles.ToArray());
         }
 
-        // [TestMethod] TODO: REENABLE
+        [TestMethod]
         public void LoadQSharpUnitTest()
         {
             var (projectFile, context) = Context("test5");
@@ -276,7 +272,7 @@
             CollectionAssert.AreEquivalent(qsFiles, context.SourceFiles.ToArray());
         }
 
-        // [TestMethod] TODO: REENABLE
+        [TestMethod]
         public void LoadQSharpMultiFrameworkLibrary()
         {
             var (projectFile, context) = Context("test6");
