﻿// Copyright (c) Microsoft Corporation. All rights reserved.
// Licensed under the MIT License.

/// This module is responsible for making sure decent error messages are created for each code fragment.
/// The actual parsing of all fragments is implemented in the CodeFragmentParsing module, then this module is called to actually build the fragments.
module Microsoft.Quantum.QsCompiler.TextProcessing.SyntaxBuilder

open System.Collections.Immutable
open FParsec
open Microsoft.CodeAnalysis.CSharp
open Microsoft.Quantum.QsCompiler.DataTypes
open Microsoft.Quantum.QsCompiler.Diagnostics
open Microsoft.Quantum.QsCompiler.ReservedKeywords
open Microsoft.Quantum.QsCompiler.SyntaxTokens
open Microsoft.Quantum.QsCompiler.TextProcessing.ParsingPrimitives
open Microsoft.Quantum.QsCompiler.TextProcessing.SyntaxExtensions


// some general purpose utils

/// returns the current state of the char stream
let getCharStreamState (stream: CharStream<_>) = Reply stream.State
/// given a char stream state, returns the chars between that and the current stream position as string
let getSubstring (start: CharStreamState<_>) =
    fun (stream: CharStream<_>) -> Reply(stream.ReadFrom(start, false))

/// Given a char stream state and a parser, runs the parser on the substream
/// between the given char stream state and the current stream position.
/// NOTE: Anything run on the substream will be processed with the user state of the original stream,
/// and any updates to the user state will be reflected in the original stream.
let runOnSubstream (start: CharStreamState<_>) (parser: Parser<'A, _>) : Parser<'A, _> =
    let parserAndState = parser .>>. getUserState

    let subparser (stream: CharStream<_>) =
        let substream = stream.CreateSubstream start
        substream.UserState <- stream.UserState
        substream |> parserAndState

    subparser >>= fun (res, ustate) -> setUserState ustate >>% res

/// Skips ahead until the given target parser succeeds, or the end of the stream is reached.
/// Anything processed by the nonBreakingPieces parser will be skipped as a block.
let skipPiecesUntil nonBreakingPieces target =
    let pieceDelimiter = (attempt target >>% ()) <|> (nonBreakingPieces >>% ())
    let grabCode = manyCharsTill anyChar (followedBy pieceDelimiter <|> eof)
    sepBy grabCode (notFollowedBy target >>. nonBreakingPieces) >>% ()


// some Q# specific utils

/// Parses any word in the given set as term and returns its range.
/// A word consists of ascii letters and digits only, and is not followed by a symbol continuation.
/// Fails without consuming input if the parsing fails.
let private wordContainedIn (strings: ImmutableHashSet<_>) =
    let inStrings w =
        if strings.Contains w then preturn w else fail ""

    let keywordLike = manyChars (asciiLetter <|> digit) .>> nextCharSatisfiesNot isSymbolContinuation
    term (keywordLike >>= inStrings) |>> snd

/// parses any QsFragmentHeader and return unit
let internal qsFragmentHeader = previousCharSatisfiesNot isLetter >>. wordContainedIn Keywords.FragmentHeaders
/// parses any QsLanguageKeyword and return unit
let internal qsLanguageKeyword = previousCharSatisfiesNot isLetter >>. wordContainedIn Keywords.LanguageKeywords
/// parses any QsReservedKeyword and return unit
let internal qsReservedKeyword = previousCharSatisfiesNot isLetter >>. wordContainedIn Keywords.ReservedKeywords

/// adds the given diagnostic to the user state
let internal pushDiagnostic newDiagnostic =
    updateUserState (fun diagnostics -> newDiagnostic :: diagnostics)
/// adds the given diagnostics to the user state
let internal pushDiagnostics newDiagnostics =
    updateUserState (fun diagnostics -> newDiagnostics @ diagnostics)
/// clears all diagnostics from the user state
let private clearDiagnostics = updateUserState (fun _ -> [])

/// Applies the given body parser and
/// uses the returned start and end position to generate an error with the given error code.
/// Returns the obtained start and end position.
let internal buildError body errCode =
    body
    >>= fun range -> preturn range |>> QsCompilerDiagnostic.NewError errCode >>= pushDiagnostic >>% range

/// Applies the given body parser and
/// uses the returned start and end position to generate a warning with the given warning code.
/// Returns the obtained start and end position.
let internal buildWarning body wrnCode =
    body
    >>= fun range -> preturn range |>> QsCompilerDiagnostic.NewWarning wrnCode >>= pushDiagnostic >>% range


// bracket handling and related stuff

/// Parses a left tuple bracket "(".
/// IMPORTANT: Does *not* handle whitespace -> use in combination with "bracket" for proper whitespace handling!
let internal lTuple = pstring "("
/// Parses a right tuple bracket ")".
/// IMPORTANT: Does *not* handle whitespace -> use in combination with "bracket" for proper whitespace handling!
let internal rTuple = pstring ")"
/// Parses a left array bracket "[".
/// IMPORTANT: Does *not* handle whitespace -> use in combination with "bracket" for proper whitespace handling!
let internal lArray = pstring "["
/// Parses a right array bracket "]".
/// IMPORTANT: Does *not* handle whitespace -> use in combination with "bracket" for proper whitespace handling!
let internal rArray = pstring "]"
/// Parses a left angle bracket "<".
/// IMPORTANT: Does *not* handle whitespace -> use in combination with "bracket" for proper whitespace handling!
let internal lAngle = pstring "<"
/// Parses a right angle bracket ">".
/// IMPORTANT: Does *not* handle whitespace -> use in combination with "bracket" for proper whitespace handling!
let internal rAngle = pstring ">"
/// Parses a left curly bracket "{".
/// IMPORTANT: Does *not* handle whitespace -> use in combination with "bracket" for proper whitespace handling!
let internal lCurly = pstring "{"
/// Parses a right curly bracket "}".
/// IMPORTANT: Does *not* handle whitespace -> use in combination with "bracket" for proper whitespace handling!
let internal rCurly = pstring "}"

/// parser used for properly processing single brackets (handles the whitespace management)
let internal bracket p = term p >>% ()


let (private stringContent, private stringContentImpl) = createParserForwardedToRef ()

/// Parses the given core parser with de-facto optional left and right bracket around it.
/// However, raises the given lbracketErr or rbracketErr if the left, respectively right, bracket are missing.
/// Fails without consuming input it the parsing fails.
/// IMPORTANT: This parser does does *not* handle whitespace and needs to be wrapped into a term parser for proper processing of all whitespace.
let private contentDefinedBrackets core (lbracket, rbracket) (lbracketErr, rbracketErr) =
    let missingLeftAndCore =
        getEmptyRange |>> QsCompilerDiagnostic.NewError lbracketErr // only push after core succeeded
        .>>. core
        >>= fun (err, res) -> pushDiagnostic err >>% res

    let missingRight = getEmptyRange |>> QsCompilerDiagnostic.NewError rbracketErr >>= pushDiagnostic
    let leftAndCore = attempt (bracket lbracket >>. core) <|> missingLeftAndCore
    let closingRight = attempt rbracket >>% () <|> missingRight // rbracket only, to get correct position info upon applying term
    attempt (leftAndCore .>> closingRight)

/// Parses the given core parser with de-facto optional tuple brackets around it.
/// However, raises the corresponding error if the left and/or right bracket are missing.
/// Returns the parsed value, as well as a tuple with the start and end position of the (potentially tuple-wrapped) core parser.
/// Fails without consuming input if the parsing fails.
let internal optTupleBrackets core =
    contentDefinedBrackets core (lTuple, rTuple) (ErrorCode.MissingLTupleBracket, ErrorCode.MissingRTupleBracket)
    |> term

/// Given a lbracket and matching rbracket parser, parses the lbracket then looks for the matching rbracket
/// (recursively such that potential inner brackets are matched properly as well), and then applies the given core parser
/// only on the substream between the two matching brackets.
/// Fails without consuming input it the parsing fails.
/// IMPORTANT: This parser does does *not* handle whitespace and needs to be wrapped into a term parser for proper processing of all whitespace.
let private bracketDefinedContent core (lbracket, rbracket) =
    let nextRbracket = attempt (skipPiecesUntil stringContent (lbracket <|> rbracket) .>> followedBy rbracket)
    let nextLbracket = attempt (skipPiecesUntil stringContent (lbracket <|> rbracket) .>> followedBy lbracket)

    let rec findMatching stream =
        let recur = nextLbracket >>. bracket lbracket >>. findMatching .>> bracket rbracket
        stream |> (many recur >>. nextRbracket)

    let processCore =
        getCharStreamState
        >>= fun state -> findMatching >>. ((core .>> followedBy eof) |> runOnSubstream state)

    attempt (bracket lbracket >>. processCore .>> rbracket) // rbracket only so that the position info given by term is accurate

/// Starting with a left tuple bracket, extracts the matching right tuple bracket and then applies the given core parser to the middle part.
/// Fails without consuming input it the parsing fails.
let internal tupleBrackets core =
    (lTuple, rTuple) |> bracketDefinedContent core |> term

/// <summary>
/// Parses <paramref name="core"/> with optional tuple brackets around it. If tuple brackets are present, requires that
/// <paramref name="after"/> succeeds without consuming input, then raises a deprecation warning.
/// </summary>
/// <param name="core">A parser to run with or without tuple brackets around it.</param>
/// <param name="after">
/// A parser used to detect when tuple brackets are present. It should succeed without consuming input after the right
/// tuple bracket is parsed.
/// </param>
/// <returns>The parsed value and its range.</returns>
/// <remarks>Fails without consuming input if parsing fails.</remarks>
let internal deprecatedTupleBrackets core after =
    let warning (value, range) =
        QsCompilerDiagnostic.NewWarning WarningCode.DeprecatedTupleBrackets range |> pushDiagnostic
        >>% (value, range)

    attempt (tupleBrackets core .>> after) >>= warning <|> term core

/// Starting with a left array bracket, extracts the matching right array bracket and then applies the given core parser to the middle part.
/// Fails without consuming input it the parsing fails.
let internal arrayBrackets core =
    (lArray, rArray) |> bracketDefinedContent core |> term

/// Starting with a left angle bracket, extracts the matching right angle bracket and then applies the given core parser to the middle part.
/// Fails without consuming input it the parsing fails.
let internal angleBrackets core =
    (lAngle, rAngle) |> bracketDefinedContent core |> term

/// Starting with a left curly bracket, extracts the matching right curly bracket and then applies the given core parser to the middle part.
/// Fails without consuming input it the parsing fails.
let internal curlyBrackets core =
    (lCurly, rCurly) |> bracketDefinedContent core |> term

/// Parses a string with or without interpolation. Returns the parsed string.
/// Parses the interpolation arguments with the given parser.
/// Fails without consuming input if neither a string with or without interpolation can be successfully parsed.
/// IMPORTANT: Parses *precicely* the string literal and does *not* handle whitespace!
let internal getStringContent interpolArg =
    let delimiter = pstring "\""

    let interpolatedString =
        let interpolCharSnippet = manySatisfy (fun c -> c <> '\\' && c <> '"' && c <> '{')

        let escapedChar =
            pstring "\\"
            >>. (anyOf "\\\"nrt{"
                 |>> function // Also supports escapting '{'
<<<<<<< HEAD
                 | 'n' -> "\n"
                 | 'r' -> "\r"
                 | 't' -> "	"
                 | c -> string c)
=======
                     | 'n' -> "\n"
                     | 'r' -> "\r"
                     | 't' -> "	"
                     | c -> string c)
>>>>>>> 6f7aeff5

        let nonInterpol = (stringsSepBy interpolCharSnippet escapedChar)
        let interpol = (lCurly, rCurly) |> bracketDefinedContent interpolArg
        let content = nonInterpol .>>. many (interpol .>>. nonInterpol)

        (between (pchar '$' >>. delimiter) delimiter content)
        |>> fun (h, items) ->
                let mutable str = h
                items |> List.map snd |> List.iteri (fun i part -> str <- sprintf "%s{%i}%s" str i part)
                str, items |> List.map fst

    let nonInterpolatedString =
        let normalCharSnippet = manySatisfy (fun c -> c <> '\\' && c <> '"')

        let escapedChar =
            pstring "\\"
            >>. (anyOf "\\\"nrt"
                 |>> function
<<<<<<< HEAD
                 | 'n' -> "\n"
                 | 'r' -> "\r"
                 | 't' -> "	"
                 | c -> string c)
=======
                     | 'n' -> "\n"
                     | 'r' -> "\r"
                     | 't' -> "	"
                     | c -> string c)
>>>>>>> 6f7aeff5

        let content = (stringsSepBy normalCharSnippet escapedChar)
        (between delimiter delimiter content) |>> fun str -> (str, [])

    attempt interpolatedString <|> attempt nonInterpolatedString

do stringContentImpl := getStringContent (manyChars anyChar) >>% ()

/// Skips ahead until the given target parser succeeds, or the end of the stream is reached.
/// Skips strings, tuple brackets (and their content), array brackets (and their content), and curly brackets (and their content) as a block -
/// i.e. never breaks apart strings or matching brackets with the exception of angle brackets that may occur separately.
/// NOTE: Does *not* process whitespace, such that it is possible to advance to the next whitespace character.
let internal advanceTo target =
    let grabAny = manyCharsTill anyChar eof

    // leaving whitespace to the right such that it is possible to advance to whitespace
    // langle and rangle may occur separately, whereas the left and right part of the listed brackets below may not
    let nonBreakingPieces =
        choice [ stringContent >>% ()
                 (lTuple, rTuple) |> bracketDefinedContent grabAny >>% ()
                 (lArray, rArray) |> bracketDefinedContent grabAny >>% ()
                 (lCurly, rCurly) |> bracketDefinedContent grabAny >>% () ]

    skipPiecesUntil nonBreakingPieces target

/// Implements a hack to get around limitations for processing left recursions:
/// First skips ahead until the given breakingDelimiter parser succeeds or the end of the stream is reached,
/// then applies the given before parser to the skipped substream,
/// and finally applies the breakingDelimiter followed by the given after parser to the current stream position.
/// Fails without consuming input it the parsing fails.
/// NOTE: This routine is only suitable for processing short streams,
/// since it will advance all the way to the end of the stream (and backtrack) if it does not find the breakingDelimiter!
let leftRecursionByInfix breakingDelimiter before after = // before and after breaking delimiter
    let advanceToInfix = advanceTo (breakingDelimiter >>% () <|> eof) >>. followedBy breakingDelimiter

    getCharStreamState
    >>= fun state ->
            attempt (
                advanceToInfix >>. (before .>> followedBy eof |> runOnSubstream state) .>> breakingDelimiter
                .>>. after
            )


// routines that dictate how parsing is handled accross all fragments and expression

/// Consumes whitespace characters until the given parser succeeds.
/// Does *not* apply the given parser, and the given parser is guaranteed to succeed if this parser succeeds.
/// Returns an empty range at the beginning of the skipped whitespace sequence.
/// Fails without consuming input if the parsing fails.
let internal followedByCode p =
    getEmptyRange .>> attempt (manyCharsTill (satisfy Text.IsWhitespace) (followedBy p))

/// Advances until the given parser succeeds, or the end of the input stream is reached.
/// Returns the start and end position of the skipped non-whitespace code.
let internal skipInvalidUntil p =
    followedByCode p |> advanceTo |> getRange |>> snd // range of the invalid (non-whitespace) code
    .>> (followedByCode p >>% () <|> eof)

/// Attempts to parse the given body. If that fails, returns the given fallback and
/// generates an error with the given missingCode if continuation succeeds at the current position.
/// Advances to the given continuation *or the next QsFragmentHeader, or the end of the stream* otherwise,
/// while generating an error with the given errCode, and returning the given fallback.
let internal expected body errCode missingCode fallback continuation =
    let invalid =
        let nextExpected = (attempt continuation >>% ()) <|> (qsFragmentHeader >>% ())
        let invalid = buildError (skipInvalidUntil nextExpected) errCode
        let missing = buildError (followedByCode nextExpected) missingCode
        (attempt missing <|> invalid) >>% fallback

    attempt body <|> invalid

/// Fails if nextExpected succeeds at the current position.
/// If nextExpected fails at the current position, advances to nextExpected,
/// generating an error with the given error code, and returns fallback.
/// Fails without consuming input if the parsing fails.
let internal checkForInvalid nextExpected errCode =
    notFollowedBy nextExpected >>. buildError (skipInvalidUntil nextExpected) errCode

/// Applied the given parser, and skips ahead until nextExpected succeeds or the end of the input stream is reached.
/// Generates an ExcessContinuation error for the skipped piece if it is non-empty.
/// Returns the content generated by the given parser.
let internal withExcessContinuation nextExpected orig =
    let consumeExcess = buildError (skipInvalidUntil nextExpected) ErrorCode.ExcessContinuation >>% ()
    orig .>> (followedBy nextExpected <|> consumeExcess)

/// Tries to apply the comma parser and optionally returns its content.
/// If a comma has been consumed, generates an ExcessComma warning at the current position.
let internal warnOnComma =
    getEmptyRange .>> comma |>> QsCompilerDiagnostic.NewWarning WarningCode.ExcessComma
    >>= pushDiagnostic
    |> opt

/// The item parser and separator parser for a comma-separated list.
let private commaSepParsers validItem errorCode missingCode fallback delimiter =
    let delimiter = (delimiter >>% ()) <|> (comma >>% ())
    let item = expected validItem errorCode missingCode fallback delimiter
    let invalidLast = checkForInvalid delimiter errorCode >>% fallback
    let piece = item .>>? followedBy comma <|> attempt validItem <|> invalidLast
    piece |> withExcessContinuation delimiter, comma .>>? followedBy piece

/// <summary>
/// Parses a comma-separated list of zero or more items.
/// </summary>
/// <param name="validItem">The parser for a valid list item.</param>
/// <param name="errorCode">The diagnostic error code for an invalid item.</param>
/// <param name="missingCode">The diagnostic error code for a missing item.</param>
/// <param name="fallback">An item to insert into the list in place of a missing item.</param>
/// <param name="delimiter">A continuation parser that delimits the end of an item before the comma.</param>
let internal commaSep validItem errorCode missingCode fallback delimiter =
    commaSepParsers validItem errorCode missingCode fallback delimiter ||> sepBy .>> warnOnComma
    |>> ImmutableArray.CreateRange

/// <summary>
/// Parses a comma-separated list of one or more items.
/// </summary>
/// <param name="validItem">The parser for a valid list item.</param>
/// <param name="errorCode">The diagnostic error code for an invalid item.</param>
/// <param name="missingCode">The diagnostic error code for a missing item.</param>
/// <param name="fallback">An item to insert into the list in place of a missing item.</param>
/// <param name="delimiter">A continuation parser that delimits the end of an item before the comma.</param>
let internal commaSep1 validItem errorCode missingCode fallback delimiter =
    commaSepParsers validItem errorCode missingCode fallback delimiter ||> sepBy1 .>> warnOnComma
    |>> ImmutableArray.CreateRange

/// parser succeeds without consuming input or changing the parser state if the next char is a comma,
/// a right tuple bracket, or if we are at the end of the input stream
let internal isTupleContinuation = followedBy (comma <|> rTuple <|> (eof >>% ""))

/// Builds a nested non-empty tuple using bundle from a list of comma separated validSingle items.
/// Uses commaSep1 to generate suitable errors for missing or invalid items, replacing them with fallback if needed.
/// NOTE: This parser behaves along the lines of "delimiter defined content" -
/// i.e. it will assume that an item is invalid and advance to the next tuple continuation (comma, closing bracket or end of input stream)
/// in cases where validSingle or the corresponding tuple parser does not succeed.
let internal buildTuple validSingle bundle errCode missingCode fallback = // "bracketDefinedContent"
    let rec tuple stream =
        let inner = commaSep1 (validSingle <|> tuple) errCode missingCode fallback isTupleContinuation // for cases where we have singleton tuples and operators possibly connecting them, single needs to be first!
        (tupleBrackets inner |>> bundle) stream // don't allow empty tuples -> something like unit must be incorporated in single

    tuple

/// Either parses validSingle, or builds a nested non-empty tuple using bundle from a list of comma separated validSingle items.
/// Uses commaSep1 to generate suitable errors for missing or invalid tuple items, replacing them with fallback if needed.
/// If both validSingle and the tuple parser fail, parses an expected validSingle to generate suitable errors while advancing to the given continuation.
/// NOTE: The tuple parser behaves along the lines of "delimiter defined content" -
/// i.e. it will assume that an item is invalid and advance to the next tuple continuation (comma, closing bracket or end of input stream)
/// in cases where validSingle or the corresponding tuple parser does not succeed.
let internal buildTupleItem validSingle bundle errCode missingCode fallback continuation =
    validSingle
    <|> buildTuple validSingle bundle errCode missingCode fallback
    <|> expected validSingle errCode missingCode fallback continuation


// routines related to permissive symbol and name parsing

/// Parses a symbol name - i.e. any identifier that starts with an ascii letter and continues with isSymbolContinuation,
/// and is not a reserved keyword in Q#. Fails without consuming input if qsReservedKeyword succeeds at the current position.
/// Returns None and logs an InvalidUseOfReservedKeyword error if the parsed symbol name is reserved.
/// Returns None and logs an error with the given error code if the parsed symbol name is not valid for other reasons.
/// Returns the parsed symbol name as Some otherwise.
/// IMPORTANT: this routines handles the name *only* and does *not* handle whitespace!
/// In order to guarantee correct whitespace management, the name needs to be parsed as a term.
let internal symbolNameLike errCode =
    let ident =
        IdentifierOptions(
            isAsciiIdStart = isSymbolStart,
            isAsciiIdContinue = isSymbolContinuation,
            preCheckStart = isSymbolStart,
            preCheckContinue = isSymbolContinuation
        )
        |> identifier
        |> getRange

    let whenValid ((name: string, range), isBeforeDot) =
        let reservedUnderscorePattern = name.Contains "__" || (isBeforeDot && name.EndsWith "_")
        let isReserved = InternalUse.CsKeywords.Contains
        let isCsKeyword = SyntaxFacts.IsKeywordKind << SyntaxFacts.GetKeywordKind
        let moreThanUnderscores = name.TrimStart('_').Length <> 0

        if reservedUnderscorePattern then
            buildError (preturn range) ErrorCode.InvalidUseOfUnderscorePattern >>% None
        elif not moreThanUnderscores then
            buildError (preturn range) errCode >>% None
        elif isReserved name || isCsKeyword name then
            buildError (preturn range) ErrorCode.InvalidUseOfReservedKeyword >>% None
        else
            preturn name |>> Some

    let invalid =
        let invalidName = pchar '\'' |> opt >>. manySatisfy isDigit >>. ident
        buildError (getRange invalidName |>> snd) errCode >>% None

    let validSymbolName =
        let checkFollowedByDot = nextCharSatisfies ((=) '.') >>% true <|>% false
        (ident .>>. checkFollowedByDot) >>= whenValid

    notFollowedBy qsReservedKeyword >>. attempt (validSymbolName <|> invalid) // NOTE: *needs* to fail on reserverd keywords here!

/// Handles permissive parsing of a symbol:
/// Uses symbolNameLike to generate suitable errors if the current symbol-like text is not a valid symbol in Q#
/// and returns the QsSymbol corresponding to an invalid symbol.
/// Returned the parsed (unqualified) Symbol as QsSymbol otherwise.
let internal symbolLike errCode =
    term (symbolNameLike errCode)
    |>> function
        | Some sym, range -> (Symbol sym, range) |> QsSymbol.New
        | None, _ -> (InvalidSymbol, Null) |> QsSymbol.New

/// Given the path, the symbol and the range parsed by multiSegmentSymbol,
/// returns a simple Symbol as QsSymbol if the given path is empty,
/// or a QualifiedSymbol as QsSymbol if the given path is non-empty and valid.
/// Returns a QsSymbol corresponding to an invalid symbol if the path contains segments that are None (i.e. invalid).
let internal asQualifiedSymbol ((path, sym), range: Range) =
    let names =
        [
            for segment in path do
                yield segment
            yield sym
        ]

    if names |> List.contains None then
        (InvalidSymbol, Null) |> QsSymbol.New
    else
        match names |> List.choose id with
        | [ sym ] -> (Symbol sym, range) |> QsSymbol.New
        | parts ->
            let (ns, sym) = (String.concat "." parts.[0..parts.Length - 2]), parts.[parts.Length - 1]
            (QualifiedSymbol(ns, sym), range) |> QsSymbol.New

/// Handles permissive parsing of a qualified symbol:
/// Uses symbolNameLike for each path fragment separated by dots
/// to generate suitable errors if the symbol-like fragment text is not a valid symbol in Q#.
/// Returns the QsSymbol corresponding to an invalid symbol if any of the path fragments is not a valid symbol.
/// Returned the parsed strings as a QsSymbol of kind QualifiedSymbol otherwise.
let internal multiSegmentSymbol errCode =
    let singleDot = pchar '.' .>>? notFollowedBy (pchar '.')
    let pathSegment = symbolNameLike ErrorCode.InvalidPathSegment .>>? followedBy singleDot
    let localIdentifier = symbolNameLike errCode

    let expectedIdentifier =
        localIdentifier <|> (buildError (term (preturn ()) |>> snd) ErrorCode.MissingIdentifer >>% None)

    let qualifiedIdentifer =
        (sepEndBy1 pathSegment singleDot .>>. expectedIdentifier) <|> (preturn [] .>>. localIdentifier)

    term qualifiedIdentifer

/// Parses a Q# type parameter name - i.e. a tick (') followed by a symbol name.
/// Fails without consuming input if the parsing fails.
/// Uses symbolNameLike to generate suitable errors if the symbol-like text follwing a tick (') is not a valid symbol name in Q#,
/// and returns None in that case. Returns the parsed type parameter name without the preceding tick as string otherwise.
/// IMPORTANT: this routines handles the name *only* and does *not* handle whitespace!
/// In order to guarantee correct whitespace management, the name needs to be parsed within as a term.
let internal typeParameterNameLike = pchar '\'' >>? symbolNameLike ErrorCode.InvalidTypeParameterName

/// Handles permissive parsing of a Q# type parameter name:
/// Uses typeParameterNameLike to generate suitable errors if the current symbol-like text is not a valid type parameter name in Q#
/// and returns the QsType corresponding to an invalid type.
/// Returned the parsed TypeParameter as QsType otherwise.
let internal typeParameterLike =
    term typeParameterNameLike
    |>> function
        | Some sym, range -> ((Symbol sym, range) |> QsSymbol.New |> TypeParameter, range) |> QsType.New
        | None, _ -> (InvalidType, Null) |> QsType.New


// building an abstract representation of Q# code fragments

/// Filters out any errors that are not worth raising due to their overlap with, or them being q consequence of other existing errors.
/// Returns diagnostics with updated ranges such that the start and end position of each diagnostic is at most the given endPos.
let private filterAndAdapt (diagnostics: QsCompilerDiagnostic list) endPos =
    // opting to only actually raise ExcessContinuation errors if no other errors overlap with them
    let excessCont, remainingDiagnostics =
        diagnostics
        |> List.partition
            (fun x ->
                match x.Diagnostic with
                | Error (ErrorCode.ExcessContinuation) -> true
                | _ -> false)

    let remainingErrs =
        remainingDiagnostics
        |> List.filter
            (fun x ->
                match x.Diagnostic with
                | Error _ -> true
                | _ -> false)

    let hasOverlap (diagnostic: QsCompilerDiagnostic) =
        remainingErrs
        |> List.exists
            (fun other -> diagnostic.Range.Start <= other.Range.Start && diagnostic.Range.End >= other.Range.Start)

    let filteredExcessCont = excessCont |> List.filter (not << hasOverlap)

    let rangeWithinFragment (range: Range) =
        Range.Create(min endPos range.Start) (min endPos range.End)

    filteredExcessCont @ remainingDiagnostics
    |> List.map (fun diagnostic -> { diagnostic with Range = rangeWithinFragment diagnostic.Range })

/// Constructs a QsCodeFragment.
///
/// If the given header parser succeeds, attempts the given body parser.
///
/// If the body parser succeeds, gives the results from both the header and body to the given fragmentKind constructor,
/// and advances until the next fragment header or until the given continuation succeeds, generating an
/// ExcessContinuation error for any non-whitespace code. Otherwise, if the body parser fails, defaults to the given
/// invalid fragment and generates a diagnostic.
///
/// Determines the Range and Text for the fragment and attaches all current diagnostics saved in the user state to the
/// QsFragment. Upon fragment construction, clears all diagnostics currently stored in the UserState.
let internal buildFragment header body (invalid: QsFragmentKind) fragmentKind continuation =
    let build (kind, (text, range)) =
        getUserState .>> clearDiagnostics
        |>> fun diagnostics ->
                {
                    Kind = kind
                    Range = range
                    Diagnostics = (filterAndAdapt diagnostics range.End).ToImmutableArray()
                    Text = text
                }

    let buildDiagnostic (errPos, (text, range: Range)) =
        let errPos = if range.End < errPos then range.End else errPos

        QsCompilerDiagnostic.NewError invalid.ErrorCode (Range.Create errPos range.End) |> pushDiagnostic
        >>. preturn (invalid, (text, range))

    let delimiters state =
        let fragmentEnd =
            let allWS = emptySpace .>>? eof
            manyCharsTill anyChar (followedBy allWS)

        getRange fragmentEnd |> runOnSubstream state

    let continuation = (continuation >>% ()) <|> (qsFragmentHeader >>% ())

    let validBody state headerResult =
        let processExcessCode = buildError (skipInvalidUntil continuation) ErrorCode.ExcessContinuation >>% ()

        (body .>>? followedBy (continuation <|> eof)) <|> (body .>> processExcessCode)
        |>> fragmentKind headerResult
        .>>. delimiters state

    let invalidBody state =
        getPosition .>> (advanceTo continuation) .>>. delimiters state >>= buildDiagnostic

    getCharStreamState
    >>= fun state ->
            header
            >>= fun headerResult -> (attempt (validBody state headerResult) <|> invalidBody state) >>= build<|MERGE_RESOLUTION|>--- conflicted
+++ resolved
@@ -216,17 +216,10 @@
             pstring "\\"
             >>. (anyOf "\\\"nrt{"
                  |>> function // Also supports escapting '{'
-<<<<<<< HEAD
-                 | 'n' -> "\n"
-                 | 'r' -> "\r"
-                 | 't' -> "	"
-                 | c -> string c)
-=======
                      | 'n' -> "\n"
                      | 'r' -> "\r"
                      | 't' -> "	"
                      | c -> string c)
->>>>>>> 6f7aeff5
 
         let nonInterpol = (stringsSepBy interpolCharSnippet escapedChar)
         let interpol = (lCurly, rCurly) |> bracketDefinedContent interpolArg
@@ -245,17 +238,10 @@
             pstring "\\"
             >>. (anyOf "\\\"nrt"
                  |>> function
-<<<<<<< HEAD
-                 | 'n' -> "\n"
-                 | 'r' -> "\r"
-                 | 't' -> "	"
-                 | c -> string c)
-=======
                      | 'n' -> "\n"
                      | 'r' -> "\r"
                      | 't' -> "	"
                      | c -> string c)
->>>>>>> 6f7aeff5
 
         let content = (stringsSepBy normalCharSnippet escapedChar)
         (between delimiter delimiter content) |>> fun str -> (str, [])
