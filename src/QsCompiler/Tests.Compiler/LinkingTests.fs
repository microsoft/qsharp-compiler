﻿// Copyright (c) Microsoft Corporation. All rights reserved.
// Licensed under the MIT License.

namespace Microsoft.Quantum.QsCompiler.Testing

open System
open System.Collections.Generic
open System.Collections.Immutable
open System.IO
open System.Linq
open Microsoft.Quantum.QsCompiler
open Microsoft.Quantum.QsCompiler.CompilationBuilder
open Microsoft.Quantum.QsCompiler.DataTypes
open Microsoft.Quantum.QsCompiler.Diagnostics
open Microsoft.Quantum.QsCompiler.ReservedKeywords.AssemblyConstants
open Microsoft.Quantum.QsCompiler.SyntaxExtensions
open Microsoft.Quantum.QsCompiler.SyntaxTree
open Microsoft.Quantum.QsCompiler.SyntaxTokens
open Microsoft.Quantum.QsCompiler.Transformations.BasicTransformations
open Microsoft.Quantum.QsCompiler.Transformations.IntrinsicResolution
open Microsoft.Quantum.QsCompiler.Transformations.Monomorphization
open Microsoft.Quantum.QsCompiler.Transformations.Monomorphization.Validation
open Microsoft.Quantum.QsCompiler.Transformations.SearchAndReplace
open Microsoft.VisualStudio.LanguageServer.Protocol
open Xunit


type LinkingTests () =
    inherit CompilerTests(CompilerTests.Compile (Path.Combine ("TestCases", "LinkingTests"), ["Core.qs"; "InvalidEntryPoints.qs"]))

    let compilationManager = new CompilationUnitManager(new Action<Exception> (fun ex -> failwith ex.Message), isExecutable = true)

    // The file name needs to end in ".qs" so that it isn't ignored by the References.Headers class during the internal renaming tests.
    let getTempFile () = Path.GetRandomFileName () + ".qs" |> Path.GetFullPath |> Uri
    let getManager uri content = CompilationUnitManager.InitializeFileManager(uri, content, compilationManager.PublishDiagnostics, compilationManager.LogException)

    let defaultOffset = {
        Offset = DiagnosticTools.AsTuple (Position (0, 0))
        Range = QsCompilerDiagnostic.DefaultRange
    }

    let qualifiedName ns name = {
            Namespace = NonNullable<_>.New ns
            Name = NonNullable<_>.New name
        }

    let createReferences : seq<string * IEnumerable<QsNamespace>> -> References =
        Seq.map (fun (source, namespaces) ->
            KeyValuePair.Create(NonNullable<_>.New source, References.Headers (NonNullable<_>.New source, namespaces)))
        >> ImmutableDictionary.CreateRange
        >> References

    /// Counts the number of references to the qualified name in all of the namespaces, including the declaration.
    let countReferences namespaces (name : QsQualifiedName) =
        let references = IdentifierReferences (name, defaultOffset)
        Seq.iter (references.Namespaces.OnNamespace >> ignore) namespaces
        let declaration = if obj.ReferenceEquals (references.SharedState.DeclarationLocation, null) then 0 else 1
        references.SharedState.Locations.Count + declaration

    do  let addOrUpdateSourceFile filePath = getManager (new Uri(filePath)) (File.ReadAllText filePath) |> compilationManager.AddOrUpdateSourceFileAsync |> ignore
        Path.Combine ("TestCases", "LinkingTests", "Core.qs") |> Path.GetFullPath |> addOrUpdateSourceFile

    static member private ReadAndChunkSourceFile fileName =
        let sourceInput = Path.Combine ("TestCases", "LinkingTests", fileName) |> File.ReadAllText
        sourceInput.Split ([|"==="|], StringSplitOptions.RemoveEmptyEntries)

    member private this.Expect name (diag : IEnumerable<DiagnosticItem>) =
        let ns = "Microsoft.Quantum.Testing.EntryPoints" |> NonNullable<_>.New
        let name = name |> NonNullable<_>.New
        this.Verify (QsQualifiedName.New (ns, name), diag)

    member private this.BuildWithSource input (manager : CompilationUnitManager) = 
        let fileId = getTempFile()
        let file = getManager fileId input
        manager.AddOrUpdateSourceFileAsync(file) |> ignore
        let built = manager.Build()
        manager.TryRemoveSourceFileAsync(fileId, false) |> ignore
        file.FileName, built

<<<<<<< HEAD
    member private this.CompileAndVerify (manager : CompilationUnitManager) input (diag : DiagnosticItem seq) =
        let source, built = manager |> this.BuildWithSource input
        let tests = new CompilerTests(built, output)
=======
        compilationManager.AddOrUpdateSourceFileAsync(file) |> ignore
        let built = compilationManager.Build()
        compilationManager.TryRemoveSourceFileAsync(fileId, false) |> ignore
        let tests = CompilerTests built
>>>>>>> 210f3d69

        let inFile (c : QsCallable) = c.SourceFile = source
        for callable in built.Callables.Values |> Seq.filter inFile do
            tests.Verify (callable.FullName, diag)

    member private this.BuildContent (manager : CompilationUnitManager, source, ?references) =
        match references with
        | Some references -> manager.UpdateReferencesAsync references |> ignore
        | None -> ()
        let _, compilation = manager |> this.BuildWithSource source
        manager.UpdateReferencesAsync (References ImmutableDictionary<_, _>.Empty) |> ignore

        let diagnostics = compilation.Diagnostics()
        diagnostics |> Seq.exists (fun d -> d.IsError ()) |> Assert.False
        Assert.NotNull compilation.BuiltCompilation

        compilation

    member private this.BuildReference (source : NonNullable<string>, content) = 
        let comp = this.BuildContent(new CompilationUnitManager(), content)
        Assert.Empty (comp.Diagnostics() |> Seq.filter (fun d -> d.Severity = DiagnosticSeverity.Error))
        struct (source, comp.BuiltCompilation.Namespaces)

    member private this.CompileMonomorphization input =
        let compilationDataStructures = this.BuildContent (compilationManager, input)
        let monomorphicCompilation = Monomorphize.Apply compilationDataStructures.BuiltCompilation

        Assert.NotNull monomorphicCompilation
        ValidateMonomorphization.Apply monomorphicCompilation

        monomorphicCompilation

    member private this.CompileIntrinsicResolution source environment =
        let envDS = this.BuildContent (compilationManager, environment)
        let sourceDS = this.BuildContent (compilationManager, source)
        ReplaceWithTargetIntrinsics.Apply(envDS.BuiltCompilation, sourceDS.BuiltCompilation)

    member private this.RunIntrinsicResolutionTest testNumber =

        let srcChunks = LinkingTests.ReadAndChunkSourceFile "IntrinsicResolution.qs"
        srcChunks.Length >= 2 * testNumber |> Assert.True
        let chunckNumber = 2 * (testNumber - 1)
        let result = this.CompileIntrinsicResolution srcChunks.[chunckNumber] srcChunks.[chunckNumber+1]
        Signatures.SignatureCheck [Signatures.IntrinsicResolutionNs] Signatures.IntrinsicResolutionSignatures.[testNumber-1] result

        (*Find the overridden operation in the appropriate namespace*)
        let targetCallName = QsQualifiedName.New(NonNullable<_>.New Signatures.IntrinsicResolutionNs, NonNullable<_>.New "Override")
        let targetCallable =
            result.Namespaces
            |> Seq.find (fun ns -> ns.Name.Value = Signatures.IntrinsicResolutionNs)
            |> (fun x -> [x]) |> SyntaxExtensions.Callables
            |> Seq.find (fun call -> call.FullName = targetCallName)

        (*Check that the operation is not intrinsic*)
        targetCallable.Specializations.Length > 0 |> Assert.True
        targetCallable.Specializations
        |> Seq.map (fun spec ->
            match spec.Implementation with
            | Provided _ -> true
            | _ -> false
            |> Assert.True)
        |> ignore

    /// Runs the nth internal renaming test, asserting that declarations with the given name and references to them have
    /// been renamed across the compilation unit.
    member private this.RunInternalRenamingTest num renamed notRenamed =
        let chunks = LinkingTests.ReadAndChunkSourceFile "InternalRenaming.qs"
        let manager = new CompilationUnitManager()
        let addOrUpdateSourceFile filePath = getManager (new Uri(filePath)) (File.ReadAllText filePath) |> manager.AddOrUpdateSourceFileAsync |> ignore
        Path.Combine ("TestCases", "LinkingTests", "Core.qs") |> Path.GetFullPath |> addOrUpdateSourceFile
        let sourceCompilation = this.BuildContent (manager, chunks.[num - 1])

        let namespaces =
            sourceCompilation.BuiltCompilation.Namespaces
            |> Seq.filter (fun ns -> ns.Name.Value.StartsWith Signatures.InternalRenamingNs)
        let references = createReferences ["InternalRenaming.dll", namespaces]
        let referenceCompilation = this.BuildContent (manager, "", references)

        let countAll namespaces names =
            names |> Seq.map (countReferences namespaces) |> Seq.sum

        let beforeCount = countAll sourceCompilation.BuiltCompilation.Namespaces (Seq.concat [renamed; notRenamed])
        let afterCountOriginal = countAll referenceCompilation.BuiltCompilation.Namespaces renamed

        let decorator = new NameDecorator("QsRef");
        let newNames = renamed |> Seq.map (fun name -> decorator.Decorate (name, 0))
        let afterCount = countAll referenceCompilation.BuiltCompilation.Namespaces (Seq.concat [newNames; notRenamed])

        Assert.NotEqual (0, beforeCount)
        Assert.Equal (0, afterCountOriginal)
        Assert.Equal (beforeCount, afterCount)


    [<Fact>]
    [<Trait("Category","Monomorphization")>]
    member this.``Monomorphization Basic Implementation`` () =

        let filePath = Path.Combine ("TestCases", "LinkingTests", "Generics.qs") |> Path.GetFullPath
        let fileId = (new Uri(filePath))
        getManager fileId (File.ReadAllText filePath)
        |> compilationManager.AddOrUpdateSourceFileAsync |> ignore

        for testCase in LinkingTests.ReadAndChunkSourceFile "Monomorphization.qs" |> Seq.zip Signatures.MonomorphizationSignatures do
            this.CompileMonomorphization (snd testCase) |>
            Signatures.SignatureCheck [Signatures.GenericsNs; Signatures.MonomorphizationNs] (fst testCase)

        compilationManager.TryRemoveSourceFileAsync(fileId, false) |> ignore


    [<Fact>]
    [<Trait("Category","Monomorphization")>]
    member this.``Monomorphization Type Parameter Resolutions`` () =
        let source = LinkingTests.ReadAndChunkSourceFile "Monomorphization.qs" |> Seq.last
        let compilation = this.CompileMonomorphization source

        let callables = compilation.Namespaces |> GlobalCallableResolutions
        Assert.Contains(BuiltIn.Length.FullName, callables.Keys)
        Assert.Contains(BuiltIn.RangeReverse.FullName, callables.Keys)
        Assert.DoesNotContain(BuiltIn.IndexRange.FullName, callables.Keys)

        let isGlobalCallable tag = function 
            | Identifier (GlobalCallable id, _) -> tag id
            | _ -> false
        let isConcretizationOf (expected : QsQualifiedName) (given : QsQualifiedName) = 
            given.Namespace = expected.Namespace && 
            given.Name.Value.Length > 34 && 
            given.Name.Value.[0] = '_' &&
            given.Name.Value.[33] = '_' &&
            given.Name.Value.[34..] = expected.Name.Value

        let mutable gotLength, gotIndexRange = false, false
        let onExpr (ex : TypedExpression) = 
            match ex.Expression with 
            | CallLikeExpression (lhs, _) -> 
                if lhs.Expression |> isGlobalCallable ((=)BuiltIn.Length.FullName) then
                    gotLength <- true
                    Assert.Equal(1, ex.TypeArguments.Length)
                    let parent, _, resolution = ex.TypeArguments |> Seq.head
                    Assert.Equal(BuiltIn.Length.FullName, parent)
                    Assert.Equal(Int, resolution.Resolution)
                elif lhs.Expression |> isGlobalCallable (isConcretizationOf BuiltIn.IndexRange.FullName) then
                    gotIndexRange <- true
                    Assert.Equal(0, ex.TypeParameterResolutions.Count)
            | _ -> ()

        let walker = new TypedExpressionWalker<unit>(new Action<_>(onExpr));
        walker.Transformation.Apply compilation |> ignore
        Assert.True(gotLength)
        Assert.True(gotIndexRange)


    [<Fact>]
    [<Trait("Category","Intrinsic Resolution")>]
    member this.``Intrinsic Resolution Basic Implementation`` () =
        this.RunIntrinsicResolutionTest 1


    [<Fact>]
    [<Trait("Category","Intrinsic Resolution")>]
    member this.``Intrinsic Resolution Returns UDT`` () =
        this.RunIntrinsicResolutionTest 2


    [<Fact>]
    [<Trait("Category","Intrinsic Resolution")>]
    member this.``Intrinsic Resolution Type Mismatch Error`` () =
        Assert.Throws<Exception> (fun _ -> this.RunIntrinsicResolutionTest 3) |> ignore


    [<Fact>]
    [<Trait("Category","Intrinsic Resolution")>]
    member this.``Intrinsic Resolution Param UDT`` () =
        this.RunIntrinsicResolutionTest 4


    [<Fact>]
    [<Trait("Category","Intrinsic Resolution")>]
    member this.``Intrinsic Resolution With Adj`` () =
        this.RunIntrinsicResolutionTest 5


    [<Fact>]
    [<Trait("Category","Intrinsic Resolution")>]
    member this.``Intrinsic Resolution Spec Mismatch Error`` () =
        Assert.Throws<Exception> (fun _ -> this.RunIntrinsicResolutionTest 6) |> ignore


    [<Fact>]
    member this.``Fail on multiple entry points`` () =

        let entryPoints = LinkingTests.ReadAndChunkSourceFile "ValidEntryPoints.qs"
        Assert.True (entryPoints.Length > 1)

        let fileId = getTempFile()
        let file = getManager fileId entryPoints.[0]
        compilationManager.AddOrUpdateSourceFileAsync(file) |> ignore
        this.CompileAndVerify compilationManager entryPoints.[1] [Error ErrorCode.OtherEntryPointExists]
        compilationManager.TryRemoveSourceFileAsync(fileId, false) |> ignore


    [<Fact>]
    member this.``Entry point validation`` () =

        for entryPoint in LinkingTests.ReadAndChunkSourceFile "ValidEntryPoints.qs" do
            this.CompileAndVerify compilationManager entryPoint []
        this.Expect "EntryPointInLibrary" [Error ErrorCode.EntryPointInLibrary]


    [<Fact>]
    member this.``Entry point argument name verification`` () =

        let tests = LinkingTests.ReadAndChunkSourceFile "EntryPointDiagnostics.qs" 
        this.CompileAndVerify compilationManager tests.[0] [Error ErrorCode.DuplicateEntryPointArgumentName]
        this.CompileAndVerify compilationManager tests.[1] [Error ErrorCode.DuplicateEntryPointArgumentName]
        this.CompileAndVerify compilationManager tests.[2] [Error ErrorCode.DuplicateEntryPointArgumentName]
        this.CompileAndVerify compilationManager tests.[3] [Warning WarningCode.ReservedEntryPointArgumentName]
        this.CompileAndVerify compilationManager tests.[4] [Warning WarningCode.ReservedEntryPointArgumentName]


    [<Fact>]
    member this.``Entry point specialization verification`` () =

        for entryPoint in LinkingTests.ReadAndChunkSourceFile "EntryPointSpecializations.qs" do
            this.CompileAndVerify compilationManager entryPoint [Error ErrorCode.InvalidEntryPointSpecialization]


    [<Fact>]
    member this.``Entry point attribute placement verification`` () =

        this.Expect "InvalidEntryPointPlacement1" [Error ErrorCode.InvalidEntryPointPlacement]
        this.Expect "InvalidEntryPointPlacement2" [Error ErrorCode.InvalidEntryPointPlacement]
        this.Expect "InvalidEntryPointPlacement3" [Error ErrorCode.InvalidEntryPointPlacement]

        // the error messages here should become InvalidEntryPointPlacement if / when
        // we support attaching attributes to specializations in general
        this.Expect "InvalidEntryPointPlacement4" [Error ErrorCode.MisplacedDeclarationAttribute]
        this.Expect "InvalidEntryPointPlacement5" [Error ErrorCode.MisplacedDeclarationAttribute]
        this.Expect "InvalidEntryPointPlacement6" [Error ErrorCode.MisplacedDeclarationAttribute]
        this.Expect "InvalidEntryPointPlacement7" [Error ErrorCode.MisplacedDeclarationAttribute]


    [<Fact>]
    member this.``Entry point return type restriction for quantum processors`` () =

        let tests = LinkingTests.ReadAndChunkSourceFile "EntryPointDiagnostics.qs" 
        let compilationManager = new CompilationUnitManager(new Action<Exception> (fun ex -> failwith ex.Message), isExecutable = true, capabilities = RuntimeCapabilities.QPRGen0)
        let addOrUpdateSourceFile filePath = getManager (new Uri(filePath)) (File.ReadAllText filePath) |> compilationManager.AddOrUpdateSourceFileAsync |> ignore
        Path.Combine ("TestCases", "LinkingTests", "Core.qs") |> Path.GetFullPath |> addOrUpdateSourceFile
        
        this.CompileAndVerify compilationManager tests.[5]  []
        this.CompileAndVerify compilationManager tests.[6]  []
        this.CompileAndVerify compilationManager tests.[7]  []
        this.CompileAndVerify compilationManager tests.[8]  []
        this.CompileAndVerify compilationManager tests.[9]  [Warning WarningCode.NonResultTypeReturnedInEntryPoint]
        this.CompileAndVerify compilationManager tests.[10] [Warning WarningCode.NonResultTypeReturnedInEntryPoint]
        this.CompileAndVerify compilationManager tests.[11] [Warning WarningCode.NonResultTypeReturnedInEntryPoint]
        this.CompileAndVerify compilationManager tests.[12] [Warning WarningCode.NonResultTypeReturnedInEntryPoint]


    [<Fact>]
    member this.``Entry point argument and return type verification`` () =

        this.Expect "InvalidEntryPoint1"  [Error ErrorCode.QubitTypeInEntryPointSignature]
        this.Expect "InvalidEntryPoint2"  [Error ErrorCode.InnerTupleInEntryPointArgument]
        this.Expect "InvalidEntryPoint3"  [Error ErrorCode.QubitTypeInEntryPointSignature]
        this.Expect "InvalidEntryPoint4"  [Error ErrorCode.QubitTypeInEntryPointSignature]
        this.Expect "InvalidEntryPoint5"  [Error ErrorCode.QubitTypeInEntryPointSignature]
        this.Expect "InvalidEntryPoint6"  [Error ErrorCode.QubitTypeInEntryPointSignature]

        this.Expect "InvalidEntryPoint7"  [Error ErrorCode.CallableTypeInEntryPointSignature]
        this.Expect "InvalidEntryPoint8"  [Error ErrorCode.InnerTupleInEntryPointArgument]
        this.Expect "InvalidEntryPoint9"  [Error ErrorCode.InnerTupleInEntryPointArgument]
        this.Expect "InvalidEntryPoint10" [Error ErrorCode.CallableTypeInEntryPointSignature]
        this.Expect "InvalidEntryPoint11" [Error ErrorCode.CallableTypeInEntryPointSignature]
        this.Expect "InvalidEntryPoint12" [Error ErrorCode.CallableTypeInEntryPointSignature]

        this.Expect "InvalidEntryPoint13" [Error ErrorCode.CallableTypeInEntryPointSignature]
        this.Expect "InvalidEntryPoint14" [Error ErrorCode.CallableTypeInEntryPointSignature]
        this.Expect "InvalidEntryPoint15" [Error ErrorCode.CallableTypeInEntryPointSignature]
        this.Expect "InvalidEntryPoint16" [Error ErrorCode.CallableTypeInEntryPointSignature]

        this.Expect "InvalidEntryPoint17" [Error ErrorCode.CallableTypeInEntryPointSignature]
        this.Expect "InvalidEntryPoint18" [Error ErrorCode.InnerTupleInEntryPointArgument]
        this.Expect "InvalidEntryPoint19" [Error ErrorCode.InnerTupleInEntryPointArgument]
        this.Expect "InvalidEntryPoint20" [Error ErrorCode.CallableTypeInEntryPointSignature]
        this.Expect "InvalidEntryPoint21" [Error ErrorCode.CallableTypeInEntryPointSignature]
        this.Expect "InvalidEntryPoint22" [Error ErrorCode.CallableTypeInEntryPointSignature]

        this.Expect "InvalidEntryPoint23" [Error ErrorCode.CallableTypeInEntryPointSignature]
        this.Expect "InvalidEntryPoint24" [Error ErrorCode.CallableTypeInEntryPointSignature]
        this.Expect "InvalidEntryPoint25" [Error ErrorCode.CallableTypeInEntryPointSignature]
        this.Expect "InvalidEntryPoint26" [Error ErrorCode.CallableTypeInEntryPointSignature]

        this.Expect "InvalidEntryPoint27" [Error ErrorCode.UserDefinedTypeInEntryPointSignature]
        this.Expect "InvalidEntryPoint28" [Error ErrorCode.InnerTupleInEntryPointArgument]
        this.Expect "InvalidEntryPoint29" [Error ErrorCode.UserDefinedTypeInEntryPointSignature]
        this.Expect "InvalidEntryPoint30" [Error ErrorCode.UserDefinedTypeInEntryPointSignature]
        this.Expect "InvalidEntryPoint31" [Error ErrorCode.UserDefinedTypeInEntryPointSignature]
        this.Expect "InvalidEntryPoint32" [Error ErrorCode.UserDefinedTypeInEntryPointSignature]

        this.Expect "InvalidEntryPoint33" [Error ErrorCode.CallableTypeInEntryPointSignature]
        this.Expect "InvalidEntryPoint34" [Error ErrorCode.CallableTypeInEntryPointSignature]
        this.Expect "InvalidEntryPoint35" [Error ErrorCode.CallableTypeInEntryPointSignature]
        this.Expect "InvalidEntryPoint36" [Error ErrorCode.CallableTypeInEntryPointSignature]
        this.Expect "InvalidEntryPoint37" [Error ErrorCode.InnerTupleInEntryPointArgument]
        this.Expect "InvalidEntryPoint38" [Error ErrorCode.InnerTupleInEntryPointArgument]
        this.Expect "InvalidEntryPoint39" [Error ErrorCode.ArrayOfArrayInEntryPointArgument]
        this.Expect "InvalidEntryPoint40" [Error ErrorCode.ArrayOfArrayInEntryPointArgument]
        this.Expect "InvalidEntryPoint41" [Error ErrorCode.ArrayOfArrayInEntryPointArgument]


    [<Fact>]
    member this.``Rename internal operation call references`` () =
        this.RunInternalRenamingTest 1
            [qualifiedName Signatures.InternalRenamingNs "Foo"]
            [qualifiedName Signatures.InternalRenamingNs "Bar"]


    [<Fact>]
    member this.``Rename internal function call references`` () =
        this.RunInternalRenamingTest 2
            [qualifiedName Signatures.InternalRenamingNs "Foo"]
            [qualifiedName Signatures.InternalRenamingNs "Bar"]


    [<Fact>]
    member this.``Rename internal type references`` () =
        this.RunInternalRenamingTest 3
            [
                qualifiedName Signatures.InternalRenamingNs "Foo"
                qualifiedName Signatures.InternalRenamingNs "Bar"
                qualifiedName Signatures.InternalRenamingNs "Baz"
            ]
            []


    [<Fact>]
    member this.``Rename internal references across namespaces`` () =
        this.RunInternalRenamingTest 4
            [
                qualifiedName Signatures.InternalRenamingNs "Foo"
                qualifiedName Signatures.InternalRenamingNs "Bar"
                qualifiedName (Signatures.InternalRenamingNs + ".Extra") "Qux"
            ]
            [qualifiedName (Signatures.InternalRenamingNs + ".Extra") "Baz"]


    [<Fact>]
    member this.``Rename internal qualified references`` () =
        this.RunInternalRenamingTest 5
            [
                qualifiedName Signatures.InternalRenamingNs "Foo"
                qualifiedName Signatures.InternalRenamingNs "Bar"
                qualifiedName (Signatures.InternalRenamingNs + ".Extra") "Qux"
            ]
            [qualifiedName (Signatures.InternalRenamingNs + ".Extra") "Baz"]


    [<Fact>]
    member this.``Rename internal attribute references`` () =
        this.RunInternalRenamingTest 6
            [qualifiedName Signatures.InternalRenamingNs "Foo"]
            [qualifiedName Signatures.InternalRenamingNs "Bar"]


    [<Fact>]
    member this.``Rename specializations for internal operations`` () =
        this.RunInternalRenamingTest 7
            [qualifiedName Signatures.InternalRenamingNs "Foo"]
            [qualifiedName Signatures.InternalRenamingNs "Bar"]


    [<Fact>]
    member this.``Group internal specializations by source file`` () =
        let chunks = LinkingTests.ReadAndChunkSourceFile "InternalRenaming.qs"
        let manager = new CompilationUnitManager()

        let sourceCompilation = this.BuildContent (manager, chunks.[7])
        let namespaces =
            sourceCompilation.BuiltCompilation.Namespaces
            |> Seq.filter (fun ns -> ns.Name.Value.StartsWith Signatures.InternalRenamingNs)

        let references = createReferences ["InternalRenaming1.dll", namespaces
                                           "InternalRenaming2.dll", namespaces]
        let referenceCompilation = this.BuildContent (manager, "", references)
        let callables = GlobalCallableResolutions referenceCompilation.BuiltCompilation.Namespaces

        let decorator = new NameDecorator("QsRef")
        for idx = 0 to references.Declarations.Count - 1 do
            let name = decorator.Decorate (qualifiedName Signatures.InternalRenamingNs "Foo", idx)
            let specializations = callables.[name].Specializations
            Assert.Equal (4, specializations.Length)
            Assert.True (specializations |> Seq.forall (fun s -> s.SourceFile = callables.[name].SourceFile))


    [<Fact>]
    member this.``Combine conflicting syntax trees`` () = 

        let checkInvalidCombination (conflicts : ImmutableDictionary<_,_>) (sources : (NonNullable<string> * string) seq) = 
            let mutable combined = ImmutableArray<QsNamespace>.Empty
            let trees = sources |> Seq.map this.BuildReference |> Seq.toArray
            let onError _ (args : _[]) = 
                Assert.Equal(2, args.Length)
                Assert.True(conflicts.ContainsKey(args.[0]))
                Assert.Equal(conflicts.[args.[0]], args.[1])
            let success = References.CombineSyntaxTrees(&combined, 0, new Action<_,_>(onError), trees)
            Assert.False(success, "combined conflicting syntax trees")

        let source =  sprintf "Reference%i.dll" >> NonNullable<string>.New
        let chunks = LinkingTests.ReadAndChunkSourceFile "ReferenceLinking.qs"
        let buildDict (args : _ seq) = args.ToImmutableDictionary(fst, snd)

        let expectedErrs = buildDict [
            ("Microsoft.Quantum.Testing.Linking.BigEndian", "Reference1.dll, Reference2.dll")
            ("Microsoft.Quantum.Testing.Linking.Foo",       "Reference1.dll, Reference2.dll")
            ("Microsoft.Quantum.Testing.Linking.Bar",       "Reference1.dll, Reference2.dll")
        ] 
        checkInvalidCombination expectedErrs [
            (source 1, chunks.[0]); 
            (source 2, chunks.[0]); 
        ]

        let expectedErrs = buildDict [
            ("Microsoft.Quantum.Testing.Linking.BigEndian", "Reference1.dll, Reference2.dll")
        ] 
        checkInvalidCombination expectedErrs [
            (source 1, chunks.[0]); 
            (source 2, chunks.[2]); 
        ]
        checkInvalidCombination expectedErrs [
            (source 1, chunks.[0]); 
            (source 2, chunks.[3]); 
        ]
        checkInvalidCombination expectedErrs [
            (source 1, chunks.[2]); 
            (source 2, chunks.[3]); 
            (source 3, chunks.[4]); 
        ]
        checkInvalidCombination expectedErrs [
            (source 1, chunks.[3]); 
            (source 2, chunks.[5]); 
        ]


    [<Fact>]
    member this.``Combine syntax trees to a valid reference`` () = 

        let checkValidCombination (sources : ImmutableDictionary<NonNullable<string>, (string * Set<_>)>) = 
            let mutable combined = ImmutableArray<QsNamespace>.Empty
            let trees = sources |> Seq.map (fun kv -> this.BuildReference (kv.Key, fst kv.Value)) |> Seq.toArray
            let sourceIndex = (trees |> Seq.mapi (fun i (struct (x, _)) -> (x, i))).ToImmutableDictionary(fst, snd)
            let onError _ _ = Assert.False(true, "diagnostics generated upon combining syntax trees")
            let success = References.CombineSyntaxTrees(&combined, 0, new Action<_,_>(onError), trees)
            Assert.True(success, "failed to combine syntax trees")

            let decorator = new NameDecorator("QsRef")
            let undecorate (assertUndecorated : bool) (fullName : QsQualifiedName, srcIdx, source : NonNullable<string>) = 
                let name = decorator.Undecorate fullName.Name.Value
                if name <> null then 
                    Assert.Equal<string>(decorator.Decorate(name, srcIdx), fullName.Name.Value)
                    {Namespace = fullName.Namespace; Name = name |> NonNullable<string>.New}
                else Assert.False(assertUndecorated, sprintf "name %s is not decorated" (fullName.ToString())); fullName

            /// Verifies that internal names have been decorated appropriately, 
            /// and that the correct source is set. 
            let AssertSource (fullName : QsQualifiedName, source, modifier : _ option) = 
                match sources.TryGetValue source with 
                | true, (_, decls) -> 
                    let idx = sourceIndex.[source]
                    let name = 
                        if modifier.IsNone then undecorate false (fullName, idx, source) 
                        elif modifier.Value = Internal then undecorate true (fullName, idx, source)
                        else fullName
                    Assert.True(decls.Contains name)
                | false, _ -> Assert.True(false, "wrong source")

            let onTypeDecl (tDecl : QsCustomType) = 
                AssertSource (tDecl.FullName, tDecl.SourceFile, Some tDecl.Modifiers.Access)
                tDecl
            let onCallableDecl (cDecl : QsCallable) = 
                AssertSource (cDecl.FullName, cDecl.SourceFile, Some cDecl.Modifiers.Access)
                cDecl        
            let onSpecDecl (sDecl : QsSpecialization) = 
                AssertSource (sDecl.Parent, sDecl.SourceFile, None)
                sDecl
            let checker = new CheckDeclarations(onTypeDecl, onCallableDecl, onSpecDecl)
            checker.Apply({EntryPoints = ImmutableArray<QsQualifiedName>.Empty; Namespaces = combined}) |> ignore

        let source =  sprintf "Reference%i.dll" >> NonNullable<string>.New
        let chunks = LinkingTests.ReadAndChunkSourceFile "ReferenceLinking.qs"
        let fullName (ns, name) = {Namespace = NonNullable<string>.New ns; Name = NonNullable<string>.New name}
        let buildDict (args : _ seq) = args.ToImmutableDictionary(fst, snd)

        let declInSource1 = new Set<_>([
            ("Microsoft.Quantum.Testing.Linking", "BigEndian") |> fullName
            ("Microsoft.Quantum.Testing.Linking", "Foo")       |> fullName
            ("Microsoft.Quantum.Testing.Linking", "Bar")       |> fullName
        ])
        checkValidCombination (buildDict [
            (source 1, (chunks.[0], declInSource1))
            (source 2, (chunks.[1], declInSource1))
        ])
        checkValidCombination (buildDict [
            (source 1, (chunks.[1], declInSource1))
            (source 2, (chunks.[1], declInSource1))
        ])
        checkValidCombination (buildDict [
            (source 1, (chunks.[2], declInSource1))
            (source 2, (chunks.[4], declInSource1))
        ])
        checkValidCombination (buildDict [
            (source 1, (chunks.[3], declInSource1))
            (source 2, (chunks.[4], declInSource1))
        ])

        let declInSource2 = new Set<_>([
            ("Microsoft.Quantum.Testing.Linking.Core", "BigEndian") |> fullName
            ("Microsoft.Quantum.Testing.Linking.Core", "Foo")       |> fullName
            ("Microsoft.Quantum.Testing.Linking.Core", "Bar")       |> fullName
        ])
        checkValidCombination (buildDict [
            (source 1, (chunks.[0], declInSource1))
            (source 2, (chunks.[6], declInSource2))
        ])<|MERGE_RESOLUTION|>--- conflicted
+++ resolved
@@ -23,9 +23,10 @@
 open Microsoft.Quantum.QsCompiler.Transformations.SearchAndReplace
 open Microsoft.VisualStudio.LanguageServer.Protocol
 open Xunit
-
-
-type LinkingTests () =
+open Xunit.Abstractions
+
+
+type LinkingTests (output:ITestOutputHelper) =
     inherit CompilerTests(CompilerTests.Compile (Path.Combine ("TestCases", "LinkingTests"), ["Core.qs"; "InvalidEntryPoints.qs"]))
 
     let compilationManager = new CompilationUnitManager(new Action<Exception> (fun ex -> failwith ex.Message), isExecutable = true)
@@ -77,16 +78,9 @@
         manager.TryRemoveSourceFileAsync(fileId, false) |> ignore
         file.FileName, built
 
-<<<<<<< HEAD
     member private this.CompileAndVerify (manager : CompilationUnitManager) input (diag : DiagnosticItem seq) =
         let source, built = manager |> this.BuildWithSource input
-        let tests = new CompilerTests(built, output)
-=======
-        compilationManager.AddOrUpdateSourceFileAsync(file) |> ignore
-        let built = compilationManager.Build()
-        compilationManager.TryRemoveSourceFileAsync(fileId, false) |> ignore
-        let tests = CompilerTests built
->>>>>>> 210f3d69
+        let tests = new CompilerTests(built)
 
         let inFile (c : QsCallable) = c.SourceFile = source
         for callable in built.Callables.Values |> Seq.filter inFile do
