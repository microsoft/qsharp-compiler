﻿// Copyright (c) Microsoft Corporation. All rights reserved.
// Licensed under the MIT License.

namespace Microsoft.Quantum.QsCompiler.Testing

open System.Collections.Generic
open Microsoft.Quantum.QsCompiler.DataTypes
open Microsoft.Quantum.QsCompiler.Diagnostics
open Microsoft.Quantum.QsCompiler.SyntaxExtensions
open Microsoft.Quantum.QsCompiler.SyntaxTree
open Xunit
open System.IO
open System.Linq


type AccessModifierTests (output) =
    inherit CompilerTests (CompilerTests.Compile "TestCases"
                                                 ["AccessModifiers.qs"]
                                                 [File.ReadAllLines("ReferenceTargets.txt").ElementAt(1)],
                           output)

    member private this.Expect name (diagnostics : IEnumerable<DiagnosticItem>) =
        let ns = "Microsoft.Quantum.Testing.AccessModifiers" |> NonNullable<_>.New
        let name = name |> NonNullable<_>.New
        this.Verify (QsQualifiedName.New (ns, name), diagnostics)

    [<Fact>]
    member this.``Callables`` () =
        this.Expect "CallableUseOK" []
        this.Expect "CallableReferenceInternalInaccessible" [Error ErrorCode.InaccessibleCallable]

    [<Fact>]
    member this.``Types`` () =
        this.Expect "TypeUseOK" []
        this.Expect "TypeReferenceInternalInaccessible" [Error ErrorCode.InaccessibleType]
        this.Expect "TypeConstructorReferenceInternalInaccessible" [Error ErrorCode.InaccessibleCallable]

    [<Fact>]
    member this.``Callable signatures`` () =
        this.Expect "CallableLeaksInternalTypeIn1" [Error ErrorCode.TypeLessAccessibleThanParentCallable]
        this.Expect "CallableLeaksInternalTypeIn2" [Error ErrorCode.TypeLessAccessibleThanParentCallable]
        this.Expect "CallableLeaksInternalTypeIn3" [Error ErrorCode.TypeLessAccessibleThanParentCallable]
        this.Expect "CallableLeaksInternalTypeOut1" [Error ErrorCode.TypeLessAccessibleThanParentCallable]
        this.Expect "CallableLeaksInternalTypeOut2" [Error ErrorCode.TypeLessAccessibleThanParentCallable]
        this.Expect "CallableLeaksInternalTypeOut3" [Error ErrorCode.TypeLessAccessibleThanParentCallable]
        this.Expect "InternalCallableInternalTypeOK" []

    [<Fact>]
    member this.``Underlying types`` () =
<<<<<<< HEAD
        this.Expect "PublicTypeLeaksPrivateType1" [Error ErrorCode.TypeLessAccessibleThanParentType]
        this.Expect "PublicTypeLeaksPrivateType2" [Error ErrorCode.TypeLessAccessibleThanParentType]
        this.Expect "PublicTypeLeaksPrivateType3" [Error ErrorCode.TypeLessAccessibleThanParentType]
        this.Expect "InternalTypeLeaksPrivateType" [Error ErrorCode.TypeLessAccessibleThanParentType]
        this.Expect "PrivateTypePrivateTypeOK" []
        this.Expect "PublicTypeLeaksInternalType" [Error ErrorCode.TypeLessAccessibleThanParentType]
        this.Expect "InternalTypeInternalTypeOK" []
        this.Expect "PrivateTypeInternalTypeOK" []

    [<Fact>]
    member this.``References`` () =
        // Since internal declarations in references are renamed, the errors will be for unidentified callables and
        // types instead of inaccessible ones.
        this.Expect "CallableReferencePrivateInaccessible" [Error ErrorCode.UnknownIdentifier]
        this.Expect "CallableReferenceInternalInaccessible" [Error ErrorCode.UnknownIdentifier]
        this.Expect "TypeReferencePrivateInaccessible" [Error ErrorCode.UnknownType]
        this.Expect "TypeConstructorReferencePrivateInaccessible" [Error ErrorCode.UnknownIdentifier]
        this.Expect "TypeReferenceInternalInaccessible" [Error ErrorCode.UnknownType]
        this.Expect "TypeConstructorReferenceInternalInaccessible" [Error ErrorCode.UnknownIdentifier]
=======
        this.Expect "PublicTypeLeaksInternalType1" [Error ErrorCode.TypeLessAccessibleThanParentType]
        this.Expect "PublicTypeLeaksInternalType2" [Error ErrorCode.TypeLessAccessibleThanParentType]
        this.Expect "PublicTypeLeaksInternalType3" [Error ErrorCode.TypeLessAccessibleThanParentType]
        this.Expect "InternalTypeInternalTypeOK" []
>>>>>>> 9e67854f
<|MERGE_RESOLUTION|>--- conflicted
+++ resolved
@@ -24,16 +24,19 @@
         let name = name |> NonNullable<_>.New
         this.Verify (QsQualifiedName.New (ns, name), diagnostics)
 
+    // Note: Since internal declarations in references are renamed, the error codes will be for unidentified callables
+    // and types instead of inaccessible ones.
+
     [<Fact>]
     member this.``Callables`` () =
         this.Expect "CallableUseOK" []
-        this.Expect "CallableReferenceInternalInaccessible" [Error ErrorCode.InaccessibleCallable]
+        this.Expect "CallableReferenceInternalInaccessible" [Error ErrorCode.UnknownIdentifier]
 
     [<Fact>]
     member this.``Types`` () =
         this.Expect "TypeUseOK" []
-        this.Expect "TypeReferenceInternalInaccessible" [Error ErrorCode.InaccessibleType]
-        this.Expect "TypeConstructorReferenceInternalInaccessible" [Error ErrorCode.InaccessibleCallable]
+        this.Expect "TypeReferenceInternalInaccessible" [Error ErrorCode.UnknownType]
+        this.Expect "TypeConstructorReferenceInternalInaccessible" [Error ErrorCode.UnknownIdentifier]
 
     [<Fact>]
     member this.``Callable signatures`` () =
@@ -47,29 +50,7 @@
 
     [<Fact>]
     member this.``Underlying types`` () =
-<<<<<<< HEAD
-        this.Expect "PublicTypeLeaksPrivateType1" [Error ErrorCode.TypeLessAccessibleThanParentType]
-        this.Expect "PublicTypeLeaksPrivateType2" [Error ErrorCode.TypeLessAccessibleThanParentType]
-        this.Expect "PublicTypeLeaksPrivateType3" [Error ErrorCode.TypeLessAccessibleThanParentType]
-        this.Expect "InternalTypeLeaksPrivateType" [Error ErrorCode.TypeLessAccessibleThanParentType]
-        this.Expect "PrivateTypePrivateTypeOK" []
-        this.Expect "PublicTypeLeaksInternalType" [Error ErrorCode.TypeLessAccessibleThanParentType]
-        this.Expect "InternalTypeInternalTypeOK" []
-        this.Expect "PrivateTypeInternalTypeOK" []
-
-    [<Fact>]
-    member this.``References`` () =
-        // Since internal declarations in references are renamed, the errors will be for unidentified callables and
-        // types instead of inaccessible ones.
-        this.Expect "CallableReferencePrivateInaccessible" [Error ErrorCode.UnknownIdentifier]
-        this.Expect "CallableReferenceInternalInaccessible" [Error ErrorCode.UnknownIdentifier]
-        this.Expect "TypeReferencePrivateInaccessible" [Error ErrorCode.UnknownType]
-        this.Expect "TypeConstructorReferencePrivateInaccessible" [Error ErrorCode.UnknownIdentifier]
-        this.Expect "TypeReferenceInternalInaccessible" [Error ErrorCode.UnknownType]
-        this.Expect "TypeConstructorReferenceInternalInaccessible" [Error ErrorCode.UnknownIdentifier]
-=======
         this.Expect "PublicTypeLeaksInternalType1" [Error ErrorCode.TypeLessAccessibleThanParentType]
         this.Expect "PublicTypeLeaksInternalType2" [Error ErrorCode.TypeLessAccessibleThanParentType]
         this.Expect "PublicTypeLeaksInternalType3" [Error ErrorCode.TypeLessAccessibleThanParentType]
-        this.Expect "InternalTypeInternalTypeOK" []
->>>>>>> 9e67854f
+        this.Expect "InternalTypeInternalTypeOK" []