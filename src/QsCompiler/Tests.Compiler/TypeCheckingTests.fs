--- conflicted
+++ resolved
@@ -96,11 +96,7 @@
 
     [<Fact>]
     let ``Supports lambda expressions`` () =
-<<<<<<< HEAD
-        allValid "Lambda" 20
-=======
-        allValid "Lambda" 16
->>>>>>> dab81112
+        allValid "Lambda" 22
         expect "LambdaInvalid1" [ Error ErrorCode.TypeMismatchInReturn ]
         expect "LambdaInvalid2" [ Error ErrorCode.TypeMismatchInReturn ]
         expect "LambdaInvalid3" (Error ErrorCode.InfiniteType |> List.replicate 2)
@@ -111,28 +107,6 @@
 
     [<Fact>]
     let ``Operation lambda with non-unit return (1)`` () =
-        let scope = findSpecScope "Lambda15" QsBody
-        let lambda = Seq.exactlyOne scope.Statements.[0].SymbolDeclarations.Variables
-        let (_, output), info = getOperationType lambda.Type
-        Assert.Equal(Int, output.Resolution)
-        Assert.Empty(info.Characteristics.GetProperties())
-
-    [<Fact>]
-    let ``Operation lambda with non-unit return (2)`` () =
-        let scope = findSpecScope "Lambda16" QsBody
-        let lambda = Seq.exactlyOne scope.Statements.[0].SymbolDeclarations.Variables
-        let (_, output), info = getOperationType lambda.Type
-
-        let outputs =
-            match output.Resolution with
-            | TupleType ts -> ts |> Seq.map (fun t -> t.Resolution)
-            | _ -> failwith "Not a tuple type."
-
-        Assert.Equal([ UnitType; Int ], outputs)
-        Assert.Empty(info.Characteristics.GetProperties())
-
-    [<Fact>]
-    let ``Operation lambda with non-unit return (3)`` () =
         let scope = findSpecScope "Lambda17" QsBody
         let lambda = Seq.exactlyOne scope.Statements.[0].SymbolDeclarations.Variables
         let (_, output), info = getOperationType lambda.Type
@@ -140,8 +114,30 @@
         Assert.Empty(info.Characteristics.GetProperties())
 
     [<Fact>]
+    let ``Operation lambda with non-unit return (2)`` () =
+        let scope = findSpecScope "Lambda18" QsBody
+        let lambda = Seq.exactlyOne scope.Statements.[0].SymbolDeclarations.Variables
+        let (_, output), info = getOperationType lambda.Type
+
+        let outputs =
+            match output.Resolution with
+            | TupleType ts -> ts |> Seq.map (fun t -> t.Resolution)
+            | _ -> failwith "Not a tuple type."
+
+        Assert.Equal([ UnitType; Int ], outputs)
+        Assert.Empty(info.Characteristics.GetProperties())
+
+    [<Fact>]
+    let ``Operation lambda with non-unit return (3)`` () =
+        let scope = findSpecScope "Lambda19" QsBody
+        let lambda = Seq.exactlyOne scope.Statements.[0].SymbolDeclarations.Variables
+        let (_, output), info = getOperationType lambda.Type
+        Assert.Equal(Int, output.Resolution)
+        Assert.Empty(info.Characteristics.GetProperties())
+
+    [<Fact>]
     let ``Operation lambda characteristics intersection (1)`` () =
-        let scope = findSpecScope "Lambda18" QsBody
+        let scope = findSpecScope "Lambda20" QsBody
         let lambda = Seq.exactlyOne scope.Statements.[0].SymbolDeclarations.Variables
         let _, info = getOperationType lambda.Type
         let properties = info.Characteristics.GetProperties()
@@ -149,7 +145,7 @@
 
     [<Fact>]
     let ``Operation lambda characteristics intersection (2)`` () =
-        let scope = findSpecScope "Lambda19" QsBody
+        let scope = findSpecScope "Lambda21" QsBody
         let lambda = Seq.exactlyOne scope.Statements.[0].SymbolDeclarations.Variables
         let _, info = getOperationType lambda.Type
         let properties = info.Characteristics.GetProperties()
@@ -157,7 +153,7 @@
 
     [<Fact>]
     let ``Operation lambda characteristics intersection (3)`` () =
-        let scope = findSpecScope "Lambda20" QsBody
+        let scope = findSpecScope "Lambda22" QsBody
         let lambda = Seq.exactlyOne scope.Statements.[0].SymbolDeclarations.Variables
         let _, info = getOperationType lambda.Type
         Assert.Empty(info.Characteristics.GetProperties())
