--- conflicted
+++ resolved
@@ -3,11 +3,8 @@
 
 namespace Microsoft.Quantum.QsCompiler.Testing
 
-<<<<<<< HEAD
 open System.Collections.Immutable
-=======
 open System.IO
->>>>>>> cebc9694
 open Microsoft.Quantum.QsCompiler.Diagnostics
 open Microsoft.Quantum.QsCompiler.SyntaxExtensions
 open Microsoft.Quantum.QsCompiler.SyntaxTokens
@@ -16,25 +13,13 @@
 
 /// Tests for type checking of Q# programs.
 module TypeCheckingTests =
-<<<<<<< HEAD
     let private compilation = CompilerTests.Compile("TestCases", [ "General.qs"; "TypeChecking.qs"; "Types.qs" ])
 
     /// The compiled type-checking tests.
     let private tests = CompilerTests compilation
+        CompilerTests.Compile("TestCases", [ "General.qs"; "TypeChecking.qs"; "Types.qs" ]) |> CompilerTests
 
     let private ns = "Microsoft.Quantum.Testing.TypeChecking"
-=======
-    let private sourceFiles =
-        [
-            Path.Combine("LinkingTests", "Core.qs")
-            "General.qs"
-            "TypeChecking.qs"
-            "Types.qs"
-        ]
-
-    /// The compiled type-checking tests.
-    let private tests = CompilerTests.Compile("TestCases", sourceFiles) |> CompilerTests
->>>>>>> cebc9694
 
     /// <summary>
     /// Asserts that the declaration with the given <paramref name="name"/> has the given
