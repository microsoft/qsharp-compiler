﻿<Project Sdk="Microsoft.NET.Sdk">

  <Import Project="..\Common\AssemblyCommon.props" />

  <PropertyGroup>
    <TargetFramework>netcoreapp3.0</TargetFramework>
    <IsPackable>false</IsPackable>
    <AssemblyName>Tests.Microsoft.Quantum.QsCompiler</AssemblyName>
    <OutputType>Library</OutputType>
  </PropertyGroup>

  <PropertyGroup Condition="'$(Configuration)|$(Platform)'=='Debug|AnyCPU'">
    <DefineConstants>TRACE;DEBUG</DefineConstants>
  </PropertyGroup>

  <ItemGroup>
    <EmbeddedResource Remove="TestFiles\**" />
  </ItemGroup>

  <ItemGroup>
    <None Include="TestCases\LinkingTests\Core.qs">
      <CopyToOutputDirectory>PreserveNewest</CopyToOutputDirectory>
    </None>
    <None Include="TestCases\LinkingTests\ValidEntryPoints.qs">
      <CopyToOutputDirectory>PreserveNewest</CopyToOutputDirectory>
    </None>
    <None Include="TestCases\LinkingTests\InvalidEntryPoints.qs">
      <CopyToOutputDirectory>PreserveNewest</CopyToOutputDirectory>
    </None>
    <None Include="TestCases\LinkingTests\EntryPointSpecializations.qs">
      <CopyToOutputDirectory>PreserveNewest</CopyToOutputDirectory>
    </None>
    <None Include="TestCases\OptimizerTests\Arithmetic_output.txt">
      <CopyToOutputDirectory>PreserveNewest</CopyToOutputDirectory>
    </None>
    <None Include="TestCases\OptimizerTests\FunctionEval_output.txt">
      <CopyToOutputDirectory>PreserveNewest</CopyToOutputDirectory>
    </None>
    <None Include="TestCases\OptimizerTests\Inlining_output.txt">
      <CopyToOutputDirectory>PreserveNewest</CopyToOutputDirectory>
    </None>
    <None Include="TestCases\OptimizerTests\LoopUnrolling_output.txt">
      <CopyToOutputDirectory>PreserveNewest</CopyToOutputDirectory>
    </None>
    <None Include="TestCases\OptimizerTests\Miscellaneous_output.txt">
      <CopyToOutputDirectory>PreserveNewest</CopyToOutputDirectory>
    </None>
    <None Include="TestCases\OptimizerTests\NoOp_output.txt">
      <CopyToOutputDirectory>PreserveNewest</CopyToOutputDirectory>
    </None>
    <None Include="TestCases\OptimizerTests\PartialEval_output.txt">
      <CopyToOutputDirectory>PreserveNewest</CopyToOutputDirectory>
    </None>
    <None Include="TestCases\OptimizerTests\Reordering_output.txt">
      <CopyToOutputDirectory>PreserveNewest</CopyToOutputDirectory>
    </None>
    <None Include="TestCases\OptimizerTests\Arithmetic_input.qs">
      <CopyToOutputDirectory>PreserveNewest</CopyToOutputDirectory>
    </None>
    <None Include="TestCases\OptimizerTests\FunctionEval_input.qs">
      <CopyToOutputDirectory>PreserveNewest</CopyToOutputDirectory>
    </None>
    <None Include="TestCases\OptimizerTests\Inlining_input.qs">
      <CopyToOutputDirectory>PreserveNewest</CopyToOutputDirectory>
    </None>
    <None Include="TestCases\OptimizerTests\LoopUnrolling_input.qs">
      <CopyToOutputDirectory>PreserveNewest</CopyToOutputDirectory>
    </None>
    <None Include="TestCases\OptimizerTests\Miscellaneous_input.qs">
      <CopyToOutputDirectory>PreserveNewest</CopyToOutputDirectory>
    </None>
    <None Include="TestCases\OptimizerTests\NoOp_input.qs">
      <CopyToOutputDirectory>PreserveNewest</CopyToOutputDirectory>
    </None>
    <None Include="TestCases\OptimizerTests\PartialEval_input.qs">
      <CopyToOutputDirectory>PreserveNewest</CopyToOutputDirectory>
    </None>
    <None Include="TestCases\OptimizerTests\Reordering_input.qs">
      <CopyToOutputDirectory>PreserveNewest</CopyToOutputDirectory>
    </None>
    <None Include="TestCases\ExecutionTests\Packaging.qs" />
    <None Include="TestCases\ExecutionTests\LoggingBasedTests.qs">
      <CopyToOutputDirectory>PreserveNewest</CopyToOutputDirectory>
    </None>
    <None Include="TestCases\Transformation.qs">
      <CopyToOutputDirectory>PreserveNewest</CopyToOutputDirectory>
    </None>
    <None Include="TestCases\LocalVerification.qs">
      <CopyToOutputDirectory>PreserveNewest</CopyToOutputDirectory>
    </None>
    <None Include="TestCases\General.qs">
      <CopyToOutputDirectory>PreserveNewest</CopyToOutputDirectory>
    </None>
    <None Include="TestCases\Types.qs">
      <CopyToOutputDirectory>PreserveNewest</CopyToOutputDirectory>
    </None>
    <None Include="TestCases\GlobalVerification.qs">
      <CopyToOutputDirectory>PreserveNewest</CopyToOutputDirectory>
    </None>
    <None Include="TestCases\TypeChecking.qs">
      <CopyToOutputDirectory>PreserveNewest</CopyToOutputDirectory>
    </None>
    <None Include="TestCases\FunctorGeneration.qs">
      <CopyToOutputDirectory>PreserveNewest</CopyToOutputDirectory>
    </None>
<<<<<<< HEAD
    <None Include="TestFiles\temporary-test-file.qs" />
    <None Include="TestFiles\test-00.qs">
      <CopyToOutputDirectory>PreserveNewest</CopyToOutputDirectory>
    </None>
    <None Include="TestFiles\test-01.qs">
      <CopyToOutputDirectory>PreserveNewest</CopyToOutputDirectory>
    </None>
    <None Include="TestFiles\test-02.qs">
      <CopyToOutputDirectory>PreserveNewest</CopyToOutputDirectory>
    </None>
=======
>>>>>>> d5014ac6
    <Compile Include="..\Common\DelaySign.fs" Link="DelaySign.fs" />
    <Compile Include="TestUtils.fs" />
    <Compile Include="TextTests.fs" />
    <Compile Include="SyntaxTests.fs" />
    <Compile Include="CompletionParsingTests.fs" />
    <Compile Include="SetupVerificationTests.fs" />
    <Compile Include="GlobalVerificationTests.fs" />
    <Compile Include="LocalVerificationTests.fs" />
    <Compile Include="TypeCheckingTests.fs" />
    <Compile Include="AutoGenerationTests.fs" />
    <Compile Include="TransformationTests.fs" />
    <Compile Include="ExecutionTests.fs" />
    <Compile Include="LinkingTests.fs" />
    <Compile Include="RegexTests.fs" />
    <Compile Include="SerializationTests.fs" />
    <Compile Include="CommandLineTests.fs" />
    <Compile Include="SymbolManagementTests.fs" />
    <Compile Include="OptimizationTests.fs" />
  </ItemGroup>

  <ItemGroup>
    <PackageReference Include="Microsoft.NET.Test.Sdk" Version="16.3.0" />
    <PackageReference Include="xunit" Version="2.4.1" />
    <PackageReference Include="xunit.runner.visualstudio" Version="2.4.1">
      <PrivateAssets>all</PrivateAssets>
      <IncludeAssets>runtime; build; native; contentfiles; analyzers</IncludeAssets>
    </PackageReference>
    <DotNetCliToolReference Include="dotnet-xunit" Version="2.3.1" />
  </ItemGroup>

  <ItemGroup>
    <ProjectReference Include="..\CommandLineTool\CommandLineTool.csproj" />
    <ProjectReference Include="..\TestTargets\Simulation\Example\Example.csproj">
      <ReferenceOutputAssembly>false</ReferenceOutputAssembly>
    </ProjectReference>
  </ItemGroup>

  <ItemGroup>
    <PackageReference Update="System.ValueTuple" Version="4.4.0" />
    <PackageReference Update="FSharp.Core" Version="4.7.0" />    
  </ItemGroup>

  <Target Name="PrepareExecutionTests" Condition="'$(DesignTimeBuild)' != 'true'" BeforeTargets="CoreCompile">
    <PropertyGroup>
      <ExecutionTarget>"$(MSBuildThisFileDirectory)..\TestTargets\Simulation\Example\bin\$(Configuration)\netcoreapp3.0\Example.dll"</ExecutionTarget>
    </PropertyGroup>
    <WriteLinesToFile File="$(OutputPath)ExecutionTarget.txt" Lines="$(ExecutionTarget)" Overwrite="true" />
  </Target>

</Project><|MERGE_RESOLUTION|>--- conflicted
+++ resolved
@@ -103,19 +103,7 @@
     <None Include="TestCases\FunctorGeneration.qs">
       <CopyToOutputDirectory>PreserveNewest</CopyToOutputDirectory>
     </None>
-<<<<<<< HEAD
     <None Include="TestFiles\temporary-test-file.qs" />
-    <None Include="TestFiles\test-00.qs">
-      <CopyToOutputDirectory>PreserveNewest</CopyToOutputDirectory>
-    </None>
-    <None Include="TestFiles\test-01.qs">
-      <CopyToOutputDirectory>PreserveNewest</CopyToOutputDirectory>
-    </None>
-    <None Include="TestFiles\test-02.qs">
-      <CopyToOutputDirectory>PreserveNewest</CopyToOutputDirectory>
-    </None>
-=======
->>>>>>> d5014ac6
     <Compile Include="..\Common\DelaySign.fs" Link="DelaySign.fs" />
     <Compile Include="TestUtils.fs" />
     <Compile Include="TextTests.fs" />
