--- conflicted
+++ resolved
@@ -105,14 +105,13 @@
     <None Include="TestCases\ExecutionTests\LoggingBasedTests.qs">
       <CopyToOutputDirectory>PreserveNewest</CopyToOutputDirectory>
     </None>
-<<<<<<< HEAD
-    <None Include="TestCases\GlobalVerification.qs">
-=======
     <None Include="TestCases\AttributeGeneration.qs">
       <CopyToOutputDirectory>PreserveNewest</CopyToOutputDirectory>
     </None>
     <None Include="TestCases\Transformation.qs">
->>>>>>> b8d2c54c
+      <CopyToOutputDirectory>PreserveNewest</CopyToOutputDirectory>
+    </None>
+    <None Include="TestCases\GlobalVerification.qs">
       <CopyToOutputDirectory>PreserveNewest</CopyToOutputDirectory>
     </None>
     <None Include="TestCases\LocalVerification.qs">
