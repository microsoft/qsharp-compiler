--- conflicted
+++ resolved
@@ -26,17 +26,10 @@
 let private clearOutput name =
     File.WriteAllText(name, "Test did not run to completion")
 
-<<<<<<< HEAD
 let private checkAltOutput name (actualText: string) debugTest =
     let expectedPath =
         (if debugTest then ("TestCases", "DebugInfoTests", name) else ("TestCases", "QirTests", name))
         |> Path.Combine
-=======
-let private checkAltOutput name actualText =
-    let expectedText = ("TestCases", "QirTests", name) |> Path.Combine |> File.ReadAllText
-    let replacedGUID = GUID.Replace(actualText, "__GUID__")
-    Assert.Contains(standardizeNewLines expectedText, standardizeNewLines replacedGUID)
->>>>>>> 6a138a0b
 
     let expectedText = expectedPath |> File.ReadAllText
 
@@ -56,7 +49,9 @@
          else
              actualText)
 
-    Assert.Contains(expectedText, GUID.Replace(actualTextFormatted, "__GUID__"))
+    let replacedGUID = GUID.Replace(actualTextFormatted, "__GUID__")
+
+    Assert.Contains(standardizeNewLines expectedText, standardizeNewLines replacedGUID)
 
 let private qirCompilerArgs target (name: string) =
     seq {
