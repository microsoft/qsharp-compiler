--- conflicted
+++ resolved
@@ -1,51 +1,39 @@
-﻿define void @Lifted__PartialApplication__1__ctl__wrapper(%Tuple* %capture-tuple, %Tuple* %arg-tuple, %Tuple* %result-tuple) {
+﻿define void @Lifted__PartialApplication__2__ctl__wrapper(%Tuple* %capture-tuple, %Tuple* %arg-tuple, %Tuple* %result-tuple) {
 entry:
-  %0 = bitcast %Tuple* %capture-tuple to { %Callable*, i64 }*
-  %1 = bitcast %Tuple* %arg-tuple to { %Array*, %Qubit* }*
-  %2 = getelementptr { %Array*, %Qubit* }, { %Array*, %Qubit* }* %1, i64 0, i32 0
-  %3 = getelementptr { %Array*, %Qubit* }, { %Array*, %Qubit* }* %1, i64 0, i32 1
-  %4 = load %Array*, %Array** %2
-  %5 = load %Qubit*, %Qubit** %3
-  %6 = call %Tuple* @__quantum__rt__tuple_create(i64 ptrtoint ({ %Qubit*, i64 }* getelementptr ({ %Qubit*, i64 }, { %Qubit*, i64 }* null, i32 1) to i64))
-  %7 = bitcast %Tuple* %6 to { %Qubit*, i64 }*
-  %8 = getelementptr { %Qubit*, i64 }, { %Qubit*, i64 }* %7, i64 0, i32 0
-  store %Qubit* %5, %Qubit** %8
-  %9 = getelementptr { %Qubit*, i64 }, { %Qubit*, i64 }* %7, i64 0, i32 1
-  %10 = getelementptr { %Callable*, i64 }, { %Callable*, i64 }* %0, i64 0, i32 1
-  %11 = load i64, i64* %10
-  store i64 %11, i64* %9
-  %12 = call %Tuple* @__quantum__rt__tuple_create(i64 mul nuw (i64 ptrtoint (i1** getelementptr (i1*, i1** null, i32 1) to i64), i64 2))
-  %13 = bitcast %Tuple* %12 to { %Array*, { %Qubit*, i64 }* }*
-  %14 = getelementptr { %Array*, { %Qubit*, i64 }* }, { %Array*, { %Qubit*, i64 }* }* %13, i64 0, i32 0
-  %15 = getelementptr { %Array*, { %Qubit*, i64 }* }, { %Array*, { %Qubit*, i64 }* }* %13, i64 0, i32 1
-  store %Array* %4, %Array** %14
-  store { %Qubit*, i64 }* %7, { %Qubit*, i64 }** %15
-  %16 = getelementptr { %Callable*, i64 }, { %Callable*, i64 }* %0, i64 0, i32 0
-  %17 = load %Callable*, %Callable** %16
-  %18 = call %Callable* @__quantum__rt__callable_copy(%Callable* %17)
-  call void @__quantum__rt__callable_make_controlled(%Callable* %18)
-  %19 = bitcast { %Array*, { %Qubit*, i64 }* }* %13 to %Tuple*
-  call void @__quantum__rt__callable_invoke(%Callable* %18, %Tuple* %19, %Tuple* %result-tuple)
-  %20 = bitcast { %Qubit*, i64 }* %7 to %Tuple*
-  call void @__quantum__rt__tuple_unreference(%Tuple* %20)
-  %21 = bitcast { %Array*, { %Qubit*, i64 }* }* %13 to %Tuple*
+  %0 = bitcast %Tuple* %capture-tuple to { %Callable* }*
+  %1 = bitcast %Tuple* %arg-tuple to { %Array*, %Tuple* }*
+  %2 = getelementptr { %Array*, %Tuple* }, { %Array*, %Tuple* }* %1, i64 0, i32 0
+  %3 = getelementptr { %Array*, %Tuple* }, { %Array*, %Tuple* }* %1, i64 0, i32 1
+  %4 = bitcast %Tuple** %3 to { %Qubit*, i64 }*
+  %5 = call %Tuple* @__quantum__rt__tuple_create(i64 ptrtoint ({ %Qubit*, i64 }* getelementptr ({ %Qubit*, i64 }, { %Qubit*, i64 }* null, i32 1) to i64))
+  %6 = bitcast %Tuple* %5 to { %Qubit*, i64 }*
+  %7 = getelementptr { %Qubit*, i64 }, { %Qubit*, i64 }* %6, i64 0, i32 0
+  %8 = getelementptr { %Qubit*, i64 }, { %Qubit*, i64 }* %4, i64 0, i32 0
+  %9 = load %Qubit*, %Qubit** %8
+  store %Qubit* %9, %Qubit** %7
+  %10 = getelementptr { %Qubit*, i64 }, { %Qubit*, i64 }* %6, i64 0, i32 1
+  %11 = getelementptr { %Qubit*, i64 }, { %Qubit*, i64 }* %4, i64 0, i32 1
+  %12 = load i64, i64* %11
+  store i64 %12, i64* %10
+  %13 = call %Tuple* @__quantum__rt__tuple_create(i64 mul nuw (i64 ptrtoint (i1** getelementptr (i1*, i1** null, i32 1) to i64), i64 2))
+  %14 = bitcast %Tuple* %13 to { %Array*, %Tuple* }*
+  %15 = getelementptr { %Array*, %Tuple* }, { %Array*, %Tuple* }* %14, i64 0, i32 0
+  %16 = load %Array*, %Array** %2
+  store %Array* %16, %Array** %15
+  %17 = getelementptr { %Array*, %Tuple* }, { %Array*, %Tuple* }* %14, i64 0, i32 1
+  store %Tuple* %5, %Tuple** %17
+  %18 = getelementptr { %Callable* }, { %Callable* }* %0, i64 0, i32 0
+  %19 = load %Callable*, %Callable** %18
+  %20 = call %Callable* @__quantum__rt__callable_copy(%Callable* %19)
+  call void @__quantum__rt__callable_make_controlled(%Callable* %20)
+  call void @__quantum__rt__callable_invoke(%Callable* %20, %Tuple* %13, %Tuple* %result-tuple)
+  %21 = bitcast { %Qubit*, i64 }* %6 to %Tuple*
   call void @__quantum__rt__tuple_unreference(%Tuple* %21)
-<<<<<<< HEAD
-  %22 = getelementptr { %Array*, { %Qubit*, i64 }* }, { %Array*, { %Qubit*, i64 }* }* %13, i64 0, i32 0
-  %23 = load %Array*, %Array** %22
-  call void @__quantum__rt__array_unreference(%Array* %23)
-  %24 = getelementptr { %Array*, { %Qubit*, i64 }* }, { %Array*, { %Qubit*, i64 }* }* %13, i64 0, i32 1
-  %25 = load { %Qubit*, i64 }*, { %Qubit*, i64 }** %24
-  %26 = bitcast { %Qubit*, i64 }* %25 to %Tuple*
-  call void @__quantum__rt__tuple_unreference(%Tuple* %26)
-  call void @__quantum__rt__callable_unreference(%Callable* %18)
-=======
   %22 = getelementptr { %Array*, %Tuple* }, { %Array*, %Tuple* }* %14, i64 0, i32 0
   %23 = load %Array*, %Array** %22
   call void @__quantum__rt__array_unreference(%Array* %23)
   %24 = bitcast { %Array*, %Tuple* }* %14 to %Tuple*
   call void @__quantum__rt__tuple_unreference(%Tuple* %24)
   call void @__quantum__rt__callable_unreference(%Callable* %20)
->>>>>>> 274a44a4
   ret void
 }