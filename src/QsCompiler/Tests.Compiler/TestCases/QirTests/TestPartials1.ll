--- conflicted
+++ resolved
@@ -8,12 +8,6 @@
   call void @__quantum__rt__callable_reference(%Callable* %3)
   %4 = getelementptr { %Callable*, double }, { %Callable*, double }* %1, i64 0, i32 1
   store double 2.500000e-01, double* %4
-  call void @__quantum__rt__array_reference(%Array* %4)
-  %5 = bitcast { double, %Qubit* }* %7 to %Tuple*
-  call void @__quantum__rt__tuple_reference(%Tuple* %5)
-  call void @__quantum__rt__array_reference(%Array* %4)
-  %6 = bitcast { double, %Qubit* }* %7 to %Tuple*
-  call void @__quantum__rt__tuple_reference(%Tuple* %6)
   %rotate = call %Callable* @__quantum__rt__callable_create([4 x void (%Tuple*, %Tuple*, %Tuple*)*]* @PartialApplication__1, %Tuple* %0)
   %unrotate = call %Callable* @__quantum__rt__callable_copy(%Callable* %rotate)
   call void @__quantum__rt__callable_make_adjoint(%Callable* %unrotate)
@@ -23,211 +17,33 @@
   br label %header__1
 
 header__1:                                        ; preds = %exiting__1, %preheader__1
-  %i = phi i64 [ 0, %preheader__1 ], [ %157, %exiting__1 ]
-  %7 = icmp sge i64 %i, 100
-  %8 = icmp sle i64 %i, 100
-  %9 = select i1 true, i1 %8, i1 %7
-  br i1 %9, label %body__1, label %exit__1
+  %i = phi i64 [ 0, %preheader__1 ], [ %79, %exiting__1 ]
+  %5 = icmp sge i64 %i, 100
+  %6 = icmp sle i64 %i, 100
+  %7 = select i1 true, i1 %6, i1 %5
+  br i1 %7, label %body__1, label %exit__1
 
 body__1:                                          ; preds = %header__1
   %qb = call %Qubit* @__quantum__rt__qubit_allocate()
-  %10 = call %Tuple* @__quantum__rt__tuple_create(i64 ptrtoint (i1** getelementptr (i1*, i1** null, i32 1) to i64))
-  %11 = bitcast %Tuple* %10 to { %Qubit* }*
-  %12 = getelementptr { %Qubit* }, { %Qubit* }* %11, i64 0, i32 0
-  store %Qubit* %qb, %Qubit** %12
-  %13 = bitcast { %Qubit* }* %11 to %Tuple*
-  call void @__quantum__rt__callable_invoke(%Callable* %rotate, %Tuple* %13, %Tuple* null)
-  %14 = call %Tuple* @__quantum__rt__tuple_create(i64 ptrtoint (i1** getelementptr (i1*, i1** null, i32 1) to i64))
-  %15 = bitcast %Tuple* %14 to { %Qubit* }*
-  %16 = getelementptr { %Qubit* }, { %Qubit* }* %15, i64 0, i32 0
-  store %Qubit* %qb, %Qubit** %16
-  %17 = bitcast { %Qubit* }* %15 to %Tuple*
-  call void @__quantum__rt__callable_invoke(%Callable* %unrotate, %Tuple* %17, %Tuple* null)
-  %18 = call %Result* @__quantum__qis__mz(%Qubit* %qb)
-  %19 = load %Result*, %Result** @ResultZero
-  %20 = call i1 @__quantum__rt__result_equal(%Result* %18, %Result* %19)
-  %21 = xor i1 %20, true
-  br i1 %21, label %then0__1, label %continue__1
+  %8 = call %Tuple* @__quantum__rt__tuple_create(i64 ptrtoint (i1** getelementptr (i1*, i1** null, i32 1) to i64))
+  %9 = bitcast %Tuple* %8 to { %Qubit* }*
+  %10 = getelementptr { %Qubit* }, { %Qubit* }* %9, i64 0, i32 0
+  store %Qubit* %qb, %Qubit** %10
+  %11 = bitcast { %Qubit* }* %9 to %Tuple*
+  call void @__quantum__rt__callable_invoke(%Callable* %rotate, %Tuple* %11, %Tuple* null)
+  %12 = call %Tuple* @__quantum__rt__tuple_create(i64 ptrtoint (i1** getelementptr (i1*, i1** null, i32 1) to i64))
+  %13 = bitcast %Tuple* %12 to { %Qubit* }*
+  %14 = getelementptr { %Qubit* }, { %Qubit* }* %13, i64 0, i32 0
+  store %Qubit* %qb, %Qubit** %14
+  %15 = bitcast { %Qubit* }* %13 to %Tuple*
+  call void @__quantum__rt__callable_invoke(%Callable* %unrotate, %Tuple* %15, %Tuple* null)
+  %16 = call %Result* @__quantum__qis__mz(%Qubit* %qb)
+  %17 = load %Result*, %Result** @ResultZero
+  %18 = call i1 @__quantum__rt__result_equal(%Result* %16, %Result* %17)
+  %19 = xor i1 %18, true
+  br i1 %19, label %then0__1, label %continue__1
 
 then0__1:                                         ; preds = %body__1
-<<<<<<< HEAD
-  %22 = call %Tuple* @__quantum__rt__tuple_create(i64 ptrtoint ({ i64, double }* getelementptr ({ i64, double }, { i64, double }* null, i32 1) to i64))
-  %tuple1 = bitcast %Tuple* %22 to { i64, double }*
-  %23 = getelementptr { i64, double }, { i64, double }* %tuple1, i64 0, i32 0
-  %24 = getelementptr { i64, double }, { i64, double }* %tuple1, i64 0, i32 1
-  store i64 %a, i64* %23
-  store double %b, double* %24
-  %25 = call %String* @__quantum__rt__string_create(i32 0, [0 x i8] zeroinitializer)
-  %26 = call %Tuple* @__quantum__rt__tuple_create(i64 mul nuw (i64 ptrtoint (i1** getelementptr (i1*, i1** null, i32 1) to i64), i64 2))
-  %tuple2 = bitcast %Tuple* %26 to { %String*, %Qubit* }*
-  %27 = getelementptr { %String*, %Qubit* }, { %String*, %Qubit* }* %tuple2, i64 0, i32 0
-  %28 = getelementptr { %String*, %Qubit* }, { %String*, %Qubit* }* %tuple2, i64 0, i32 1
-  store %String* %25, %String** %27
-  call void @__quantum__rt__string_reference(%String* %25)
-  store %Qubit* %qb, %Qubit** %28
-  %29 = call %Tuple* @__quantum__rt__tuple_create(i64 mul nuw (i64 ptrtoint (i1** getelementptr (i1*, i1** null, i32 1) to i64), i64 2))
-  %30 = bitcast %Tuple* %29 to { %Callable*, { i64, double }* }*
-  %31 = getelementptr { %Callable*, { i64, double }* }, { %Callable*, { i64, double }* }* %30, i64 0, i32 0
-  %32 = call %Callable* @__quantum__rt__callable_create([4 x void (%Tuple*, %Tuple*, %Tuple*)*]* @Microsoft__Quantum__Testing__QIR__InnerNestedTuple, %Tuple* null)
-  store %Callable* %32, %Callable** %31
-  call void @__quantum__rt__callable_reference(%Callable* %32)
-  %33 = getelementptr { %Callable*, { i64, double }* }, { %Callable*, { i64, double }* }* %30, i64 0, i32 1
-  store { i64, double }* %tuple1, { i64, double }** %33
-  %34 = bitcast { i64, double }* %tuple1 to %Tuple*
-  call void @__quantum__rt__tuple_reference(%Tuple* %34)
-  call void @__quantum__rt__array_reference(%Array* %4)
-  %35 = bitcast { { i64, double }*, { %String*, %Qubit* }* }* %7 to %Tuple*
-  call void @__quantum__rt__tuple_reference(%Tuple* %35)
-  %36 = getelementptr { { i64, double }*, { %String*, %Qubit* }* }, { { i64, double }*, { %String*, %Qubit* }* }* %7, i64 0, i32 0
-  %37 = load { i64, double }*, { i64, double }** %36
-  %38 = bitcast { i64, double }* %37 to %Tuple*
-  call void @__quantum__rt__tuple_reference(%Tuple* %38)
-  %39 = getelementptr { { i64, double }*, { %String*, %Qubit* }* }, { { i64, double }*, { %String*, %Qubit* }* }* %7, i64 0, i32 1
-  %40 = load { %String*, %Qubit* }*, { %String*, %Qubit* }** %39
-  %41 = bitcast { %String*, %Qubit* }* %40 to %Tuple*
-  call void @__quantum__rt__tuple_reference(%Tuple* %41)
-  %42 = getelementptr { %String*, %Qubit* }, { %String*, %Qubit* }* %40, i64 0, i32 0
-  %43 = load %String*, %String** %42
-  call void @__quantum__rt__string_reference(%String* %43)
-  call void @__quantum__rt__array_reference(%Array* %4)
-  %44 = bitcast { { i64, double }*, { %String*, %Qubit* }* }* %7 to %Tuple*
-  call void @__quantum__rt__tuple_reference(%Tuple* %44)
-  %45 = getelementptr { { i64, double }*, { %String*, %Qubit* }* }, { { i64, double }*, { %String*, %Qubit* }* }* %7, i64 0, i32 0
-  %46 = load { i64, double }*, { i64, double }** %45
-  %47 = bitcast { i64, double }* %46 to %Tuple*
-  call void @__quantum__rt__tuple_reference(%Tuple* %47)
-  %48 = getelementptr { { i64, double }*, { %String*, %Qubit* }* }, { { i64, double }*, { %String*, %Qubit* }* }* %7, i64 0, i32 1
-  %49 = load { %String*, %Qubit* }*, { %String*, %Qubit* }** %48
-  %50 = bitcast { %String*, %Qubit* }* %49 to %Tuple*
-  call void @__quantum__rt__tuple_reference(%Tuple* %50)
-  %51 = getelementptr { %String*, %Qubit* }, { %String*, %Qubit* }* %49, i64 0, i32 0
-  %52 = load %String*, %String** %51
-  call void @__quantum__rt__string_reference(%String* %52)
-  %partial1 = call %Callable* @__quantum__rt__callable_create([4 x void (%Tuple*, %Tuple*, %Tuple*)*]* @PartialApplication__2, %Tuple* %29)
-  %53 = call %Tuple* @__quantum__rt__tuple_create(i64 mul nuw (i64 ptrtoint (i1** getelementptr (i1*, i1** null, i32 1) to i64), i64 2))
-  %54 = bitcast %Tuple* %53 to { %Callable*, { %String*, %Qubit* }* }*
-  %55 = getelementptr { %Callable*, { %String*, %Qubit* }* }, { %Callable*, { %String*, %Qubit* }* }* %54, i64 0, i32 0
-  %56 = call %Callable* @__quantum__rt__callable_create([4 x void (%Tuple*, %Tuple*, %Tuple*)*]* @Microsoft__Quantum__Testing__QIR__InnerNestedTuple, %Tuple* null)
-  store %Callable* %56, %Callable** %55
-  call void @__quantum__rt__callable_reference(%Callable* %56)
-  %57 = getelementptr { %Callable*, { %String*, %Qubit* }* }, { %Callable*, { %String*, %Qubit* }* }* %54, i64 0, i32 1
-  store { %String*, %Qubit* }* %tuple2, { %String*, %Qubit* }** %57
-  %58 = bitcast { %String*, %Qubit* }* %tuple2 to %Tuple*
-  call void @__quantum__rt__tuple_reference(%Tuple* %58)
-  %59 = getelementptr { %String*, %Qubit* }, { %String*, %Qubit* }* %tuple2, i64 0, i32 0
-  %60 = load %String*, %String** %59
-  call void @__quantum__rt__string_reference(%String* %60)
-  call void @__quantum__rt__array_reference(%Array* %4)
-  %61 = bitcast { { i64, double }*, { %String*, %Qubit* }* }* %7 to %Tuple*
-  call void @__quantum__rt__tuple_reference(%Tuple* %61)
-  %62 = getelementptr { { i64, double }*, { %String*, %Qubit* }* }, { { i64, double }*, { %String*, %Qubit* }* }* %7, i64 0, i32 0
-  %63 = load { i64, double }*, { i64, double }** %62
-  %64 = bitcast { i64, double }* %63 to %Tuple*
-  call void @__quantum__rt__tuple_reference(%Tuple* %64)
-  %65 = getelementptr { { i64, double }*, { %String*, %Qubit* }* }, { { i64, double }*, { %String*, %Qubit* }* }* %7, i64 0, i32 1
-  %66 = load { %String*, %Qubit* }*, { %String*, %Qubit* }** %65
-  %67 = bitcast { %String*, %Qubit* }* %66 to %Tuple*
-  call void @__quantum__rt__tuple_reference(%Tuple* %67)
-  %68 = getelementptr { %String*, %Qubit* }, { %String*, %Qubit* }* %66, i64 0, i32 0
-  %69 = load %String*, %String** %68
-  call void @__quantum__rt__string_reference(%String* %69)
-  call void @__quantum__rt__array_reference(%Array* %4)
-  %70 = bitcast { { i64, double }*, { %String*, %Qubit* }* }* %7 to %Tuple*
-  call void @__quantum__rt__tuple_reference(%Tuple* %70)
-  %71 = getelementptr { { i64, double }*, { %String*, %Qubit* }* }, { { i64, double }*, { %String*, %Qubit* }* }* %7, i64 0, i32 0
-  %72 = load { i64, double }*, { i64, double }** %71
-  %73 = bitcast { i64, double }* %72 to %Tuple*
-  call void @__quantum__rt__tuple_reference(%Tuple* %73)
-  %74 = getelementptr { { i64, double }*, { %String*, %Qubit* }* }, { { i64, double }*, { %String*, %Qubit* }* }* %7, i64 0, i32 1
-  %75 = load { %String*, %Qubit* }*, { %String*, %Qubit* }** %74
-  %76 = bitcast { %String*, %Qubit* }* %75 to %Tuple*
-  call void @__quantum__rt__tuple_reference(%Tuple* %76)
-  %77 = getelementptr { %String*, %Qubit* }, { %String*, %Qubit* }* %75, i64 0, i32 0
-  %78 = load %String*, %String** %77
-  call void @__quantum__rt__string_reference(%String* %78)
-  %partial2 = call %Callable* @__quantum__rt__callable_create([4 x void (%Tuple*, %Tuple*, %Tuple*)*]* @PartialApplication__3, %Tuple* %53)
-  %79 = bitcast { %String*, %Qubit* }* %tuple2 to %Tuple*
-  call void @__quantum__rt__callable_invoke(%Callable* %partial1, %Tuple* %79, %Tuple* null)
-  %80 = bitcast { i64, double }* %tuple1 to %Tuple*
-  call void @__quantum__rt__callable_invoke(%Callable* %partial2, %Tuple* %80, %Tuple* null)
-  %81 = call %Tuple* @__quantum__rt__tuple_create(i64 mul nuw (i64 ptrtoint (i1** getelementptr (i1*, i1** null, i32 1) to i64), i64 2))
-  %82 = bitcast %Tuple* %81 to { %Callable*, { i64, double }* }*
-  %83 = getelementptr { %Callable*, { i64, double }* }, { %Callable*, { i64, double }* }* %82, i64 0, i32 0
-  %84 = call %Callable* @__quantum__rt__callable_create([4 x void (%Tuple*, %Tuple*, %Tuple*)*]* @Microsoft__Quantum__Testing__QIR__TakesNestedTuple, %Tuple* null)
-  store %Callable* %84, %Callable** %83
-  call void @__quantum__rt__callable_reference(%Callable* %84)
-  %85 = getelementptr { %Callable*, { i64, double }* }, { %Callable*, { i64, double }* }* %82, i64 0, i32 1
-  store { i64, double }* %tuple1, { i64, double }** %85
-  %86 = bitcast { i64, double }* %tuple1 to %Tuple*
-  call void @__quantum__rt__tuple_reference(%Tuple* %86)
-  call void @__quantum__rt__array_reference(%Array* %4)
-  %87 = bitcast { { i64, double }*, %String*, %Qubit* }* %7 to %Tuple*
-  call void @__quantum__rt__tuple_reference(%Tuple* %87)
-  %88 = getelementptr { { i64, double }*, %String*, %Qubit* }, { { i64, double }*, %String*, %Qubit* }* %7, i64 0, i32 0
-  %89 = load { i64, double }*, { i64, double }** %88
-  %90 = bitcast { i64, double }* %89 to %Tuple*
-  call void @__quantum__rt__tuple_reference(%Tuple* %90)
-  %91 = getelementptr { { i64, double }*, %String*, %Qubit* }, { { i64, double }*, %String*, %Qubit* }* %7, i64 0, i32 1
-  %92 = load %String*, %String** %91
-  call void @__quantum__rt__string_reference(%String* %92)
-  call void @__quantum__rt__array_reference(%Array* %4)
-  %93 = bitcast { { i64, double }*, %String*, %Qubit* }* %7 to %Tuple*
-  call void @__quantum__rt__tuple_reference(%Tuple* %93)
-  %94 = getelementptr { { i64, double }*, %String*, %Qubit* }, { { i64, double }*, %String*, %Qubit* }* %7, i64 0, i32 0
-  %95 = load { i64, double }*, { i64, double }** %94
-  %96 = bitcast { i64, double }* %95 to %Tuple*
-  call void @__quantum__rt__tuple_reference(%Tuple* %96)
-  %97 = getelementptr { { i64, double }*, %String*, %Qubit* }, { { i64, double }*, %String*, %Qubit* }* %7, i64 0, i32 1
-  %98 = load %String*, %String** %97
-  call void @__quantum__rt__string_reference(%String* %98)
-  %partial3 = call %Callable* @__quantum__rt__callable_create([4 x void (%Tuple*, %Tuple*, %Tuple*)*]* @PartialApplication__4, %Tuple* %81)
-  %99 = call %String* @__quantum__rt__string_create(i32 0, [0 x i8] zeroinitializer)
-  %100 = call %Tuple* @__quantum__rt__tuple_create(i64 mul nuw (i64 ptrtoint (i1** getelementptr (i1*, i1** null, i32 1) to i64), i64 3))
-  %101 = bitcast %Tuple* %100 to { %Callable*, %String*, %Qubit* }*
-  %102 = getelementptr { %Callable*, %String*, %Qubit* }, { %Callable*, %String*, %Qubit* }* %101, i64 0, i32 0
-  %103 = call %Callable* @__quantum__rt__callable_create([4 x void (%Tuple*, %Tuple*, %Tuple*)*]* @Microsoft__Quantum__Testing__QIR__TakesNestedTuple, %Tuple* null)
-  store %Callable* %103, %Callable** %102
-  call void @__quantum__rt__callable_reference(%Callable* %103)
-  %104 = getelementptr { %Callable*, %String*, %Qubit* }, { %Callable*, %String*, %Qubit* }* %101, i64 0, i32 1
-  store %String* %99, %String** %104
-  call void @__quantum__rt__string_reference(%String* %99)
-  %105 = getelementptr { %Callable*, %String*, %Qubit* }, { %Callable*, %String*, %Qubit* }* %101, i64 0, i32 2
-  store %Qubit* %qb, %Qubit** %105
-  call void @__quantum__rt__array_reference(%Array* %4)
-  %106 = bitcast { { i64, double }*, %String*, %Qubit* }* %7 to %Tuple*
-  call void @__quantum__rt__tuple_reference(%Tuple* %106)
-  %107 = getelementptr { { i64, double }*, %String*, %Qubit* }, { { i64, double }*, %String*, %Qubit* }* %7, i64 0, i32 0
-  %108 = load { i64, double }*, { i64, double }** %107
-  %109 = bitcast { i64, double }* %108 to %Tuple*
-  call void @__quantum__rt__tuple_reference(%Tuple* %109)
-  %110 = getelementptr { { i64, double }*, %String*, %Qubit* }, { { i64, double }*, %String*, %Qubit* }* %7, i64 0, i32 1
-  %111 = load %String*, %String** %110
-  call void @__quantum__rt__string_reference(%String* %111)
-  call void @__quantum__rt__array_reference(%Array* %4)
-  %112 = bitcast { { i64, double }*, %String*, %Qubit* }* %7 to %Tuple*
-  call void @__quantum__rt__tuple_reference(%Tuple* %112)
-  %113 = getelementptr { { i64, double }*, %String*, %Qubit* }, { { i64, double }*, %String*, %Qubit* }* %7, i64 0, i32 0
-  %114 = load { i64, double }*, { i64, double }** %113
-  %115 = bitcast { i64, double }* %114 to %Tuple*
-  call void @__quantum__rt__tuple_reference(%Tuple* %115)
-  %116 = getelementptr { { i64, double }*, %String*, %Qubit* }, { { i64, double }*, %String*, %Qubit* }* %7, i64 0, i32 1
-  %117 = load %String*, %String** %116
-  call void @__quantum__rt__string_reference(%String* %117)
-  %partial4 = call %Callable* @__quantum__rt__callable_create([4 x void (%Tuple*, %Tuple*, %Tuple*)*]* @PartialApplication__5, %Tuple* %100)
-  %118 = bitcast { %String*, %Qubit* }* %tuple2 to %Tuple*
-  call void @__quantum__rt__callable_invoke(%Callable* %partial3, %Tuple* %118, %Tuple* null)
-  %119 = bitcast { i64, double }* %tuple1 to %Tuple*
-  call void @__quantum__rt__callable_invoke(%Callable* %partial4, %Tuple* %119, %Tuple* null)
-  %120 = bitcast { i64, double }* %tuple1 to %Tuple*
-  call void @__quantum__rt__tuple_unreference(%Tuple* %120)
-  call void @__quantum__rt__string_unreference(%String* %25)
-  %121 = bitcast { %String*, %Qubit* }* %tuple2 to %Tuple*
-  call void @__quantum__rt__tuple_unreference(%Tuple* %121)
-  %122 = getelementptr { %String*, %Qubit* }, { %String*, %Qubit* }* %tuple2, i64 0, i32 0
-  %123 = load %String*, %String** %122
-  call void @__quantum__rt__string_unreference(%String* %123)
-  call void @__quantum__rt__callable_unreference(%Callable* %32)
-=======
   %20 = call %Tuple* @__quantum__rt__tuple_create(i64 ptrtoint ({ i64, double }* getelementptr ({ i64, double }, { i64, double }* null, i32 1) to i64))
   %tuple1 = bitcast %Tuple* %20 to { i64, double }*
   %21 = getelementptr { i64, double }, { i64, double }* %tuple1, i64 0, i32 0
@@ -308,81 +124,37 @@
   %61 = bitcast { %String*, %Qubit* }* %tuple2 to %Tuple*
   call void @__quantum__rt__tuple_unreference(%Tuple* %61)
   call void @__quantum__rt__callable_unreference(%Callable* %30)
->>>>>>> 274a44a4
   call void @__quantum__rt__callable_unreference(%Callable* %partial1)
-  call void @__quantum__rt__callable_unreference(%Callable* %56)
+  call void @__quantum__rt__callable_unreference(%Callable* %36)
   call void @__quantum__rt__callable_unreference(%Callable* %partial2)
-  call void @__quantum__rt__callable_unreference(%Callable* %84)
+  call void @__quantum__rt__callable_unreference(%Callable* %46)
   call void @__quantum__rt__callable_unreference(%Callable* %partial3)
-  call void @__quantum__rt__string_unreference(%String* %99)
-  call void @__quantum__rt__callable_unreference(%Callable* %103)
+  call void @__quantum__rt__string_unreference(%String* %49)
+  call void @__quantum__rt__callable_unreference(%Callable* %53)
   call void @__quantum__rt__callable_unreference(%Callable* %partial4)
   br label %continue__1
 
 continue__1:                                      ; preds = %then0__1, %body__1
-  %124 = call %Callable* @__quantum__rt__callable_create([4 x void (%Tuple*, %Tuple*, %Tuple*)*]* @Microsoft__Quantum__Testing__QIR__Dummy, %Tuple* null)
-  call void @__quantum__rt__callable_make_adjoint(%Callable* %124)
-  %125 = call %Tuple* @__quantum__rt__tuple_create(i64 mul nuw (i64 ptrtoint (i1** getelementptr (i1*, i1** null, i32 1) to i64), i64 2))
-  %126 = bitcast %Tuple* %125 to { %Callable*, %Callable* }*
-  %127 = getelementptr { %Callable*, %Callable* }, { %Callable*, %Callable* }* %126, i64 0, i32 0
-  %128 = call %Callable* @__quantum__rt__callable_create([4 x void (%Tuple*, %Tuple*, %Tuple*)*]* @Microsoft__Quantum__Testing__QIR__ApplyToLittleEndian, %Tuple* null)
-  store %Callable* %128, %Callable** %127
-  call void @__quantum__rt__callable_reference(%Callable* %128)
-  %129 = getelementptr { %Callable*, %Callable* }, { %Callable*, %Callable* }* %126, i64 0, i32 1
-  store %Callable* %124, %Callable** %129
-  call void @__quantum__rt__callable_reference(%Callable* %124)
-  call void @__quantum__rt__array_reference(%Array* %4)
-  %130 = bitcast { %Callable*, { %Array* }* }* %7 to %Tuple*
-  call void @__quantum__rt__tuple_reference(%Tuple* %130)
-  %131 = getelementptr { %Callable*, { %Array* }* }, { %Callable*, { %Array* }* }* %7, i64 0, i32 0
-  %132 = load %Callable*, %Callable** %131
-  call void @__quantum__rt__callable_reference(%Callable* %132)
-  %133 = getelementptr { %Callable*, { %Array* }* }, { %Callable*, { %Array* }* }* %7, i64 0, i32 1
-  %134 = load { %Array* }*, { %Array* }** %133
-  %135 = bitcast { %Array* }* %134 to %Tuple*
-  call void @__quantum__rt__tuple_reference(%Tuple* %135)
-  %136 = getelementptr { %Array* }, { %Array* }* %134, i64 0, i32 0
-  %137 = load %Array*, %Array** %136
-  call void @__quantum__rt__array_reference(%Array* %137)
-  call void @__quantum__rt__array_reference(%Array* %4)
-  %138 = bitcast { %Callable*, { %Array* }* }* %7 to %Tuple*
-  call void @__quantum__rt__tuple_reference(%Tuple* %138)
-  %139 = getelementptr { %Callable*, { %Array* }* }, { %Callable*, { %Array* }* }* %7, i64 0, i32 0
-  %140 = load %Callable*, %Callable** %139
-  call void @__quantum__rt__callable_reference(%Callable* %140)
-  %141 = getelementptr { %Callable*, { %Array* }* }, { %Callable*, { %Array* }* }* %7, i64 0, i32 1
-  %142 = load { %Array* }*, { %Array* }** %141
-  %143 = bitcast { %Array* }* %142 to %Tuple*
-  call void @__quantum__rt__tuple_reference(%Tuple* %143)
-  %144 = getelementptr { %Array* }, { %Array* }* %142, i64 0, i32 0
-  %145 = load %Array*, %Array** %144
-  call void @__quantum__rt__array_reference(%Array* %145)
-  %146 = call %Callable* @__quantum__rt__callable_create([4 x void (%Tuple*, %Tuple*, %Tuple*)*]* @PartialApplication__6, %Tuple* %125)
-  %147 = call %Array* @__quantum__rt__array_create_1d(i32 8, i64 1)
-  %148 = call i8* @__quantum__rt__array_get_element_ptr_1d(%Array* %147, i64 0)
-  %149 = bitcast i8* %148 to %Qubit**
-  store %Qubit* %qb, %Qubit** %149
-  %150 = call { %Array* }* @Microsoft__Quantum__Testing__QIR__LittleEndian__body(%Array* %147)
-  %151 = bitcast { %Array* }* %150 to %Tuple*
-  call void @__quantum__rt__callable_invoke(%Callable* %146, %Tuple* %151, %Tuple* null)
+  %62 = call %Callable* @__quantum__rt__callable_create([4 x void (%Tuple*, %Tuple*, %Tuple*)*]* @Microsoft__Quantum__Testing__QIR__Dummy, %Tuple* null)
+  call void @__quantum__rt__callable_make_adjoint(%Callable* %62)
+  %63 = call %Tuple* @__quantum__rt__tuple_create(i64 mul nuw (i64 ptrtoint (i1** getelementptr (i1*, i1** null, i32 1) to i64), i64 2))
+  %64 = bitcast %Tuple* %63 to { %Callable*, %Callable* }*
+  %65 = getelementptr { %Callable*, %Callable* }, { %Callable*, %Callable* }* %64, i64 0, i32 0
+  %66 = call %Callable* @__quantum__rt__callable_create([4 x void (%Tuple*, %Tuple*, %Tuple*)*]* @Microsoft__Quantum__Testing__QIR__ApplyToLittleEndian, %Tuple* null)
+  store %Callable* %66, %Callable** %65
+  call void @__quantum__rt__callable_reference(%Callable* %66)
+  %67 = getelementptr { %Callable*, %Callable* }, { %Callable*, %Callable* }* %64, i64 0, i32 1
+  store %Callable* %62, %Callable** %67
+  call void @__quantum__rt__callable_reference(%Callable* %62)
+  %68 = call %Callable* @__quantum__rt__callable_create([4 x void (%Tuple*, %Tuple*, %Tuple*)*]* @PartialApplication__6, %Tuple* %63)
+  %69 = call %Array* @__quantum__rt__array_create_1d(i32 8, i64 1)
+  %70 = call i8* @__quantum__rt__array_get_element_ptr_1d(%Array* %69, i64 0)
+  %71 = bitcast i8* %70 to %Qubit**
+  store %Qubit* %qb, %Qubit** %71
+  %72 = call { %Array* }* @Microsoft__Quantum__Testing__QIR__LittleEndian__body(%Array* %69)
+  %73 = bitcast { %Array* }* %72 to %Tuple*
+  call void @__quantum__rt__callable_invoke(%Callable* %68, %Tuple* %73, %Tuple* null)
   call void @__quantum__rt__qubit_release(%Qubit* %qb)
-<<<<<<< HEAD
-  %152 = bitcast { %Qubit* }* %11 to %Tuple*
-  call void @__quantum__rt__tuple_unreference(%Tuple* %152)
-  %153 = bitcast { %Qubit* }* %15 to %Tuple*
-  call void @__quantum__rt__tuple_unreference(%Tuple* %153)
-  call void @__quantum__rt__result_unreference(%Result* %18)
-  call void @__quantum__rt__result_unreference(%Result* %19)
-  call void @__quantum__rt__callable_unreference(%Callable* %124)
-  call void @__quantum__rt__callable_unreference(%Callable* %128)
-  call void @__quantum__rt__callable_unreference(%Callable* %146)
-  call void @__quantum__rt__array_unreference(%Array* %147)
-  %154 = bitcast { %Array* }* %150 to %Tuple*
-  call void @__quantum__rt__tuple_unreference(%Tuple* %154)
-  %155 = getelementptr { %Array* }, { %Array* }* %150, i64 0, i32 0
-  %156 = load %Array*, %Array** %155
-  call void @__quantum__rt__array_unreference(%Array* %156)
-=======
   %74 = bitcast { %Qubit* }* %9 to %Tuple*
   call void @__quantum__rt__tuple_unreference(%Tuple* %74)
   %75 = bitcast { %Qubit* }* %13 to %Tuple*
@@ -398,11 +170,10 @@
   call void @__quantum__rt__array_unreference(%Array* %77)
   %78 = bitcast { %Array* }* %72 to %Tuple*
   call void @__quantum__rt__tuple_unreference(%Tuple* %78)
->>>>>>> 274a44a4
   br label %exiting__1
 
 exiting__1:                                       ; preds = %continue__1
-  %157 = add i64 %i, 1
+  %79 = add i64 %i, 1
   br label %header__1
 
 exit__1:                                          ; preds = %header__1
