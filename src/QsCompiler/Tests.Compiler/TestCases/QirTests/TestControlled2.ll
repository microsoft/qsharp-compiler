﻿define void @Lifted__PartialApplication__2__ctl__wrapper(%Tuple* %capture-tuple, %Tuple* %arg-tuple, %Tuple* %result-tuple) {
entry:
<<<<<<< HEAD
  %0 = bitcast %Tuple* %capture-tuple to { %Callable* }*
  %1 = bitcast %Tuple* %arg-tuple to { %Array*, { %Qubit*, i64 }* }*
  %2 = getelementptr { %Array*, { %Qubit*, i64 }* }, { %Array*, { %Qubit*, i64 }* }* %1, i64 0, i32 0
  %3 = getelementptr { %Array*, { %Qubit*, i64 }* }, { %Array*, { %Qubit*, i64 }* }* %1, i64 0, i32 1
  %4 = load %Array*, %Array** %2
  %5 = load { %Qubit*, i64 }*, { %Qubit*, i64 }** %3
  %6 = call %Tuple* @__quantum__rt__tuple_create(i64 ptrtoint ({ %Qubit*, i64 }* getelementptr ({ %Qubit*, i64 }, { %Qubit*, i64 }* null, i32 1) to i64))
  %7 = bitcast %Tuple* %6 to { %Qubit*, i64 }*
  %8 = getelementptr { %Qubit*, i64 }, { %Qubit*, i64 }* %7, i64 0, i32 0
  %9 = getelementptr { %Qubit*, i64 }, { %Qubit*, i64 }* %5, i64 0, i32 0
  %10 = load %Qubit*, %Qubit** %9
  store %Qubit* %10, %Qubit** %8
  %11 = getelementptr { %Qubit*, i64 }, { %Qubit*, i64 }* %7, i64 0, i32 1
  %12 = getelementptr { %Qubit*, i64 }, { %Qubit*, i64 }* %5, i64 0, i32 1
  %13 = load i64, i64* %12
  store i64 %13, i64* %11
  %14 = call %Tuple* @__quantum__rt__tuple_create(i64 mul nuw (i64 ptrtoint (i1** getelementptr (i1*, i1** null, i32 1) to i64), i64 2))
  %15 = bitcast %Tuple* %14 to { %Array*, { %Qubit*, i64 }* }*
  %16 = getelementptr { %Array*, { %Qubit*, i64 }* }, { %Array*, { %Qubit*, i64 }* }* %15, i64 0, i32 0
  %17 = getelementptr { %Array*, { %Qubit*, i64 }* }, { %Array*, { %Qubit*, i64 }* }* %15, i64 0, i32 1
  store %Array* %4, %Array** %16
  store { %Qubit*, i64 }* %7, { %Qubit*, i64 }** %17
  %18 = getelementptr { %Callable* }, { %Callable* }* %0, i64 0, i32 0
  %19 = load %Callable*, %Callable** %18
  %20 = call %Callable* @__quantum__rt__callable_copy(%Callable* %19)
  call void @__quantum__rt__callable_make_controlled(%Callable* %20)
  %21 = bitcast { %Array*, { %Qubit*, i64 }* }* %15 to %Tuple*
  call void @__quantum__rt__callable_invoke(%Callable* %20, %Tuple* %21, %Tuple* %result-tuple)
  %22 = bitcast { %Qubit*, i64 }* %7 to %Tuple*
  call void @__quantum__rt__tuple_unreference(%Tuple* %22)
  %23 = bitcast { %Array*, { %Qubit*, i64 }* }* %15 to %Tuple*
  call void @__quantum__rt__tuple_unreference(%Tuple* %23)
  %24 = getelementptr { %Array*, { %Qubit*, i64 }* }, { %Array*, { %Qubit*, i64 }* }* %15, i64 0, i32 0
  %25 = load %Array*, %Array** %24
  call void @__quantum__rt__array_unreference(%Array* %25)
  %26 = getelementptr { %Array*, { %Qubit*, i64 }* }, { %Array*, { %Qubit*, i64 }* }* %15, i64 0, i32 1
  %27 = load { %Qubit*, i64 }*, { %Qubit*, i64 }** %26
  %28 = bitcast { %Qubit*, i64 }* %27 to %Tuple*
  call void @__quantum__rt__tuple_unreference(%Tuple* %28)
  call void @__quantum__rt__callable_unreference(%Callable* %20)
=======
  %0 = bitcast %Tuple* %capture-tuple to { %Callable*, i64 }*
  %1 = bitcast %Tuple* %arg-tuple to { %Array*, %Qubit* }*
  %2 = getelementptr { %Array*, %Qubit* }, { %Array*, %Qubit* }* %1, i64 0, i32 0
  %3 = getelementptr { %Array*, %Qubit* }, { %Array*, %Qubit* }* %1, i64 0, i32 1
  %4 = load %Qubit*, %Qubit** %3
  %5 = call %Tuple* @__quantum__rt__tuple_create(i64 ptrtoint ({ %Qubit*, i64 }* getelementptr ({ %Qubit*, i64 }, { %Qubit*, i64 }* null, i32 1) to i64))
  %6 = bitcast %Tuple* %5 to { %Qubit*, i64 }*
  %7 = getelementptr { %Qubit*, i64 }, { %Qubit*, i64 }* %6, i64 0, i32 0
  store %Qubit* %4, %Qubit** %7
  %8 = getelementptr { %Qubit*, i64 }, { %Qubit*, i64 }* %6, i64 0, i32 1
  %9 = getelementptr { %Callable*, i64 }, { %Callable*, i64 }* %0, i64 0, i32 1
  %10 = load i64, i64* %9
  store i64 %10, i64* %8
  %11 = call %Tuple* @__quantum__rt__tuple_create(i64 mul nuw (i64 ptrtoint (i1** getelementptr (i1*, i1** null, i32 1) to i64), i64 2))
  %12 = bitcast %Tuple* %11 to { %Array*, %Tuple* }*
  %13 = getelementptr { %Array*, %Tuple* }, { %Array*, %Tuple* }* %12, i64 0, i32 0
  %14 = load %Array*, %Array** %2
  store %Array* %14, %Array** %13
  %15 = getelementptr { %Array*, %Tuple* }, { %Array*, %Tuple* }* %12, i64 0, i32 1
  store %Tuple* %5, %Tuple** %15
  %16 = getelementptr { %Callable*, i64 }, { %Callable*, i64 }* %0, i64 0, i32 0
  %17 = load %Callable*, %Callable** %16
  %18 = call %Callable* @__quantum__rt__callable_copy(%Callable* %17)
  call void @__quantum__rt__callable_make_controlled(%Callable* %18)
  call void @__quantum__rt__callable_invoke(%Callable* %18, %Tuple* %11, %Tuple* %result-tuple)
  %19 = bitcast { %Qubit*, i64 }* %6 to %Tuple*
  call void @__quantum__rt__tuple_unreference(%Tuple* %19)
  %20 = getelementptr { %Array*, %Tuple* }, { %Array*, %Tuple* }* %12, i64 0, i32 0
  %21 = load %Array*, %Array** %20
  call void @__quantum__rt__array_unreference(%Array* %21)
  %22 = bitcast { %Array*, %Tuple* }* %12 to %Tuple*
  call void @__quantum__rt__tuple_unreference(%Tuple* %22)
  call void @__quantum__rt__callable_unreference(%Callable* %18)
>>>>>>> 274a44a4
  ret void
}<|MERGE_RESOLUTION|>--- conflicted
+++ resolved
@@ -1,47 +1,5 @@
-﻿define void @Lifted__PartialApplication__2__ctl__wrapper(%Tuple* %capture-tuple, %Tuple* %arg-tuple, %Tuple* %result-tuple) {
+﻿define void @Lifted__PartialApplication__1__ctl__wrapper(%Tuple* %capture-tuple, %Tuple* %arg-tuple, %Tuple* %result-tuple) {
 entry:
-<<<<<<< HEAD
-  %0 = bitcast %Tuple* %capture-tuple to { %Callable* }*
-  %1 = bitcast %Tuple* %arg-tuple to { %Array*, { %Qubit*, i64 }* }*
-  %2 = getelementptr { %Array*, { %Qubit*, i64 }* }, { %Array*, { %Qubit*, i64 }* }* %1, i64 0, i32 0
-  %3 = getelementptr { %Array*, { %Qubit*, i64 }* }, { %Array*, { %Qubit*, i64 }* }* %1, i64 0, i32 1
-  %4 = load %Array*, %Array** %2
-  %5 = load { %Qubit*, i64 }*, { %Qubit*, i64 }** %3
-  %6 = call %Tuple* @__quantum__rt__tuple_create(i64 ptrtoint ({ %Qubit*, i64 }* getelementptr ({ %Qubit*, i64 }, { %Qubit*, i64 }* null, i32 1) to i64))
-  %7 = bitcast %Tuple* %6 to { %Qubit*, i64 }*
-  %8 = getelementptr { %Qubit*, i64 }, { %Qubit*, i64 }* %7, i64 0, i32 0
-  %9 = getelementptr { %Qubit*, i64 }, { %Qubit*, i64 }* %5, i64 0, i32 0
-  %10 = load %Qubit*, %Qubit** %9
-  store %Qubit* %10, %Qubit** %8
-  %11 = getelementptr { %Qubit*, i64 }, { %Qubit*, i64 }* %7, i64 0, i32 1
-  %12 = getelementptr { %Qubit*, i64 }, { %Qubit*, i64 }* %5, i64 0, i32 1
-  %13 = load i64, i64* %12
-  store i64 %13, i64* %11
-  %14 = call %Tuple* @__quantum__rt__tuple_create(i64 mul nuw (i64 ptrtoint (i1** getelementptr (i1*, i1** null, i32 1) to i64), i64 2))
-  %15 = bitcast %Tuple* %14 to { %Array*, { %Qubit*, i64 }* }*
-  %16 = getelementptr { %Array*, { %Qubit*, i64 }* }, { %Array*, { %Qubit*, i64 }* }* %15, i64 0, i32 0
-  %17 = getelementptr { %Array*, { %Qubit*, i64 }* }, { %Array*, { %Qubit*, i64 }* }* %15, i64 0, i32 1
-  store %Array* %4, %Array** %16
-  store { %Qubit*, i64 }* %7, { %Qubit*, i64 }** %17
-  %18 = getelementptr { %Callable* }, { %Callable* }* %0, i64 0, i32 0
-  %19 = load %Callable*, %Callable** %18
-  %20 = call %Callable* @__quantum__rt__callable_copy(%Callable* %19)
-  call void @__quantum__rt__callable_make_controlled(%Callable* %20)
-  %21 = bitcast { %Array*, { %Qubit*, i64 }* }* %15 to %Tuple*
-  call void @__quantum__rt__callable_invoke(%Callable* %20, %Tuple* %21, %Tuple* %result-tuple)
-  %22 = bitcast { %Qubit*, i64 }* %7 to %Tuple*
-  call void @__quantum__rt__tuple_unreference(%Tuple* %22)
-  %23 = bitcast { %Array*, { %Qubit*, i64 }* }* %15 to %Tuple*
-  call void @__quantum__rt__tuple_unreference(%Tuple* %23)
-  %24 = getelementptr { %Array*, { %Qubit*, i64 }* }, { %Array*, { %Qubit*, i64 }* }* %15, i64 0, i32 0
-  %25 = load %Array*, %Array** %24
-  call void @__quantum__rt__array_unreference(%Array* %25)
-  %26 = getelementptr { %Array*, { %Qubit*, i64 }* }, { %Array*, { %Qubit*, i64 }* }* %15, i64 0, i32 1
-  %27 = load { %Qubit*, i64 }*, { %Qubit*, i64 }** %26
-  %28 = bitcast { %Qubit*, i64 }* %27 to %Tuple*
-  call void @__quantum__rt__tuple_unreference(%Tuple* %28)
-  call void @__quantum__rt__callable_unreference(%Callable* %20)
-=======
   %0 = bitcast %Tuple* %capture-tuple to { %Callable*, i64 }*
   %1 = bitcast %Tuple* %arg-tuple to { %Array*, %Qubit* }*
   %2 = getelementptr { %Array*, %Qubit* }, { %Array*, %Qubit* }* %1, i64 0, i32 0
@@ -75,6 +33,5 @@
   %22 = bitcast { %Array*, %Tuple* }* %12 to %Tuple*
   call void @__quantum__rt__tuple_unreference(%Tuple* %22)
   call void @__quantum__rt__callable_unreference(%Callable* %18)
->>>>>>> 274a44a4
   ret void
 }