﻿// Copyright (c) Microsoft Corporation. All rights reserved.
// Licensed under the MIT License.

/// This namespace contains declarations for use in unit testing
namespace Microsoft.Quantum.Testing.General {

    newtype BigEndian = Qubit[];

    operation DoNothing () : Unit {}

    function Function () : Unit {
        body intrinsic;
    }

    function GenericFunction<'T> (a : 'T) : Unit {
        body intrinsic;
    }

    operation Operation (q : Qubit) : Unit {
        body intrinsic;
    }

    operation GenericOperation<'T> (a : 'T) : Unit {
        body intrinsic;
    }

    operation Adjointable (q : Qubit) : Unit {
        body intrinsic;
        adjoint auto;
    }

    operation GenericAdjointable<'T> (q : 'T) : Unit {
        body intrinsic;
        adjoint auto;
    }

    operation Controllable (q : Qubit) : Unit {
        body intrinsic;
        controlled auto;
    }

    operation GenericControllable<'T> (a : 'T) : Unit {
        body intrinsic;
        controlled auto;
    }

    operation Unitary (q : Qubit) : Unit {
        body intrinsic;
        adjoint auto;
        controlled auto;
        controlled adjoint auto;
    }

    operation GenericUnitary<'T> (a : 'T) : Unit {
        body intrinsic;
        adjoint auto;
        controlled auto;
        controlled adjoint auto;
    }

    operation M (q : Qubit) : Result {
        body intrinsic;
    }

    operation CoinFlip() : Bool {
        body intrinsic;
    }

<<<<<<< HEAD
    function Mapped<'a, 'b>(mapper : ('a -> 'b), array : 'a[]) : 'b[] {
        body intrinsic;
    }

    operation ApplyToEach<'a>(op : 'a => Unit, xs : 'a[]) : Unit {
        body intrinsic;
    }
}
=======
    function DelayedId<'a>(x : 'a, u : Unit) : 'a {
        return x;
    }
}
>>>>>>> cebc9694
<|MERGE_RESOLUTION|>--- conflicted
+++ resolved
@@ -66,7 +66,10 @@
         body intrinsic;
     }
 
-<<<<<<< HEAD
+    function DelayedId<'a>(x : 'a, u : Unit) : 'a {
+        return x;
+    }
+
     function Mapped<'a, 'b>(mapper : ('a -> 'b), array : 'a[]) : 'b[] {
         body intrinsic;
     }
@@ -74,10 +77,4 @@
     operation ApplyToEach<'a>(op : 'a => Unit, xs : 'a[]) : Unit {
         body intrinsic;
     }
-}
-=======
-    function DelayedId<'a>(x : 'a, u : Unit) : 'a {
-        return x;
-    }
-}
->>>>>>> cebc9694
+}