--- conflicted
+++ resolved
@@ -13,15 +13,7 @@
   </ItemGroup>
 
   <ItemGroup>
-<<<<<<< HEAD
-    <None Remove="V2\CompilerDataStructuresV2.bond" />
-  </ItemGroup>
-
-  <ItemGroup>
-    <PackageReference Include="Bond.CSharp" Version="8.2.0" />
-=======
     <PackageReference Include="Bond.CSharp" Version="9.0.3" />
->>>>>>> b6c6912c
   </ItemGroup>
 
   <ItemGroup>
