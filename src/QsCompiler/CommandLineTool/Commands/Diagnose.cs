﻿// Copyright (c) Microsoft Corporation. All rights reserved.
// Licensed under the MIT License.

using System;
using System.Collections.Generic;
using System.Collections.Immutable;
using System.IO;
using System.Linq;
using CommandLine;
using CommandLine.Text;
using Microsoft.Quantum.QsCompiler.DataTypes;
using Microsoft.Quantum.QsCompiler.Diagnostics;
using Microsoft.Quantum.QsCompiler.SyntaxTree;
using Microsoft.Quantum.QsCompiler.Transformations.QsCodeOutput;
using Microsoft.Quantum.QsCompiler.Transformations.BasicTransformations;
using Microsoft.VisualStudio.LanguageServer.Protocol;
using Newtonsoft.Json;
using Compilation = Microsoft.Quantum.QsCompiler.CompilationBuilder.CompilationUnitManager.Compilation;


namespace Microsoft.Quantum.QsCompiler.CommandLineCompiler
{
    public static class DiagnoseCompilation
    {
        [Verb("diagnose", HelpText = "Generates intermediate representations of the code to help diagnose issues.")]
        public class DiagnoseOptions : Options
        {
            [Usage(ApplicationAlias = "qsCompiler")]
            public static IEnumerable<Example> UsageExamples
            {
                get
                {
                    yield return new Example("***\nCompiling a Q# snippet and getting the syntax tree",
                        new DiagnoseOptions { CodeSnippet = "let a = 0;", PrintSyntaxTree = true });
                    yield return new Example("***\nCompiling a Q# snippet and getting the tokenization",
                        new DiagnoseOptions { CodeSnippet = "let a = 0;", PrintTokenization = true });
                    yield return new Example("***\nCompiling a file containing Q# code and getting the syntax tree",
                        new DiagnoseOptions { Input = new string[] { Path.Combine("path", "to", "file.qs") }, PrintSyntaxTree = true });
                    yield return new Example("***\nCompiling a file containing Q# code and getting the Q# representation of the syntax tree",
                        new DiagnoseOptions { Input = new string[] { Path.Combine("path", "to", "file.qs") }, PrintCompiledCode = true });
                }
            }

            [Option("text", Required = false, Default = false,
            HelpText = "Specifies whether to print the text representation of the code in memory.")]
            public bool PrintTextRepresentation { get; set; }

            [Option("tokenization", Required = false, Default = false,
            HelpText = "Specifies whether to print the tokenization of the code.")]
            public bool PrintTokenization { get; set; }

            [Option("tree", Required = false, Default = false,
            HelpText = "Specifies whether to print the serialization of the built syntax tree.")]
            public bool PrintSyntaxTree { get; set; }

            [Option("code", Required = false, Default = false,
            HelpText = "Specifies whether to print the Q# code generated based on the built syntax tree.")]
            public bool PrintCompiledCode { get; set; }

            [Option("trim", Required = false, Default = 1,
            HelpText = "[Experimental feature] Integer indicating how much to simplify the syntax tree by eliminating selective abstractions.")]
            public int TrimLevel { get; set; }

            [Option("load", Required = false, SetName = CODE_MODE,
            HelpText = "[Experimental feature] Path to the .NET Core dll(s) defining additional transformations to include in the compilation process.")]
            public IEnumerable<string> Plugins { get; set; }
        }

        /// <summary>
        /// Logs the content of each file in the given compilation as Information using the given logger. 
        /// If the id of a file is consistent with the one assigned to a code snippet,
        /// strips the lines of code that correspond to the wrapping defined by WrapSnippet.
        /// Throws an ArgumentNullException if the given compilation is null.
        /// </summary>
        private static void PrintFileContentInMemory(Compilation compilation, ILogger logger)
        {
            if (compilation == null) throw new ArgumentNullException(nameof(compilation));
            foreach (var file in compilation.SourceFiles)
            {
                IEnumerable<string> inMemory = compilation.FileContent[file];
                var stripWrapping = Options.IsCodeSnippet(file);
                QsCompilerError.Verify(!stripWrapping || inMemory.Count() >= 4,
                    "expecting at least four lines of code for the compilation of a code snippet");

                if (stripWrapping) inMemory = inMemory.Skip(2).Take(inMemory.Count() - 4);
                logger.Log(
                    InformationCode.FileContentInMemory,
                    Enumerable.Empty<string>(),
                    stripWrapping ? null : file.Value, 
                    messageParam: $"{Environment.NewLine}{String.Concat(inMemory)}"
                );
            }
        }

        /// <summary>
        /// Logs the tokenization of each file in the given compilation as Information using the given logger. 
        /// If the id of a file is consistent with the one assigned to a code snippet,
        /// strips the tokens that correspond to the wrapping defined by WrapSnippet.
        /// Throws an ArgumentNullException if the given compilation is null.
        /// </summary>
        private static void PrintContentTokenization(Compilation compilation, ILogger logger)
        {
            if (compilation == null) throw new ArgumentNullException(nameof(compilation));
            foreach (var file in compilation.SourceFiles)
            {
                var tokenization = compilation.Tokenization[file].Select(tokens => tokens.Select(token => token.Kind));
                var stripWrapping = Options.IsCodeSnippet(file);
                QsCompilerError.Verify(!stripWrapping || tokenization.Count() >= 4,
                    "expecting at least four lines of code for the compilation of a code snippet");

                if (stripWrapping) tokenization = tokenization.Skip(2).Take(tokenization.Count() - 4).ToImmutableArray();
                var serialization = tokenization
                    .Select(line => line.Select(item => JsonConvert.SerializeObject(item, Newtonsoft.Json.Formatting.Indented)))
                    .Zip(Enumerable.Range(1, tokenization.Count()),
                    (ts, i) => ts.Any() ? $"\n[ln {i}]: \n{String.Join("\n", ts)} \n" : "");

                serialization = new string[] { "" }.Concat(serialization);
                logger.Log(
                    InformationCode.BuiltTokenization,
                    Enumerable.Empty<string>(),
                    stripWrapping ? null : file.Value, 
                    messageParam: serialization.ToArray()
                );
            }
        }

        /// <summary>
        /// Logs the part of the given evaluated syntax tree that corresponds to each file 
        /// in the given compilation as Information using the given logger. 
        /// If the given evaluated tree is null, queries the tree contained in the given compilation instead.
        /// If the id of a file is consistent with the one assigned to a code snippet,
        /// strips the lines of code that correspond to the wrapping defined by WrapSnippet.
        /// Throws an ArgumentException if this is not possible because the given syntax tree is inconsistent with that wrapping.  
        /// Throws an ArgumentNullException if the given compilation is null.
        /// </summary>
        private static void PrintSyntaxTree(IEnumerable<QsNamespace> evaluatedTree, Compilation compilation, ILogger logger)
        {
            if (compilation == null) throw new ArgumentNullException(nameof(compilation));
            evaluatedTree = evaluatedTree ?? compilation.SyntaxTree.Values;

            foreach (var file in compilation.SourceFiles)
            {
                var stripWrapping = Options.IsCodeSnippet(file);
                var subtree = evaluatedTree.Select(ns => FilterBySourceFile.Apply(ns, file)).Where(ns => ns.Elements.Any());

                void PrintTree(string serialization) => logger.Log(
                    InformationCode.BuiltSyntaxTree,
                    Enumerable.Empty<string>(),
                    stripWrapping ? null : file.Value, 
                    messageParam: new string[] { "", serialization });

                if (!stripWrapping) PrintTree(JsonConvert.SerializeObject(subtree, Newtonsoft.Json.Formatting.Indented)); 
                else PrintTree(JsonConvert.SerializeObject(StripSnippetWrapping(subtree), Newtonsoft.Json.Formatting.Indented));
            }
        }

        /// <summary>
        /// Logs the generated Q# code for the part of the given evaluated syntax tree that corresponds to each file 
        /// in the given compilation as Information using the given logger. 
        /// If the given evaluated tree is null, queries the tree contained in the given compilation instead.
        /// If the id of a file is consistent with the one assigned to a code snippet,
        /// strips the lines of code that correspond to the wrapping defined by WrapSnippet.
        /// Throws an ArgumentException if this is not possible because the given syntax tree is inconsistent with that wrapping.  
        /// Throws an ArgumentNullException if the given compilation is null.
        /// </summary>
        private static void PrintGeneratedQs(IEnumerable<QsNamespace> evaluatedTree, Compilation compilation, ILogger logger)
        {
            if (compilation == null) throw new ArgumentNullException(nameof(compilation));
            evaluatedTree = evaluatedTree ?? compilation.SyntaxTree.Values;

            foreach (var file in compilation.SourceFiles)
            {
                if (Options.IsCodeSnippet(file))
                {
                    var subtree = evaluatedTree.Select(ns => FilterBySourceFile.Apply(ns, file)).Where(ns => ns.Elements.Any());
<<<<<<< HEAD
                    var code = new string[] { "" }.Concat(StripSnippetWrapping(subtree).Select(SyntaxTreeToQs.Default.ToCode));
=======
                    var code = new string[] { "" }.Concat(StripSnippetWrapping(subtree).Select(SyntaxTreeToQsharp.Default.ToCode));
>>>>>>> 759c6661
                    logger.Log(InformationCode.FormattedQsCode, Enumerable.Empty<string>(), messageParam: code.ToArray());
                }
                else 
                {
                    var imports = evaluatedTree.ToImmutableDictionary(ns => ns.Name, ns => compilation.OpenDirectives(file, ns.Name).ToImmutableArray());
                    SyntaxTreeToQsharp.Apply(out List<ImmutableDictionary<NonNullable<string>, string>> generated, evaluatedTree, (file, imports));
                    var code = new string[] { "" }.Concat(generated.Single().Values.Select(nsCode => $"{nsCode}{Environment.NewLine}"));
                    logger.Log(InformationCode.FormattedQsCode, Enumerable.Empty<string>(), file.Value, messageParam: code.ToArray());
                };
            }
        }


        // publicly accessible methods

        /// <summary>
        /// Strips the namespace and callable declaration that is consistent with the wrapping defined by WrapSnippet. 
        /// Throws an ArgumentException if this is not possible because the given syntax tree is inconsistent with that wrapping.
        /// Throws an ArgumentNullException if the given syntaxTree is null. 
        /// </summary>
        public static IEnumerable<QsStatement> StripSnippetWrapping(IEnumerable<QsNamespace> syntaxTree)
        {
            if (syntaxTree == null) throw new ArgumentNullException(nameof(syntaxTree));
            var incorrectWrapperException = new ArgumentException("syntax tree does not reflect the expected wrapper");
            if (syntaxTree.Count() != 1 || syntaxTree.Single().Elements.Count() != 1) throw incorrectWrapperException;
            if (syntaxTree.Single().Elements.Single() is QsNamespaceElement.QsCallable callable &&
                callable.Item.Specializations.Count() == 1 &&
                callable.Item.Specializations.Single().Implementation is SpecializationImplementation.Provided impl)
                return impl.Item2.Statements;
            else throw incorrectWrapperException;
        }

        /// <summary>
        /// Builds the compilation for the Q# code or Q# snippet and referenced assemblies defined by the given options.
        /// Prints the data structures requested by the given options using the given logger.
        /// Returns a suitable error code if one of the compilation or generation steps fails.
        /// Throws an ArgumentNullException if any of the given arguments is null.
        /// </summary>
        public static int Run(DiagnoseOptions options, ConsoleLogger logger)
        {
            if (options == null) throw new ArgumentNullException(nameof(options));
            if (logger == null) throw new ArgumentNullException(nameof(logger));

            var loadOptions = new CompilationLoader.Configuration
            {
                GenerateFunctorSupport = true,
                SkipSyntaxTreeTrimming = options.TrimLevel == 0,
                ConvertClassicalControl = options.TrimLevel >= 2,
                AttemptFullPreEvaluation = options.TrimLevel > 2,
                RewriteSteps = options.Plugins?.Select(step => (step, (string)null)) ?? ImmutableArray<(string, string)>.Empty,
                EnableAdditionalChecks = true
            }; 
            var loaded = new CompilationLoader(options.LoadSourcesOrSnippet(logger), options.References, loadOptions, logger);
            if (loaded.VerifiedCompilation == null) return ReturnCode.Status(loaded);

            if (logger.Verbosity < DiagnosticSeverity.Information) logger.Verbosity = DiagnosticSeverity.Information;
            if (options.PrintTextRepresentation) PrintFileContentInMemory(loaded.VerifiedCompilation, logger);
            if (options.PrintTokenization) PrintContentTokenization(loaded.VerifiedCompilation, logger);
            if (options.PrintSyntaxTree) PrintSyntaxTree(loaded.CompilationOutput?.Namespaces, loaded.VerifiedCompilation, logger);
            if (options.PrintCompiledCode) PrintGeneratedQs(loaded.CompilationOutput?.Namespaces, loaded.VerifiedCompilation, logger);
            return ReturnCode.Status(loaded);
        }
    }
}<|MERGE_RESOLUTION|>--- conflicted
+++ resolved
@@ -173,11 +173,7 @@
                 if (Options.IsCodeSnippet(file))
                 {
                     var subtree = evaluatedTree.Select(ns => FilterBySourceFile.Apply(ns, file)).Where(ns => ns.Elements.Any());
-<<<<<<< HEAD
-                    var code = new string[] { "" }.Concat(StripSnippetWrapping(subtree).Select(SyntaxTreeToQs.Default.ToCode));
-=======
                     var code = new string[] { "" }.Concat(StripSnippetWrapping(subtree).Select(SyntaxTreeToQsharp.Default.ToCode));
->>>>>>> 759c6661
                     logger.Log(InformationCode.FormattedQsCode, Enumerable.Empty<string>(), messageParam: code.ToArray());
                 }
                 else 
