﻿// Copyright (c) Microsoft Corporation.
// Licensed under the MIT License.

namespace Microsoft.Quantum.QsCompiler.SyntaxProcessing.TypeInference

open System
open System.Collections.Generic
open System.Collections.Immutable

open Microsoft.Quantum.QsCompiler
open Microsoft.Quantum.QsCompiler.DataTypes
open Microsoft.Quantum.QsCompiler.Diagnostics
open Microsoft.Quantum.QsCompiler.SyntaxExtensions
open Microsoft.Quantum.QsCompiler.SyntaxProcessing
open Microsoft.Quantum.QsCompiler.SyntaxProcessing.VerificationTools
open Microsoft.Quantum.QsCompiler.SyntaxTokens
open Microsoft.Quantum.QsCompiler.SyntaxTree
open Microsoft.Quantum.QsCompiler.Transformations.Core
open Microsoft.Quantum.QsCompiler.Transformations.QsCodeOutput
open Microsoft.Quantum.QsCompiler.Utils

/// A placeholder type variable.
type Variable =
    {
        /// The substituted type.
        Substitution: ResolvedType option

        /// The list of constraints on the type of this variable.
        Constraints: Constraint list

        /// Whether this variable encountered a type inference error.
        HasError: bool

        /// The source range that this variable originated from.
        Source: Range
    }

module Variable =
    /// Adds a type constraint to the type of the variable.
    let constrain typeConstraint variable =
        { variable with Constraints = typeConstraint :: variable.Constraints }

type Ordering =
    | Subtype
    | Equal
    | Supertype

module Ordering =
    /// Reverses the direction of the ordering.
    let reverse =
        function
        | Subtype -> Supertype
        | Equal -> Equal
        | Supertype -> Subtype

type 'a Relation = Relation of lhs: 'a * ordering: Ordering * rhs: 'a

module Relation =
    let map f (Relation (x, ordering, y)) = Relation(f x, ordering, f y)

module RelationOps =
    let (<.) lhs rhs = Relation(lhs, Subtype, rhs)

    let (.=.) lhs rhs = Relation(lhs, Equal, rhs)

    let (.>) lhs rhs = Relation(lhs, Supertype, rhs)

type TypeMismatch =
    {
        Expected: ResolvedType
        ExpectedContext: ResolvedType option
        Actual: ResolvedType
        ActualContext: ResolvedType option
    }

module TypeMismatch =
    let createWithoutContext expected actual =
        {
            Expected = expected
            ExpectedContext = None
            Actual = actual
            ActualContext = None
        }

    let withContext expected actual mismatch =
        { mismatch with ExpectedContext = Some expected; ActualContext = Some actual }

type Diagnostic =
    | TypeMismatch of TypeMismatch
    | TypeIntersectionMismatch of ordering: Ordering * mismatch: TypeMismatch
    | CompilerDiagnostic of QsCompilerDiagnostic

module Diagnostic =
    let withContext expected (actual: ResolvedType) =
        let sameRange (type_: ResolvedType) : ResolvedType option -> _ =
            Option.forall (fun context -> type_.Range = context.Range)

        function
        | TypeMismatch mismatch ->
            if sameRange actual mismatch.ActualContext then
                mismatch |> TypeMismatch.withContext expected actual |> TypeMismatch
            else
                TypeMismatch mismatch
        | TypeIntersectionMismatch (ordering, mismatch) ->
            if sameRange expected mismatch.ExpectedContext && sameRange actual mismatch.ActualContext then
                TypeIntersectionMismatch(ordering, mismatch |> TypeMismatch.withContext expected actual)
            else
                TypeIntersectionMismatch(ordering, mismatch)
        | CompilerDiagnostic diagnostic -> CompilerDiagnostic diagnostic

    let private describeType (resolvedType: ResolvedType) =
        match resolvedType.Resolution with
        | TypeParameter param ->
            sprintf "parameter %s (bound by %s)" (SyntaxTreeToQsharp.Default.ToCode resolvedType) param.Origin.Name
        | _ -> SyntaxTreeToQsharp.Default.ToCode resolvedType

    let private typeMismatchArgs mismatch =
        let expectedContext = mismatch.ExpectedContext |> Option.defaultValue mismatch.Expected
        let actualContext = mismatch.ActualContext |> Option.defaultValue mismatch.Actual

        [
            describeType mismatch.Expected
            describeType mismatch.Actual
            SyntaxTreeToQsharp.Default.ToCode expectedContext
            SyntaxTreeToQsharp.Default.ToCode actualContext
        ]

    let toCompilerDiagnostic =
        function
        | TypeMismatch mismatch ->
            let range = TypeRange.tryRange mismatch.Actual.Range |> QsNullable.defaultValue Range.Zero
            QsCompilerDiagnostic.Error(ErrorCode.TypeMismatch, typeMismatchArgs mismatch) range
        | TypeIntersectionMismatch (ordering, mismatch) ->
            let orderingString =
                match ordering with
                | Subtype -> "share a subtype with"
                | Equal -> "equal"
                | Supertype -> "share a base type with"

            let args = orderingString :: typeMismatchArgs mismatch

            let range =
                (TypeRange.tryRange mismatch.Expected.Range, TypeRange.tryRange mismatch.Actual.Range)
                ||> QsNullable.Map2 Range.Span
                |> QsNullable.defaultValue Range.Zero

            QsCompilerDiagnostic.Error(ErrorCode.TypeIntersectionMismatch, args) range
        | CompilerDiagnostic diagnostic -> diagnostic

module Utils =
    let mapFst f (x, y) = (f x, y)

    let mapSnd f (x, y) = (x, f y)

open Utils

/// Tools to help with type inference.
module Inference =
    /// <summary>
    /// True if <paramref name="info1"/> and <paramref name="info2"/> have the same set of characteristics, or if either
    /// <paramref name="info1"/> or <paramref name="info2"/> have invalid characteristics.
    /// </summary>
    let charsEqual info1 info2 =
        let chars1 = info1.Characteristics
        let chars2 = info2.Characteristics
        chars1.AreInvalid || chars2.AreInvalid || chars1.GetProperties().SetEquals(chars2.GetProperties())

    /// <summary>
    /// True if the characteristics of <paramref name="info1"/> are a subset of the characteristics of
    /// <paramref name="info2"/>, or if either <paramref name="info1"/> or <paramref name="info2"/> have invalid
    /// characteristics.
    /// </summary>
    let charsSubset info1 info2 =
        let chars1 = info1.Characteristics
        let chars2 = info2.Characteristics
        chars1.AreInvalid || chars2.AreInvalid || chars1.GetProperties().IsSubsetOf(chars2.GetProperties())

    /// <summary>
    /// True if the characteristics of <paramref name="info"/> contain the given <paramref name="functor"/>.
    /// </summary>
    let hasFunctor functor info =
        info.Characteristics.SupportedFunctors
        |> QsNullable.defaultValue ImmutableHashSet.Empty
        |> fun functors -> functors.Contains functor

    /// <summary>
    /// Combines information from two callables such that the resulting callable information satisfies the given
    /// <paramref name="ordering"/> with respect to both <paramref name="info1"/> and <paramref name="info2"/>.
    /// </summary>
    /// <returns><see cref="Some"/> information if a combination is possible; otherwise <see cref="None"/>.</returns>
    let private combineCallableInfo ordering info1 info2 =
        match ordering with
        | Subtype ->
            let chars = Union(info1.Characteristics, info2.Characteristics) |> ResolvedCharacteristics.New
            CallableInformation.New(chars, InferredCallableInformation.NoInformation) |> Some
        | Equal when charsEqual info1 info2 ->
            let inferred =
                [ info1.InferredInformation; info2.InferredInformation ] |> InferredCallableInformation.Common

            let chars = if info1.Characteristics.AreInvalid then info2.Characteristics else info1.Characteristics
            CallableInformation.New(chars, inferred) |> Some
        | Equal -> None
        | Supertype -> [ info1; info2 ] |> CallableInformation.Common |> Some

    /// <summary>
    /// Combines <paramref name="type1"/> and <paramref name="type2"/> such that the resulting type satisfies the given
    /// <paramref name="ordering"/> with respect to both original types.
    /// </summary>
    /// <returns>
    /// The combined type with a <see cref="Generated"/> range.
    /// </returns>
    let rec combine ordering (type1: ResolvedType) (type2: ResolvedType) =
        let error = TypeIntersectionMismatch(ordering, TypeMismatch.createWithoutContext type1 type2)

        match type1.Resolution, type2.Resolution with
        | ArrayType item1, ArrayType item2 -> combine Equal item1 item2 |> mapFst (ArrayType >> ResolvedType.New)
        | TupleType items1, TupleType items2 when items1.Length = items2.Length ->
            let combinedTypes, diagnostics = Seq.map2 (combine ordering) items1 items2 |> Seq.toList |> List.unzip
            ImmutableArray.CreateRange combinedTypes |> TupleType |> ResolvedType.New, List.concat diagnostics
        | QsTypeKind.Operation ((in1, out1), info1), QsTypeKind.Operation ((in2, out2), info2) ->
            let input, inDiagnostics = combine (Ordering.reverse ordering) in1 in2
            let output, outDiagnostics = combine ordering out1 out2

            let info, infoDiagnostics =
                match combineCallableInfo ordering info1 info2 with
                | Some info -> info, []
                | None ->
                    CallableInformation.New(
                        ResolvedCharacteristics.New InvalidSetExpr,
                        InferredCallableInformation.NoInformation
                    ),
                    [ error ]

            QsTypeKind.Operation((input, output), info) |> ResolvedType.New,
            inDiagnostics @ outDiagnostics @ infoDiagnostics
        | QsTypeKind.Function (in1, out1), QsTypeKind.Function (in2, out2) ->
            let input, inDiagnostics = combine (Ordering.reverse ordering) in1 in2
            let output, outDiagnostics = combine ordering out1 out2
            QsTypeKind.Function(input, output) |> ResolvedType.New, inDiagnostics @ outDiagnostics
        | InvalidType, _
        | _, InvalidType -> ResolvedType.New InvalidType, []
        | _ when type1 = type2 -> type1 |> ResolvedType.withAllRanges TypeRange.Generated, []
        | _ -> ResolvedType.New InvalidType, [ error ]
        |> mapSnd (Diagnostic.withContext type1 type2 |> List.map)

    /// <summary>
    /// True if <paramref name="param"/> does not occur in <paramref name="resolvedType"/>.
    /// </summary>
    let occursCheck param (resolvedType: ResolvedType) =
        TypeParameter param |> (=) |> resolvedType.Exists |> not

    /// An infinite sequence of alphabetic strings of increasing length in alphabetical order.
    let letters =
        Seq.initInfinite ((+) 1)
        |> Seq.collect
            (fun length ->
                seq { 'a' .. 'z' }
                |> Seq.map string
                |> Seq.replicate length
                |> Seq.reduce (fun strings -> Seq.allPairs strings >> Seq.map String.Concat))

    /// <summary>
    /// The set of type parameters contained in the given <paramref name="resolvedType"/>.
    /// </summary>
    let typeParameters resolvedType =
        let mutable parameters = Set.empty

        { new TypeTransformation() with
            member this.OnTypeParameter param =
                parameters <- parameters |> Set.add param
                TypeParameter param
        }
            .OnType resolvedType
        |> ignore

        parameters

open RelationOps

type InferenceContext(symbolTracker: SymbolTracker) =
    let variables = Dictionary()

    let mutable statementPosition = Position.Zero

    let bind param substitution =
        if Inference.occursCheck param substitution |> not then failwith "Occurs check failed."
        let variable = variables.[param]

        if Option.isSome variable.Substitution then failwith "Type parameter is already bound."
        variables.[param] <- { variable with Substitution = Some substitution }

    let rememberErrorsFor types diagnostics =
        if types |> Seq.contains (ResolvedType.New InvalidType) || List.isEmpty diagnostics |> not then
            for param in types |> Seq.fold (fun params' -> Inference.typeParameters >> Set.union params') Set.empty do
                match variables.TryGetValue param |> tryOption with
                | Some variable -> variables.[param] <- { variable with HasError = true }
                | None -> ()

        diagnostics

    member context.AmbiguousDiagnostics =
        let diagnostic param variable =
            let args =
                [
                    TypeParameter param |> ResolvedType.New |> SyntaxTreeToQsharp.Default.ToCode
                    variable.Constraints |> List.map Constraint.pretty |> String.concat ", "
                ]

            QsCompilerDiagnostic.Error(ErrorCode.AmbiguousTypeParameterResolution, args) variable.Source

        variables
        |> Seq.filter (fun item -> not item.Value.HasError && Option.isNone item.Value.Substitution)
        |> Seq.map (fun item -> diagnostic item.Key item.Value)
        |> Seq.toList

    member context.UseStatementPosition position = statementPosition <- position

    member internal context.Fresh source =
        let name = Inference.letters |> Seq.item variables.Count

        let param =
            Seq.initInfinite (fun i -> if i = 0 then name else name + string (i - 1))
            |> Seq.map (fun name -> QsTypeParameter.New(symbolTracker.Parent, name))
            |> Seq.skipWhile
                (fun param ->
                    variables.ContainsKey param || symbolTracker.DefinedTypeParameters.Contains param.TypeName)
            |> Seq.head

        let variable =
            {
                Substitution = None
                Constraints = []
                HasError = false
                Source = statementPosition + source
            }

        variables.Add(param, variable)
        TypeParameter param |> ResolvedType.create (Inferred source)

    member internal context.Match(Relation (expected, _, actual) as relation) =
        context.MatchImpl relation
        |> List.map Diagnostic.toCompilerDiagnostic
        |> rememberErrorsFor [ expected; actual ]

    member internal context.Intersect(type1, type2) =
        context.MatchImpl(type1 .=. type2) |> ignore
        let left = context.Resolve type1
        let right = context.Resolve type2

        Inference.combine Supertype left right
        |> mapSnd (List.map Diagnostic.toCompilerDiagnostic >> rememberErrorsFor [ left; right ])

    member internal context.Constrain(type_, constraint_) =
        let type_ = context.Resolve type_

        match type_.Resolution with
        | TypeParameter param ->
            match variables.TryGetValue param |> tryOption with
            | Some variable ->
                variables.[param] <- variable |> Variable.constrain constraint_
                []
            | None -> context.ApplyConstraint(constraint_, type_)
        | _ -> context.ApplyConstraint(constraint_, type_)
        |> List.map Diagnostic.toCompilerDiagnostic
        |> rememberErrorsFor (type_ :: Constraint.types constraint_)

    member internal context.Resolve type_ =
        let resolveWithRange type_ =
            let type_' = context.Resolve type_

            // Prefer the original type range since it may be closer to the source of an error, but otherwise fall back
            // to the newly resolved type range.
            type_' |> ResolvedType.withRange (type_.Range |> TypeRange.orElse type_'.Range)

        match type_.Resolution with
        | TypeParameter param ->
            tryOption (variables.TryGetValue param)
            |> Option.bind (fun variable -> variable.Substitution)
            |> Option.map resolveWithRange
            |> Option.defaultValue type_
        | ArrayType array -> type_ |> ResolvedType.withKind (context.Resolve array |> ArrayType)
        | TupleType tuple ->
            type_
            |> ResolvedType.withKind (tuple |> Seq.map context.Resolve |> ImmutableArray.CreateRange |> TupleType)
        | QsTypeKind.Operation ((inType, outType), info) ->
            type_
            |> ResolvedType.withKind (QsTypeKind.Operation((context.Resolve inType, context.Resolve outType), info))
        | QsTypeKind.Function (inType, outType) ->
            type_
            |> ResolvedType.withKind (QsTypeKind.Function(context.Resolve inType, context.Resolve outType))
        | _ -> type_

    member private context.MatchImpl(Relation (expected, ordering, actual)) =
        let expected = context.Resolve expected
        let actual = context.Resolve actual
        let mismatch = TypeMismatch.createWithoutContext expected actual |> TypeMismatch

        match expected.Resolution, actual.Resolution with
        | _ when expected = actual -> []
        | TypeParameter param, _ when variables.ContainsKey param ->
            bind param actual
            context.ApplyConstraints(param, actual)
        | _, TypeParameter param when variables.ContainsKey param ->
            bind param expected
            context.ApplyConstraints(param, expected)
        | ArrayType item1, ArrayType item2 -> context.MatchImpl(item1 .=. item2)
        | TupleType items1, TupleType items2 ->
            [
                if items1.Length <> items2.Length then mismatch
                for item1, item2 in Seq.zip items1 items2 do
                    yield! Relation(item1, ordering, item2) |> context.MatchImpl
            ]
        | QsTypeKind.Operation ((in1, out1), info1), QsTypeKind.Operation ((in2, out2), info2) ->
<<<<<<< HEAD
            let charsErrors =
                match ordering with
                | Equal when Inference.characteristicsEqual info1 info2 |> not -> [ mismatch ]
                | Supertype when Inference.isSubset info1 info2 |> not -> [ mismatch ]
                | Subtype when Inference.isSubset info2 info1 |> not -> [ mismatch ]
                | _ -> []

            context.MatchImpl(Relation(in1, Ordering.reverse ordering, in2))
            @ context.MatchImpl(Relation(out1, ordering, out2)) @ charsErrors
=======
            let errors =
                if ordering = Equal && not (charsEqual info1 info2)
                   || ordering = Supertype && not (charsSubset info1 info2)
                   || ordering = Subtype && not (charsSubset info2 info1) then
                    [ error ]
                else
                    []

            context.UnifyByOrdering(ordering, types |> TypeContext.swap |> TypeContext.intoRight in2 in1)
            @ context.UnifyByOrdering(
                ordering,
                types |> TypeContext.intoRight (context.Resolve out1) (context.Resolve out2)
              )
              @ errors
>>>>>>> a66fb767
        | QsTypeKind.Function (in1, out1), QsTypeKind.Function (in2, out2) ->
            context.MatchImpl(Relation(in1, Ordering.reverse ordering, in2))
            @ context.MatchImpl(Relation(out1, ordering, out2))
        | QsTypeKind.Operation ((in1, out1), _), QsTypeKind.Function (in2, out2)
        | QsTypeKind.Function (in1, out1), QsTypeKind.Operation ((in2, out2), _) ->
            mismatch :: context.MatchImpl(Relation(in1, Ordering.reverse ordering, in2))
            @ context.MatchImpl(Relation(out1, ordering, out2))
        | InvalidType, _
        | MissingType, _
        | _, InvalidType
        | _, MissingType -> []
        | _ -> [ mismatch ]
        |> List.map (Diagnostic.withContext expected actual)

    member private context.ApplyConstraint(constraint_, type_) =
        let error code args range =
            let range = TypeRange.tryRange range |> QsNullable.defaultValue Range.Zero
            QsCompilerDiagnostic.Error(code, args) range |> CompilerDiagnostic

        let typeString = SyntaxTreeToQsharp.Default.ToCode type_

        match constraint_ with
        | _ when type_.Resolution = InvalidType -> []
        | Constraint.Adjointable ->
            match type_.Resolution with
            | QsTypeKind.Operation (_, info) when Inference.hasFunctor Adjoint info -> []
            | _ -> [ error ErrorCode.InvalidAdjointApplication [] type_.Range ]
        | Callable (input, output) ->
            match type_.Resolution with
            | QsTypeKind.Operation _ ->
                let operationType = QsTypeKind.Operation((input, output), CallableInformation.NoInformation)
                context.MatchImpl(type_ <. ResolvedType.New operationType)
            | QsTypeKind.Function _ -> context.MatchImpl(type_ <. ResolvedType.New(QsTypeKind.Function(input, output)))
            | _ -> [ error ErrorCode.ExpectingCallableExpr [ typeString ] type_.Range ]
        | CanGenerateFunctors functors ->
            match type_.Resolution with
            | QsTypeKind.Operation (_, info) ->
                let supported = info.Characteristics.SupportedFunctors.ValueOr ImmutableHashSet.Empty
                let missing = Set.difference functors (Set.ofSeq supported)

                [
                    if not info.Characteristics.AreInvalid && Set.isEmpty missing |> not then
                        error
                            ErrorCode.MissingFunctorForAutoGeneration
                            [ Seq.map string missing |> String.concat "," ]
                            type_.Range
                ]
            | _ -> []
        | Constraint.Controllable controlled ->
            let invalidControlled = error ErrorCode.InvalidControlledApplication [] type_.Range

            match type_.Resolution with
            | QsTypeKind.Operation ((input, output), info) ->
                let actualControlled =
                    QsTypeKind.Operation((SyntaxGenerator.AddControlQubits input, output), info) |> ResolvedType.New

                [
                    if info |> Inference.hasFunctor Controlled |> not then invalidControlled
                    yield! context.MatchImpl(controlled .> actualControlled)
                ]
            | QsTypeKind.Function (input, output) ->
                let actualControlled =
                    QsTypeKind.Operation((SyntaxGenerator.AddControlQubits input, output), CallableInformation.Invalid)
                    |> ResolvedType.New

                invalidControlled :: context.MatchImpl(controlled .> actualControlled)
            | _ -> [ invalidControlled ]
        | Equatable ->
            [
                if Option.isNone type_.supportsEqualityComparison then
                    error ErrorCode.InvalidTypeInEqualityComparison [ typeString ] type_.Range
            ]
        | HasPartialApplication (missing, result) ->
            match type_.Resolution with
            | QsTypeKind.Function (_, output) ->
                context.MatchImpl(ResolvedType.New(QsTypeKind.Function(missing, output)) <. result)
            | QsTypeKind.Operation ((_, output), info) ->
                context.MatchImpl(ResolvedType.New(QsTypeKind.Operation((missing, output), info)) <. result)
            | _ -> [ error ErrorCode.ExpectingCallableExpr [ typeString ] type_.Range ]
        | Indexed (index, item) ->
            let index = context.Resolve index

            match type_.Resolution, index.Resolution with
            | ArrayType actualItem, Int -> context.MatchImpl(item .> actualItem)
            | ArrayType _, Range -> context.MatchImpl(item .> type_)
            | ArrayType _, InvalidType -> []
            | ArrayType _, _ ->
                [
                    error ErrorCode.InvalidArrayItemIndex [ SyntaxTreeToQsharp.Default.ToCode index ] index.Range
                ]
            | _ -> [ error ErrorCode.ItemAccessForNonArray [ typeString ] type_.Range ]
        | Integral ->
            [
                if type_.Resolution <> Int && type_.Resolution <> BigInt then
                    error ErrorCode.ExpectingIntegralExpr [ typeString ] type_.Range
            ]
        | Iterable item ->
            match type_.supportsIteration with
            | Some actualItem -> context.MatchImpl(item .> actualItem)
            | None -> [ error ErrorCode.ExpectingIterableExpr [ typeString ] type_.Range ]
        | Numeric ->
            [
                if Option.isNone type_.supportsArithmetic then
                    error ErrorCode.InvalidTypeInArithmeticExpr [ typeString ] type_.Range
            ]
        | Semigroup ->
            [
                if Option.isNone type_.supportsConcatenation && Option.isNone type_.supportsArithmetic then
                    error ErrorCode.InvalidTypeForConcatenation [ typeString ] type_.Range
            ]
        | Wrapped item ->
            match type_.Resolution with
            | UserDefinedType udt ->
                let actualItem = symbolTracker.GetUnderlyingType(fun _ -> ()) udt
                context.MatchImpl(item .> actualItem)
            | _ -> [ error ErrorCode.ExpectingUserDefinedType [ typeString ] type_.Range ]

    /// <summary>
    /// Applies all of the constraints for <paramref name="param"/>, given that it has just been bound to
    /// <paramref name="resolvedType"/>.
    /// </summary>
    member private context.ApplyConstraints(param, resolvedType) =
        match variables.TryGetValue param |> tryOption with
        | Some variable ->
            let diagnostics = variable.Constraints |> List.collect (fun c -> context.ApplyConstraint(c, resolvedType))
            variables.[param] <- { variable with Constraints = [] }
            diagnostics
        | None -> []

module InferenceContext =
    [<CompiledName "Resolver">]
    let resolver (context: InferenceContext) =
        let types =
            { new TypeTransformation() with
                member this.OnTypeParameter param =
                    (TypeParameter param |> ResolvedType.New |> context.Resolve).Resolution
            }

        SyntaxTreeTransformation(Types = types)<|MERGE_RESOLUTION|>--- conflicted
+++ resolved
@@ -411,32 +411,15 @@
                     yield! Relation(item1, ordering, item2) |> context.MatchImpl
             ]
         | QsTypeKind.Operation ((in1, out1), info1), QsTypeKind.Operation ((in2, out2), info2) ->
-<<<<<<< HEAD
             let charsErrors =
                 match ordering with
-                | Equal when Inference.characteristicsEqual info1 info2 |> not -> [ mismatch ]
-                | Supertype when Inference.isSubset info1 info2 |> not -> [ mismatch ]
-                | Subtype when Inference.isSubset info2 info1 |> not -> [ mismatch ]
+                | Subtype when Inference.charsSubset info2 info1 |> not -> [ mismatch ]
+                | Equal when Inference.charsEqual info1 info2 |> not -> [ mismatch ]
+                | Supertype when Inference.charsSubset info1 info2 |> not -> [ mismatch ]
                 | _ -> []
 
             context.MatchImpl(Relation(in1, Ordering.reverse ordering, in2))
             @ context.MatchImpl(Relation(out1, ordering, out2)) @ charsErrors
-=======
-            let errors =
-                if ordering = Equal && not (charsEqual info1 info2)
-                   || ordering = Supertype && not (charsSubset info1 info2)
-                   || ordering = Subtype && not (charsSubset info2 info1) then
-                    [ error ]
-                else
-                    []
-
-            context.UnifyByOrdering(ordering, types |> TypeContext.swap |> TypeContext.intoRight in2 in1)
-            @ context.UnifyByOrdering(
-                ordering,
-                types |> TypeContext.intoRight (context.Resolve out1) (context.Resolve out2)
-              )
-              @ errors
->>>>>>> a66fb767
         | QsTypeKind.Function (in1, out1), QsTypeKind.Function (in2, out2) ->
             context.MatchImpl(Relation(in1, Ordering.reverse ordering, in2))
             @ context.MatchImpl(Relation(out1, ordering, out2))
