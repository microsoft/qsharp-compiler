﻿// Copyright (c) Microsoft Corporation.
// Licensed under the MIT License.

namespace Microsoft.Quantum.QsCompiler.SyntaxProcessing.TypeInference

open System
open System.Collections.Generic
open System.Collections.Immutable

open Microsoft.Quantum.QsCompiler
open Microsoft.Quantum.QsCompiler.DataTypes
open Microsoft.Quantum.QsCompiler.Diagnostics
open Microsoft.Quantum.QsCompiler.SyntaxExtensions
open Microsoft.Quantum.QsCompiler.SyntaxProcessing
open Microsoft.Quantum.QsCompiler.SyntaxProcessing.VerificationTools
open Microsoft.Quantum.QsCompiler.SyntaxTokens
open Microsoft.Quantum.QsCompiler.SyntaxTree
open Microsoft.Quantum.QsCompiler.Transformations.Core
open Microsoft.Quantum.QsCompiler.Transformations.QsCodeOutput
open Microsoft.Quantum.QsCompiler.Utils

/// A placeholder type variable.
type Variable =
    {
        /// The substituted type.
        Substitution: ResolvedType option
        /// The list of constraints on the type of this variable.
        Constraints: Constraint list
        /// Whether this variable encountered a type inference error.
        HasError: bool
        /// The source range that this variable originated from.
        Source: Range
    }

module Variable =
    /// Adds a type constraint to the type of the variable.
    let constrain typeConstraint variable =
        { variable with Constraints = typeConstraint :: variable.Constraints }

/// An ordering comparison between types.
type Ordering =
    /// The type is a subtype of another type.
    | Subtype
    /// The types are equal.
    | Equal
    /// The type is a supertype of another type.
    | Supertype

module Ordering =
    /// Reverses the direction of the ordering.
    let reverse =
        function
        | Subtype -> Supertype
        | Equal -> Equal
        | Supertype -> Subtype

type 'a Relation = Relation of lhs: 'a * ordering: Ordering * rhs: 'a

module Relation =
    let map f (Relation (x, ordering, y)) = Relation(f x, ordering, f y)

module RelationOps =
    let (<.) lhs rhs = Relation(lhs, Subtype, rhs)

    let (.=.) lhs rhs = Relation(lhs, Equal, rhs)

    let (.>) lhs rhs = Relation(lhs, Supertype, rhs)

type TypeMismatch =
    {
        Expected: ResolvedType
        ExpectedContext: ResolvedType option
        Actual: ResolvedType
        ActualContext: ResolvedType option
    }

<<<<<<< HEAD
module TypeMismatch =
    let createWithoutContext expected actual =
=======
/// An error that can occur when binding a type parameter to another type during unification.
type private BindError =
    /// The binding would create an infinite type; i.e., the occurs check failed.
    | InfiniteType

module private TypeContext =
    /// <summary>
    /// Creates a type context originating with <paramref name="left"/> and <paramref name="right"/>.
    /// </summary>
    let create left right =
>>>>>>> abd3b23f
        {
            Expected = expected
            ExpectedContext = None
            Actual = actual
            ActualContext = None
        }

    let withContext expected actual mismatch =
        { mismatch with ExpectedContext = Some expected; ActualContext = Some actual }

type Diagnostic =
    | TypeMismatch of TypeMismatch
    | TypeIntersectionMismatch of ordering: Ordering * mismatch: TypeMismatch
    | CompilerDiagnostic of QsCompilerDiagnostic

module Diagnostic =
    let withContext expected (actual: ResolvedType) =
        let sameRange (type_: ResolvedType) : ResolvedType option -> _ =
            Option.forall (fun context -> type_.Range = context.Range)

        function
        | TypeMismatch mismatch ->
            if sameRange actual mismatch.ActualContext then
                mismatch |> TypeMismatch.withContext expected actual |> TypeMismatch
            else
                TypeMismatch mismatch
        | TypeIntersectionMismatch (ordering, mismatch) ->
            if sameRange expected mismatch.ExpectedContext && sameRange actual mismatch.ActualContext then
                TypeIntersectionMismatch(ordering, mismatch |> TypeMismatch.withContext expected actual)
            else
                TypeIntersectionMismatch(ordering, mismatch)
        | CompilerDiagnostic diagnostic -> CompilerDiagnostic diagnostic

    let private describeType (resolvedType: ResolvedType) =
        match resolvedType.Resolution with
        | TypeParameter param ->
            sprintf "parameter %s (bound by %s)" (SyntaxTreeToQsharp.Default.ToCode resolvedType) param.Origin.Name
        | _ -> SyntaxTreeToQsharp.Default.ToCode resolvedType

    let private typeMismatchArgs mismatch =
        let expectedContext = mismatch.ExpectedContext |> Option.defaultValue mismatch.Expected
        let actualContext = mismatch.ActualContext |> Option.defaultValue mismatch.Actual

        [
            describeType mismatch.Actual
            describeType mismatch.Expected
            SyntaxTreeToQsharp.Default.ToCode expectedContext
            SyntaxTreeToQsharp.Default.ToCode actualContext
        ]

    let toCompilerDiagnostic =
        function
        | TypeMismatch mismatch ->
            let range = TypeRange.tryRange mismatch.Actual.Range |> QsNullable.defaultValue Range.Zero
            QsCompilerDiagnostic.Error(ErrorCode.TypeMismatch, typeMismatchArgs mismatch) range
        | TypeIntersectionMismatch (ordering, mismatch) ->
            let orderingString =
                match ordering with
                | Subtype -> "share a subtype with"
                | Equal -> "equal"
                | Supertype -> "share a supertype with"

            let args = orderingString :: typeMismatchArgs mismatch

            let range =
                (TypeRange.tryRange mismatch.Expected.Range, TypeRange.tryRange mismatch.Actual.Range)
                ||> QsNullable.Map2 Range.Span
                |> QsNullable.defaultValue Range.Zero

            QsCompilerDiagnostic.Error(ErrorCode.TypeIntersectionMismatch, args) range
        | CompilerDiagnostic diagnostic -> diagnostic

module Utils =
    let mapFst f (x, y) = (f x, y)

    let mapSnd f (x, y) = (x, f y)

open Utils

/// Tools to help with type inference.
module Inference =
    /// <summary>
    /// True if <paramref name="info1"/> and <paramref name="info2"/> have the same set of characteristics, or if either
    /// <paramref name="info1"/> or <paramref name="info2"/> have invalid characteristics.
    /// </summary>
    let charsEqual info1 info2 =
        let chars1 = info1.Characteristics
        let chars2 = info2.Characteristics
        chars1.AreInvalid || chars2.AreInvalid || chars1.GetProperties().SetEquals(chars2.GetProperties())

    /// <summary>
    /// True if the characteristics of <paramref name="info1"/> are a subset of the characteristics of
    /// <paramref name="info2"/>, or if either <paramref name="info1"/> or <paramref name="info2"/> have invalid
    /// characteristics.
    /// </summary>
    let charsSubset info1 info2 =
        let chars1 = info1.Characteristics
        let chars2 = info2.Characteristics
        chars1.AreInvalid || chars2.AreInvalid || chars1.GetProperties().IsSubsetOf(chars2.GetProperties())

    /// <summary>
    /// True if the characteristics of <paramref name="info"/> contain the given <paramref name="functor"/>.
    /// </summary>
    let hasFunctor functor info =
        info.Characteristics.SupportedFunctors
        |> QsNullable.defaultValue ImmutableHashSet.Empty
        |> fun functors -> functors.Contains functor

    /// <summary>
    /// Combines information from two callables such that the resulting callable information satisfies the given
    /// <paramref name="ordering"/> with respect to both <paramref name="info1"/> and <paramref name="info2"/>.
    /// </summary>
    /// <returns><see cref="Some"/> information if a combination is possible; otherwise <see cref="None"/>.</returns>
    let private combineCallableInfo ordering info1 info2 =
        match ordering with
        | Subtype ->
            let chars = Union(info1.Characteristics, info2.Characteristics) |> ResolvedCharacteristics.New
            CallableInformation.New(chars, InferredCallableInformation.NoInformation) |> Some
        | Equal when charsEqual info1 info2 ->
            let inferred =
                [ info1.InferredInformation; info2.InferredInformation ] |> InferredCallableInformation.Common

            let chars = if info1.Characteristics.AreInvalid then info2.Characteristics else info1.Characteristics
            CallableInformation.New(chars, inferred) |> Some
        | Equal -> None
        | Supertype -> [ info1; info2 ] |> CallableInformation.Common |> Some

    /// <summary>
    /// Combines <paramref name="type1"/> and <paramref name="type2"/> such that the resulting type satisfies the given
    /// <paramref name="ordering"/> with respect to both original types.
    /// </summary>
    /// <returns>
    /// The combined type with a <see cref="Generated"/> range.
    /// </returns>
    let rec combine ordering (type1: ResolvedType) (type2: ResolvedType) =
        let error = TypeIntersectionMismatch(ordering, TypeMismatch.createWithoutContext type1 type2)

        match type1.Resolution, type2.Resolution with
        | ArrayType item1, ArrayType item2 -> combine Equal item1 item2 |> mapFst (ArrayType >> ResolvedType.New)
        | TupleType items1, TupleType items2 when items1.Length = items2.Length ->
            let combinedTypes, diagnostics = Seq.map2 (combine ordering) items1 items2 |> Seq.toList |> List.unzip
            ImmutableArray.CreateRange combinedTypes |> TupleType |> ResolvedType.New, List.concat diagnostics
        | QsTypeKind.Operation ((in1, out1), info1), QsTypeKind.Operation ((in2, out2), info2) ->
            let input, inDiagnostics = combine (Ordering.reverse ordering) in1 in2
            let output, outDiagnostics = combine ordering out1 out2

            let info, infoDiagnostics =
                match combineCallableInfo ordering info1 info2 with
                | Some info -> info, []
                | None ->
                    CallableInformation.New(
                        ResolvedCharacteristics.New InvalidSetExpr,
                        InferredCallableInformation.NoInformation
                    ),
                    [ error ]

            QsTypeKind.Operation((input, output), info) |> ResolvedType.New,
            inDiagnostics @ outDiagnostics @ infoDiagnostics
        | QsTypeKind.Function (in1, out1), QsTypeKind.Function (in2, out2) ->
            let input, inDiagnostics = combine (Ordering.reverse ordering) in1 in2
            let output, outDiagnostics = combine ordering out1 out2
            QsTypeKind.Function(input, output) |> ResolvedType.New, inDiagnostics @ outDiagnostics
        | InvalidType, _
        | _, InvalidType -> ResolvedType.New InvalidType, []
        | _ when type1 = type2 -> type1 |> ResolvedType.withAllRanges TypeRange.Generated, []
        | _ -> ResolvedType.New InvalidType, [ error ]
        |> mapSnd (Diagnostic.withContext type1 type2 |> List.map)

    /// <summary>
    /// True if <paramref name="param"/> does not occur in <paramref name="resolvedType"/>.
    /// </summary>
    let occursCheck param (resolvedType: ResolvedType) =
        TypeParameter param |> (=) |> resolvedType.Exists |> not

    /// An infinite sequence of alphabetic strings of increasing length in alphabetical order.
    let letters =
        Seq.initInfinite ((+) 1)
        |> Seq.collect
            (fun length ->
                seq { 'a' .. 'z' }
                |> Seq.map string
                |> Seq.replicate length
                |> Seq.reduce (fun strings -> Seq.allPairs strings >> Seq.map String.Concat))

    /// <summary>
    /// The set of type parameters contained in the given <paramref name="resolvedType"/>.
    /// </summary>
    let typeParameters resolvedType =
        let mutable parameters = Set.empty

        let transformation =
            { new TypeTransformation() with
                member this.OnTypeParameter param =
                    parameters <- parameters |> Set.add param
                    TypeParameter param
            }

        transformation.OnType resolvedType |> ignore
        parameters

open RelationOps

type InferenceContext(symbolTracker: SymbolTracker) =
    let variables = Dictionary()

    let mutable rootNodePos = Null
    let mutable relativePos = Null
    let mutable statementPosition = Position.Zero

    let bind param substitution =
<<<<<<< HEAD
        if Inference.occursCheck param substitution |> not then failwith "Occurs check failed."
        let variable = variables.[param]

        if Option.isSome variable.Substitution then failwith "Type parameter is already bound."
        variables.[param] <- { variable with Substitution = Some substitution }
=======
        if occursCheck param substitution then
            let variable = variables.[param]
            if Option.isSome variable.Substitution then failwith "Type parameter is already bound."
            variables.[param] <- { variable with Substitution = Some substitution }
            Ok()
        else
            Result.Error InfiniteType
>>>>>>> abd3b23f

    let rememberErrorsFor types diagnostics =
        if types |> Seq.contains (ResolvedType.New InvalidType) || List.isEmpty diagnostics |> not then
            for param in types |> Seq.fold (fun params' -> Inference.typeParameters >> Set.union params') Set.empty do
                match variables.TryGetValue param |> tryOption with
                | Some variable -> variables.[param] <- { variable with HasError = true }
                | None -> ()

        diagnostics

    member context.AmbiguousDiagnostics =
        let diagnostic param variable =
            let args =
                [
                    TypeParameter param |> ResolvedType.New |> SyntaxTreeToQsharp.Default.ToCode
                    variable.Constraints |> List.map Constraint.pretty |> String.concat ", "
                ]

            QsCompilerDiagnostic.Error(ErrorCode.AmbiguousTypeParameterResolution, args) variable.Source

        variables
        |> Seq.filter (fun item -> not item.Value.HasError && Option.isNone item.Value.Substitution)
        |> Seq.map (fun item -> diagnostic item.Key item.Value)
        |> Seq.toList

    member context.UseStatementPosition position =
        rootNodePos <- Null
        relativePos <- Null
        statementPosition <- position

    member context.UseSyntaxTreeNodeLocation(rootNodePosition, relativePosition) =
        rootNodePos <- Value rootNodePosition
        relativePos <- Value relativePosition
        statementPosition <- rootNodePosition + relativePosition

    member internal context.GetRelativeStatementPosition() =
        match relativePos with
        | Value pos -> pos
        | Null -> InvalidOperationException "location information is unspecified" |> raise

    member internal context.Fresh source =
        let name = Inference.letters |> Seq.item variables.Count

        let param =
            Seq.initInfinite (fun i -> if i = 0 then name else name + string (i - 1))
            |> Seq.map (fun name -> QsTypeParameter.New(symbolTracker.Parent, name))
            |> Seq.skipWhile
                (fun param ->
                    variables.ContainsKey param || symbolTracker.DefinedTypeParameters.Contains param.TypeName)
            |> Seq.head

        let variable =
            {
                Substitution = None
                Constraints = []
                HasError = false
                Source = statementPosition + source
            }

        variables.Add(param, variable)
        TypeParameter param |> ResolvedType.create (Inferred source)

    member internal context.Match(Relation (expected, _, actual) as relation) =
        context.MatchImpl relation
        |> List.map Diagnostic.toCompilerDiagnostic
        |> rememberErrorsFor [ expected; actual ]

    member internal context.Intersect(type1, type2) =
        context.MatchImpl(type1 .=. type2) |> ignore
        let left = context.Resolve type1
        let right = context.Resolve type2

        Inference.combine Supertype left right
        |> mapSnd (List.map Diagnostic.toCompilerDiagnostic >> rememberErrorsFor [ left; right ])

    member internal context.Constrain(type_, constraint_) =
        let type_ = context.Resolve type_

        match type_.Resolution with
        | TypeParameter param ->
            match variables.TryGetValue param |> tryOption with
            | Some variable ->
                variables.[param] <- variable |> Variable.constrain constraint_
                []
            | None -> context.ApplyConstraint(constraint_, type_)
        | _ -> context.ApplyConstraint(constraint_, type_)
        |> List.map Diagnostic.toCompilerDiagnostic
        |> rememberErrorsFor (type_ :: Constraint.types constraint_)

    member internal context.Resolve type_ =
        let resolveWithRange type_ =
            let type_' = context.Resolve type_

            // Prefer the original type range since it may be closer to the source of an error, but otherwise fall back
            // to the newly resolved type range.
            type_' |> ResolvedType.withRange (type_.Range |> TypeRange.orElse type_'.Range)

        match type_.Resolution with
        | TypeParameter param ->
            tryOption (variables.TryGetValue param)
            |> Option.bind (fun variable -> variable.Substitution)
            |> Option.map resolveWithRange
            |> Option.defaultValue type_
        | ArrayType array -> type_ |> ResolvedType.withKind (context.Resolve array |> ArrayType)
        | TupleType tuple ->
            type_
            |> ResolvedType.withKind (tuple |> Seq.map context.Resolve |> ImmutableArray.CreateRange |> TupleType)
        | QsTypeKind.Operation ((inType, outType), info) ->
            type_
            |> ResolvedType.withKind (QsTypeKind.Operation((context.Resolve inType, context.Resolve outType), info))
        | QsTypeKind.Function (inType, outType) ->
            type_
            |> ResolvedType.withKind (QsTypeKind.Function(context.Resolve inType, context.Resolve outType))
        | _ -> type_

<<<<<<< HEAD
    member private context.MatchImpl(Relation (expected, ordering, actual)) =
        let expected = context.Resolve expected
        let actual = context.Resolve actual
        let mismatch = TypeMismatch.createWithoutContext expected actual |> TypeMismatch

        match expected.Resolution, actual.Resolution with
        | _ when expected = actual -> []
        | TypeParameter param, _ when variables.ContainsKey param ->
            bind param actual
            context.ApplyConstraints(param, actual)
        | _, TypeParameter param when variables.ContainsKey param ->
            bind param expected
            context.ApplyConstraints(param, expected)
        | ArrayType item1, ArrayType item2 -> context.MatchImpl(item1 .=. item2)
        | TupleType items1, TupleType items2 ->
            [
                if items1.Length <> items2.Length then mismatch
=======
    /// <summary>
    /// Unifies two types given that the left-hand type must satisfy the <paramref name="ordering"/> relation relative
    /// to the right-hand type.
    /// </summary>
    member private context.UnifyByOrdering(ordering, types) =
        let error code =
            QsCompilerDiagnostic.Error
                (code, describeTypeContext types)
                (TypeRange.tryRange types.Right.Range |> QsNullable.defaultValue Range.Zero)

        let tryBind param substitution =
            match bind param substitution with
            | Ok () -> context.ApplyConstraints(param, substitution)
            | Result.Error InfiniteType -> [ error ErrorCode.InfiniteType ]

        match types.Left.Resolution, types.Right.Resolution with
        | _ when types.Left = types.Right -> []
        | TypeParameter param, _ when variables.ContainsKey param -> tryBind param types.Right
        | _, TypeParameter param when variables.ContainsKey param -> tryBind param types.Left
        | ArrayType item1, ArrayType item2 -> context.UnifyByOrdering(Equal, types |> TypeContext.intoRight item1 item2)
        | TupleType items1, TupleType items2 ->
            [
                if items1.Length <> items2.Length then error ErrorCode.TypeMismatch
>>>>>>> abd3b23f
                for item1, item2 in Seq.zip items1 items2 do
                    yield! Relation(item1, ordering, item2) |> context.MatchImpl
            ]
        | QsTypeKind.Operation ((in1, out1), info1), QsTypeKind.Operation ((in2, out2), info2) ->
<<<<<<< HEAD
            let charsErrors =
                match ordering with
                | Subtype when Inference.charsSubset info2 info1 |> not -> [ mismatch ]
                | Equal when Inference.charsEqual info1 info2 |> not -> [ mismatch ]
                | Supertype when Inference.charsSubset info1 info2 |> not -> [ mismatch ]
                | _ -> []

            context.MatchImpl(Relation(in1, Ordering.reverse ordering, in2))
            @ context.MatchImpl(Relation(out1, ordering, out2)) @ charsErrors
=======
            let errors =
                if ordering = Equal && not (charsEqual info1 info2)
                   || ordering = Supertype && not (charsSubset info1 info2)
                   || ordering = Subtype && not (charsSubset info2 info1) then
                    [ error ErrorCode.TypeMismatch ]
                else
                    []

            context.UnifyByOrdering(ordering, types |> TypeContext.swap |> TypeContext.intoRight in2 in1)
            @ context.UnifyByOrdering(
                ordering,
                types |> TypeContext.intoRight (context.Resolve out1) (context.Resolve out2)
              )
              @ errors
>>>>>>> abd3b23f
        | QsTypeKind.Function (in1, out1), QsTypeKind.Function (in2, out2) ->
            context.MatchImpl(Relation(in1, Ordering.reverse ordering, in2))
            @ context.MatchImpl(Relation(out1, ordering, out2))
        | QsTypeKind.Operation ((in1, out1), _), QsTypeKind.Function (in2, out2)
        | QsTypeKind.Function (in1, out1), QsTypeKind.Operation ((in2, out2), _) ->
<<<<<<< HEAD
            mismatch :: context.MatchImpl(Relation(in1, Ordering.reverse ordering, in2))
            @ context.MatchImpl(Relation(out1, ordering, out2))
=======
            error ErrorCode.TypeMismatch
            :: context.UnifyByOrdering(ordering, types |> TypeContext.swap |> TypeContext.intoRight in2 in1)
            @ context.UnifyByOrdering(
                ordering,
                types |> TypeContext.intoRight (context.Resolve out1) (context.Resolve out2)
            )
>>>>>>> abd3b23f
        | InvalidType, _
        | MissingType, _
        | _, InvalidType
        | _, MissingType -> []
<<<<<<< HEAD
        | _ -> [ mismatch ]
        |> List.map (Diagnostic.withContext expected actual)
=======
        | _ -> [ error ErrorCode.TypeMismatch ]
>>>>>>> abd3b23f

    member private context.ApplyConstraint(constraint_, type_) =
        let error code args range =
            let range = TypeRange.tryRange range |> QsNullable.defaultValue Range.Zero
            QsCompilerDiagnostic.Error(code, args) range |> CompilerDiagnostic

        let typeString = SyntaxTreeToQsharp.Default.ToCode type_

        match constraint_ with
        | _ when type_.Resolution = InvalidType -> []
        | Constraint.Adjointable ->
            match type_.Resolution with
            | QsTypeKind.Operation (_, info) when Inference.hasFunctor Adjoint info -> []
            | _ -> [ error ErrorCode.InvalidAdjointApplication [] type_.Range ]
        | Callable (input, output) ->
            match type_.Resolution with
            | QsTypeKind.Operation _ ->
                let operationType = QsTypeKind.Operation((input, output), CallableInformation.NoInformation)
                context.MatchImpl(type_ <. ResolvedType.New operationType)
            | QsTypeKind.Function _ -> context.MatchImpl(type_ <. ResolvedType.New(QsTypeKind.Function(input, output)))
            | _ -> [ error ErrorCode.ExpectingCallableExpr [ typeString ] type_.Range ]
        | CanGenerateFunctors functors ->
            match type_.Resolution with
            | QsTypeKind.Operation (_, info) ->
                let supported = info.Characteristics.SupportedFunctors.ValueOr ImmutableHashSet.Empty
                let missing = Set.difference functors (Set.ofSeq supported)

                [
                    if not info.Characteristics.AreInvalid && Set.isEmpty missing |> not then
                        error
                            ErrorCode.MissingFunctorForAutoGeneration
                            [ Seq.map string missing |> String.concat "," ]
                            type_.Range
                ]
            | _ -> []
        | Constraint.Controllable controlled ->
            let invalidControlled = error ErrorCode.InvalidControlledApplication [] type_.Range

            match type_.Resolution with
            | QsTypeKind.Operation ((input, output), info) ->
                let actualControlled =
                    QsTypeKind.Operation((SyntaxGenerator.AddControlQubits input, output), info) |> ResolvedType.New

                [
                    if info |> Inference.hasFunctor Controlled |> not then invalidControlled
                    yield! context.MatchImpl(controlled .> actualControlled)
                ]
            | QsTypeKind.Function (input, output) ->
                let actualControlled =
                    QsTypeKind.Operation((SyntaxGenerator.AddControlQubits input, output), CallableInformation.Invalid)
                    |> ResolvedType.New

                invalidControlled :: context.MatchImpl(controlled .> actualControlled)
            | _ -> [ invalidControlled ]
        | Equatable ->
            [
                if Option.isNone type_.supportsEqualityComparison then
                    error ErrorCode.InvalidTypeInEqualityComparison [ typeString ] type_.Range
            ]
        | HasPartialApplication (missing, result) ->
            match type_.Resolution with
            | QsTypeKind.Function (_, output) ->
                context.MatchImpl(ResolvedType.New(QsTypeKind.Function(missing, output)) <. result)
            | QsTypeKind.Operation ((_, output), info) ->
                context.MatchImpl(ResolvedType.New(QsTypeKind.Operation((missing, output), info)) <. result)
            | _ -> [ error ErrorCode.ExpectingCallableExpr [ typeString ] type_.Range ]
        | Indexed (index, item) ->
            let index = context.Resolve index

            match type_.Resolution, index.Resolution with
            | ArrayType actualItem, Int -> context.MatchImpl(item .> actualItem)
            | ArrayType _, Range -> context.MatchImpl(item .> type_)
            | ArrayType _, InvalidType -> []
            | ArrayType _, _ ->
                [
                    error ErrorCode.InvalidArrayItemIndex [ SyntaxTreeToQsharp.Default.ToCode index ] index.Range
                ]
            | _ -> [ error ErrorCode.ItemAccessForNonArray [ typeString ] type_.Range ]
        | Integral ->
            [
                if type_.Resolution <> Int && type_.Resolution <> BigInt then
                    error ErrorCode.ExpectingIntegralExpr [ typeString ] type_.Range
            ]
        | Iterable item ->
            match type_.supportsIteration with
            | Some actualItem -> context.MatchImpl(item .> actualItem)
            | None -> [ error ErrorCode.ExpectingIterableExpr [ typeString ] type_.Range ]
        | Numeric ->
            [
                if Option.isNone type_.supportsArithmetic then
                    error ErrorCode.InvalidTypeInArithmeticExpr [ typeString ] type_.Range
            ]
        | Semigroup ->
            [
                if Option.isNone type_.supportsConcatenation && Option.isNone type_.supportsArithmetic then
                    error ErrorCode.InvalidTypeForConcatenation [ typeString ] type_.Range
            ]
        | Wrapped item ->
            match type_.Resolution with
            | UserDefinedType udt ->
                let actualItem = symbolTracker.GetUnderlyingType(fun _ -> ()) udt
                context.MatchImpl(item .> actualItem)
            | _ -> [ error ErrorCode.ExpectingUserDefinedType [ typeString ] type_.Range ]

    /// <summary>
    /// Applies all of the constraints for <paramref name="param"/>, given that it has just been bound to
    /// <paramref name="resolvedType"/>.
    /// </summary>
    member private context.ApplyConstraints(param, resolvedType) =
        match variables.TryGetValue param |> tryOption with
        | Some variable ->
            let diagnostics = variable.Constraints |> List.collect (fun c -> context.ApplyConstraint(c, resolvedType))
            variables.[param] <- { variable with Constraints = [] }
            diagnostics
        | None -> []

module InferenceContext =
    [<CompiledName "Resolver">]
    let resolver (context: InferenceContext) =
        let types =
            { new TypeTransformation() with
                member this.OnTypeParameter param =
                    (TypeParameter param |> ResolvedType.New |> context.Resolve).Resolution
            }

        SyntaxTreeTransformation(Types = types)<|MERGE_RESOLUTION|>--- conflicted
+++ resolved
@@ -74,21 +74,8 @@
         ActualContext: ResolvedType option
     }
 
-<<<<<<< HEAD
 module TypeMismatch =
     let createWithoutContext expected actual =
-=======
-/// An error that can occur when binding a type parameter to another type during unification.
-type private BindError =
-    /// The binding would create an infinite type; i.e., the occurs check failed.
-    | InfiniteType
-
-module private TypeContext =
-    /// <summary>
-    /// Creates a type context originating with <paramref name="left"/> and <paramref name="right"/>.
-    /// </summary>
-    let create left right =
->>>>>>> abd3b23f
         {
             Expected = expected
             ExpectedContext = None
@@ -102,6 +89,7 @@
 type Diagnostic =
     | TypeMismatch of TypeMismatch
     | TypeIntersectionMismatch of ordering: Ordering * mismatch: TypeMismatch
+    | InfiniteType of TypeMismatch
     | CompilerDiagnostic of QsCompilerDiagnostic
 
 module Diagnostic =
@@ -120,6 +108,11 @@
                 TypeIntersectionMismatch(ordering, mismatch |> TypeMismatch.withContext expected actual)
             else
                 TypeIntersectionMismatch(ordering, mismatch)
+        | InfiniteType mismatch ->
+            if sameRange expected mismatch.ExpectedContext && sameRange actual mismatch.ActualContext then
+                mismatch |> TypeMismatch.withContext expected actual |> InfiniteType
+            else
+                InfiniteType mismatch
         | CompilerDiagnostic diagnostic -> CompilerDiagnostic diagnostic
 
     let private describeType (resolvedType: ResolvedType) =
@@ -159,6 +152,9 @@
                 |> QsNullable.defaultValue Range.Zero
 
             QsCompilerDiagnostic.Error(ErrorCode.TypeIntersectionMismatch, args) range
+        | InfiniteType mismatch ->
+            let range = TypeRange.tryRange mismatch.Actual.Range |> QsNullable.defaultValue Range.Zero
+            QsCompilerDiagnostic.Error(ErrorCode.InfiniteType, typeMismatchArgs mismatch) range
         | CompilerDiagnostic diagnostic -> diagnostic
 
 module Utils =
@@ -299,21 +295,13 @@
     let mutable statementPosition = Position.Zero
 
     let bind param substitution =
-<<<<<<< HEAD
-        if Inference.occursCheck param substitution |> not then failwith "Occurs check failed."
-        let variable = variables.[param]
-
-        if Option.isSome variable.Substitution then failwith "Type parameter is already bound."
-        variables.[param] <- { variable with Substitution = Some substitution }
-=======
-        if occursCheck param substitution then
+        if Inference.occursCheck param substitution then
             let variable = variables.[param]
             if Option.isSome variable.Substitution then failwith "Type parameter is already bound."
             variables.[param] <- { variable with Substitution = Some substitution }
             Ok()
         else
-            Result.Error InfiniteType
->>>>>>> abd3b23f
+            Result.Error()
 
     let rememberErrorsFor types diagnostics =
         if types |> Seq.contains (ResolvedType.New InvalidType) || List.isEmpty diagnostics |> not then
@@ -429,105 +417,50 @@
             |> ResolvedType.withKind (QsTypeKind.Function(context.Resolve inType, context.Resolve outType))
         | _ -> type_
 
-<<<<<<< HEAD
     member private context.MatchImpl(Relation (expected, ordering, actual)) =
         let expected = context.Resolve expected
         let actual = context.Resolve actual
-        let mismatch = TypeMismatch.createWithoutContext expected actual |> TypeMismatch
+        let mismatch = TypeMismatch.createWithoutContext expected actual
+
+        let tryBind param substitution =
+            match bind param substitution with
+            | Ok () -> context.ApplyConstraints(param, substitution)
+            | Result.Error () -> [ InfiniteType mismatch ]
 
         match expected.Resolution, actual.Resolution with
         | _ when expected = actual -> []
-        | TypeParameter param, _ when variables.ContainsKey param ->
-            bind param actual
-            context.ApplyConstraints(param, actual)
-        | _, TypeParameter param when variables.ContainsKey param ->
-            bind param expected
-            context.ApplyConstraints(param, expected)
+        | TypeParameter param, _ when variables.ContainsKey param -> tryBind param actual
+        | _, TypeParameter param when variables.ContainsKey param -> tryBind param expected
         | ArrayType item1, ArrayType item2 -> context.MatchImpl(item1 .=. item2)
         | TupleType items1, TupleType items2 ->
             [
-                if items1.Length <> items2.Length then mismatch
-=======
-    /// <summary>
-    /// Unifies two types given that the left-hand type must satisfy the <paramref name="ordering"/> relation relative
-    /// to the right-hand type.
-    /// </summary>
-    member private context.UnifyByOrdering(ordering, types) =
-        let error code =
-            QsCompilerDiagnostic.Error
-                (code, describeTypeContext types)
-                (TypeRange.tryRange types.Right.Range |> QsNullable.defaultValue Range.Zero)
-
-        let tryBind param substitution =
-            match bind param substitution with
-            | Ok () -> context.ApplyConstraints(param, substitution)
-            | Result.Error InfiniteType -> [ error ErrorCode.InfiniteType ]
-
-        match types.Left.Resolution, types.Right.Resolution with
-        | _ when types.Left = types.Right -> []
-        | TypeParameter param, _ when variables.ContainsKey param -> tryBind param types.Right
-        | _, TypeParameter param when variables.ContainsKey param -> tryBind param types.Left
-        | ArrayType item1, ArrayType item2 -> context.UnifyByOrdering(Equal, types |> TypeContext.intoRight item1 item2)
-        | TupleType items1, TupleType items2 ->
-            [
-                if items1.Length <> items2.Length then error ErrorCode.TypeMismatch
->>>>>>> abd3b23f
+                if items1.Length <> items2.Length then TypeMismatch mismatch
                 for item1, item2 in Seq.zip items1 items2 do
                     yield! Relation(item1, ordering, item2) |> context.MatchImpl
             ]
         | QsTypeKind.Operation ((in1, out1), info1), QsTypeKind.Operation ((in2, out2), info2) ->
-<<<<<<< HEAD
             let charsErrors =
                 match ordering with
-                | Subtype when Inference.charsSubset info2 info1 |> not -> [ mismatch ]
-                | Equal when Inference.charsEqual info1 info2 |> not -> [ mismatch ]
-                | Supertype when Inference.charsSubset info1 info2 |> not -> [ mismatch ]
+                | Subtype when Inference.charsSubset info2 info1 |> not -> [ TypeMismatch mismatch ]
+                | Equal when Inference.charsEqual info1 info2 |> not -> [ TypeMismatch mismatch ]
+                | Supertype when Inference.charsSubset info1 info2 |> not -> [ TypeMismatch mismatch ]
                 | _ -> []
 
             context.MatchImpl(Relation(in1, Ordering.reverse ordering, in2))
             @ context.MatchImpl(Relation(out1, ordering, out2)) @ charsErrors
-=======
-            let errors =
-                if ordering = Equal && not (charsEqual info1 info2)
-                   || ordering = Supertype && not (charsSubset info1 info2)
-                   || ordering = Subtype && not (charsSubset info2 info1) then
-                    [ error ErrorCode.TypeMismatch ]
-                else
-                    []
-
-            context.UnifyByOrdering(ordering, types |> TypeContext.swap |> TypeContext.intoRight in2 in1)
-            @ context.UnifyByOrdering(
-                ordering,
-                types |> TypeContext.intoRight (context.Resolve out1) (context.Resolve out2)
-              )
-              @ errors
->>>>>>> abd3b23f
         | QsTypeKind.Function (in1, out1), QsTypeKind.Function (in2, out2) ->
             context.MatchImpl(Relation(in1, Ordering.reverse ordering, in2))
             @ context.MatchImpl(Relation(out1, ordering, out2))
         | QsTypeKind.Operation ((in1, out1), _), QsTypeKind.Function (in2, out2)
         | QsTypeKind.Function (in1, out1), QsTypeKind.Operation ((in2, out2), _) ->
-<<<<<<< HEAD
-            mismatch :: context.MatchImpl(Relation(in1, Ordering.reverse ordering, in2))
+            TypeMismatch mismatch :: context.MatchImpl(Relation(in1, Ordering.reverse ordering, in2))
             @ context.MatchImpl(Relation(out1, ordering, out2))
-=======
-            error ErrorCode.TypeMismatch
-            :: context.UnifyByOrdering(ordering, types |> TypeContext.swap |> TypeContext.intoRight in2 in1)
-            @ context.UnifyByOrdering(
-                ordering,
-                types |> TypeContext.intoRight (context.Resolve out1) (context.Resolve out2)
-            )
->>>>>>> abd3b23f
         | InvalidType, _
         | MissingType, _
         | _, InvalidType
         | _, MissingType -> []
-<<<<<<< HEAD
-        | _ -> [ mismatch ]
+        | _ -> [ TypeMismatch mismatch ]
         |> List.map (Diagnostic.withContext expected actual)
-=======
-        | _ -> [ error ErrorCode.TypeMismatch ]
->>>>>>> abd3b23f
 
     member private context.ApplyConstraint(constraint_, type_) =
         let error code args range =
