--- conflicted
+++ resolved
@@ -21,20 +21,13 @@
 /// Returns a boolean indicating whether all code paths within the given scope contain a return or fail statement,
 /// as well as an array with diagnostics that require a scope-wise verification.
 /// Such diagnostics include in particular warnings for all statement that will never be executed, and errors for misplaced returns statements
-<<<<<<< HEAD
 /// </summary>
 /// <exception cref="ArgumentException">The statements contain no location information.</exception>
-let AllPathsReturnValueOrFail body = 
-    let diagnostics = ResizeArray<_> ()
-    let addDiagnostic diag (stm : QsStatement) = stm.Location |> function
-=======
-/// Throws an ArgumentException if the statements contain no location information.
 let AllPathsReturnValueOrFail body =
     let diagnostics = ResizeArray<_>()
 
     let addDiagnostic diag (stm: QsStatement) =
         match stm.Location with
->>>>>>> ea1f8f0b
         | Null -> ArgumentException "no location set for the given statement" |> raise
         | Value loc -> loc.Offset + loc.Range |> diag |> diagnostics.Add
 
@@ -144,32 +137,20 @@
 
 // routines for checking user defined types for cycles
 
-<<<<<<< HEAD
 /// <summary>
-/// Given an immutable array of all defined types with their underlying resolved type, 
-=======
 /// Given an immutable array of all defined types with their underlying resolved type,
->>>>>>> ea1f8f0b
 /// as well as their location (the file they are declared in and the position where the declaration starts),
 /// verifies that the defined types do not have circular dependencies.
 /// Ignores any usage of a user defined type that is not listed in the given array of types.
 /// Returns a lookup that contains the generated diagnostics and their positions for each file.
-<<<<<<< HEAD
 /// </summary>
 /// <exception cref="ArgumentException">The location for a generated diagnostic cannot be determined.</exception>
-let CheckDefinedTypesForCycles (definitions : ImmutableArray<TypeDeclarationHeader>) = 
-    let diagnostics = List<_> ()
-    let getLocation (header: TypeDeclarationHeader) = 
-        header.Location.ValueOrApply (fun _ -> ArgumentException "The given type header contains no location information." |> raise)
-=======
-/// Throws an ArgumentException if the location for a generated diagnostic cannot be determined.
 let CheckDefinedTypesForCycles (definitions: ImmutableArray<TypeDeclarationHeader>) =
     let diagnostics = List<_>()
 
     let getLocation (header: TypeDeclarationHeader) =
         header.Location.ValueOrApply(fun _ ->
             ArgumentException "The given type header contains no location information." |> raise)
->>>>>>> ea1f8f0b
 
     // for each defined type build a list of all user defined types it contains, and one with all types it is contained in (convenient for sorting later)
     let containedTypes = List.init definitions.Length (fun _ -> List<int>())
