﻿// Copyright (c) Microsoft Corporation. All rights reserved.
// Licensed under the MIT License.

module Microsoft.Quantum.QsCompiler.SyntaxProcessing.Expressions

open System
open System.Collections.Generic
open System.Collections.Immutable
open System.Linq
open Microsoft.Quantum.QsCompiler
open Microsoft.Quantum.QsCompiler.DataTypes
open Microsoft.Quantum.QsCompiler.Diagnostics
open Microsoft.Quantum.QsCompiler.ReservedKeywords.AssemblyConstants
open Microsoft.Quantum.QsCompiler.SyntaxExtensions
open Microsoft.Quantum.QsCompiler.SyntaxGenerator
open Microsoft.Quantum.QsCompiler.SyntaxProcessing.VerificationTools
open Microsoft.Quantum.QsCompiler.SyntaxTokens
open Microsoft.Quantum.QsCompiler.SyntaxTree
open Microsoft.Quantum.QsCompiler.TextProcessing.Keywords
open Microsoft.Quantum.QsCompiler.Transformations.Core
open Microsoft.Quantum.QsCompiler.Transformations.QsCodeOutput


// utils for verifying types in expressions

type private StripInferredInfoFromType () = 
    inherit TypeTransformationBase()
    default this.OnCallableInformation opInfo = 
        let characteristics = this.OnCharacteristicsExpression opInfo.Characteristics
        CallableInformation.New (characteristics, InferredCallableInformation.NoInformation)
    override this.OnRangeInformation _ = QsRangeInfo.Null
let private StripInferredInfoFromType = (new StripInferredInfoFromType()).OnType

/// used for type matching arguments in call-like expressions
type private Variance = 
| Covariant
| Contravariant
| Invariant

let private invalid = InvalidType |> ResolvedType.New
let private ExprWithoutTypeArgs isMutable (ex, t, dep, range) = 
    let inferred = InferredExpressionInformation.New (isMutable = isMutable, quantumDep = dep)
    TypedExpression.New (ex, ImmutableDictionary.Empty, t, inferred, range)  

let private missingFunctors (target : ImmutableHashSet<_>, given) =
    let mapFunctors fs = fs |> Seq.map (function | Adjoint -> qsAdjointFunctor.id | Controlled -> qsControlledFunctor.id) |> Seq.toList
    match given with 
    | Some fList -> target.Except(fList) |> mapFunctors
    | None -> if target.Any() then target |> mapFunctors else ["(None)"]

/// Return the string representation for a ResolveType. 
/// User defined types are represented by their full name. 
let internal toString (t : ResolvedType) = SyntaxTreeToQsharp.Default.ToCode t 

/// Given two resolve types, determines and returns a common base type if such a type exists, 
/// or pushes adds a suitable error using addError and returns invalid type if a common base type does not exist.
/// Adds an ExpressionOfUnknownType error if either of the types contains a missing type. 
/// Adds an InvalidUseOfTypeParameterizedObject error if the types contain external type parameters, 
/// i.e. type parameters that do not belong to the given parent (callable specialization). 
/// Adds a ConstrainsTypeParameter error if an internal type parameter (i.e. one that belongs to the given parent) in one type
/// does not correspond to the same type parameter in the other type (or an invalid type). 
/// Note: the only subtyping that occurs is due to operation supporting only a proper subset of the functors supported by their derived type. 
/// This subtyping carries over to tuple types containing operations, and callable types containing operations as within their in- and/or output type. 
/// However, arrays in particular are treated as invariant; 
/// i.e. an array of operations of type t1 are *not* a subtype of arrays of operations of type t2 even if t1 is a subtype of t2. 
let private CommonBaseType addError mismatchErr parent (lhsType : ResolvedType, lhsRange) (rhsType : ResolvedType, rhsRange) : ResolvedType =
    let raiseError errCode (lhsCond, rhsCond) = 
        if lhsCond then lhsRange |> addError errCode
        if rhsCond then rhsRange |> addError errCode
        invalid

    let rec matchInAndOutputType variance (i1, o1) (i2, o2) = 
        let inputVariance = variance |> function 
            | Covariant     -> Contravariant 
            | Contravariant -> Covariant 
            | Invariant     -> Invariant 
        let argType = matchTypes inputVariance (i1, i2) // variance changes for the argument type *only*
        let resType = matchTypes variance (o1, o2)
        argType, resType
    and commonOpType variance ((i1, o1), s1 : CallableInformation) ((i2, o2), s2 : CallableInformation) = 
        let argType, resType = matchInAndOutputType variance (i1, o1) (i2, o2)
        let characteristics = variance |> function 
            | Covariant -> CallableInformation.Common [s1; s2]
            | Contravariant -> // no information can ever be inferred in this case, since contravariance only occurs within the type signatures of passed callables
                CallableInformation.New (Union (s1.Characteristics, s2.Characteristics) |> ResolvedCharacteristics.New, InferredCallableInformation.NoInformation)
            | Invariant when s1.Characteristics.AreInvalid || s2.Characteristics.AreInvalid || s1.Characteristics.GetProperties().SetEquals (s2.Characteristics.GetProperties()) -> 
                let characteristics = if s1.Characteristics.AreInvalid then s2.Characteristics else s1.Characteristics
                let inferred = InferredCallableInformation.Common [s1.InferredInformation; s2.InferredInformation]
                CallableInformation.New (characteristics, inferred)
            | Invariant -> 
                raiseError mismatchErr (true, true) |> ignore
                CallableInformation.New (ResolvedCharacteristics.New InvalidSetExpr, InferredCallableInformation.NoInformation)
        QsTypeKind.Operation ((argType, resType), characteristics) |> ResolvedType.New

    and matchTypes variance (t1 : ResolvedType, t2 : ResolvedType) = 
        match t1.Resolution, t2.Resolution with 
        | _                                                                      when t1.isMissing || t2.isMissing     -> raiseError (ErrorCode.ExpressionOfUnknownType, []) (t1.isMissing, t2.isMissing)
        | QsTypeKind.ArrayType b1           , QsTypeKind.ArrayType b2            when b1.isMissing || b2.isMissing     -> if b1.isMissing then t2 else t1
        | QsTypeKind.ArrayType b1           , QsTypeKind.ArrayType b2                                                  -> matchTypes Invariant (b1, b2) |> ArrayType |> ResolvedType.New
        | QsTypeKind.TupleType ts1          , QsTypeKind.TupleType ts2           when ts1.Length = ts2.Length          -> (Seq.zip ts1 ts2 |> Seq.map (matchTypes variance)).ToImmutableArray() |> TupleType |> ResolvedType.New
        | QsTypeKind.UserDefinedType udt1   , QsTypeKind.UserDefinedType udt2    when udt1 = udt2                      -> t1
        | QsTypeKind.Operation ((i1,o1), l1), QsTypeKind.Operation ((i2,o2), l2)                                       -> commonOpType variance ((i1, o1), l1) ((i2, o2), l2)
        | QsTypeKind.Function (i1, o1)      , QsTypeKind.Function (i2, o2)                                             -> matchInAndOutputType variance (i1, o1) (i2, o2) |> QsTypeKind.Function |> ResolvedType.New
        | QsTypeKind.TypeParameter tp1      , QsTypeKind.TypeParameter tp2       when tp1 = tp2 && tp1.Origin = parent -> t1
        | QsTypeKind.TypeParameter tp1      , QsTypeKind.TypeParameter tp2       when tp1 = tp2                        -> raiseError (ErrorCode.InvalidUseOfTypeParameterizedObject, []) (true, true)
        | QsTypeKind.TypeParameter tp       , QsTypeKind.InvalidType             when tp.Origin = parent               -> t1
        | QsTypeKind.InvalidType            , QsTypeKind.TypeParameter tp        when tp.Origin = parent               -> t2
        | QsTypeKind.TypeParameter _        , _                                                                        -> raiseError (ErrorCode.ConstrainsTypeParameter, [t1 |> toString]) (true, false) 
        | _                                 , QsTypeKind.TypeParameter _                                               -> raiseError (ErrorCode.ConstrainsTypeParameter, [t2 |> toString]) (false, true)
        | _                                                                      when t1.isInvalid || t2.isInvalid     -> if t1.isInvalid then t2 else t1
        | _                                                                      when t1 = t2                          -> t1
        | _                                                                                                            -> raiseError mismatchErr (true, true)
    matchTypes Covariant (lhsType, rhsType)

/// Calls the given addWarning function with a suitable warning code and the given range
/// if the given expression contains an operation call. 
let private VerifyConditionalExecution addWarning (ex : TypedExpression, range) = 
    let isOperationCall (ex : TypedExpression) =
        match ex.Expression with 
        | CallLikeExpression (method, _) when not (TypedExpression.IsPartialApplication ex.Expression) -> 
            match method.ResolvedType.Resolution with
            | QsTypeKind.Operation (_,_) -> true
            | _ -> false
        | _ -> false 
    if ex.Exists isOperationCall then range |> addWarning (WarningCode.ConditionalEvaluationOfOperationCall, [])

/// Given a function asExpected, returns the resolved type returned by that function if it returns Some,
/// and returns in invalid type otherwise, adding an ExpressionOfUnknownType error with the given range using addError
/// if the given type is a missing type.
let private VerifyIsOneOf asExpected errCode addError (exType : ResolvedType, range) = 
    match asExpected exType with 
    | Some exT -> exT
    | None when exType.isInvalid -> invalid 
    | None when exType.isMissing -> range |> addError (ErrorCode.ExpressionOfUnknownType, []); invalid
    | None -> range |> addError errCode; invalid

/// Verifies that the given resolved type is indeed of kind Unit, 
/// adding an ExpectingUnitExpr error with the given range using addError otherwise. 
/// If the given type is a missing type, also adds the corresponding ExpressionOfUnknownType error.
let internal VerifyIsUnit addError (exType, range) = 
    let expectedUnit (t : ResolvedType) = if t.Resolution = UnitType then Some t else None
    VerifyIsOneOf expectedUnit (ErrorCode.ExpectingUnitExpr, []) addError (exType, range) |> ignore

/// Verifies that the given resolved type is indeed of kind String, 
/// adding an ExpectingStringExpr error with the given range using addError otherwise. 
/// If the given type is a missing type, also adds the corresponding ExpressionOfUnknownType error.
let internal VerifyIsString addError (exType, range) = 
    let expectedString (t : ResolvedType) = if t.Resolution = String then Some t else None
    VerifyIsOneOf expectedString (ErrorCode.ExpectingStringExpr, [exType |> toString]) addError (exType, range) |> ignore 

/// Verifies that the given resolved type is indeed a user defined type, 
/// adding an ExpectingUserDefinedType error with the given range using addError otherwise. 
/// If the given type is a missing type, also adds the corresponding ExpressionOfUnknownType error.
/// Calls the given processing function on the user defined type, passing it the given function to add errors for the given range.
let internal VerifyUdtWith processUdt addError (exType, range) = 
    let pushErr err = range |> addError err
    let isUdt (t : ResolvedType) = t.Resolution |> function 
        | QsTypeKind.UserDefinedType udt -> Some (processUdt pushErr udt)
        | _ -> None
    VerifyIsOneOf isUdt (ErrorCode.ExpectingUserDefinedType, [exType |> toString]) addError (exType, range)

/// Verifies that the given resolved type is indeed of kind Bool, 
/// adding an ExpectingBoolExpr error with the given range using addError otherwise. 
/// If the given type is a missing type, also adds the corresponding ExpressionOfUnknownType error.
let internal VerifyIsBoolean addError (exType, range) = 
    let expectedBool (t : ResolvedType) = if t.Resolution = Bool then Some t else None
    VerifyIsOneOf expectedBool (ErrorCode.ExpectingBoolExpr, [exType |> toString]) addError (exType, range) |> ignore

/// Verifies that both given resolved types are of kind Bool, 
/// adding an ExpectingBoolExpr error with the corresponding range using addError otherwise. 
/// If one of the given types is a missing type, also adds the corresponding ExpressionOfUnknownType error(s).
let private VerifyAreBooleans addError (lhsType, lhsRange) (rhsType, rhsRange) =
    VerifyIsBoolean addError (lhsType, lhsRange)
    VerifyIsBoolean addError (rhsType, rhsRange)

/// Verifies that the given resolved type is indeed of kind Int, 
/// adding an ExpectingIntExpr error with the given range using addError otherwise. 
/// If the given type is a missing type, also adds the corresponding ExpressionOfUnknownType error.
let internal VerifyIsInteger addError (exType, range) = 
    let expectedInt (t : ResolvedType) = if t.Resolution = Int then Some t else None
    VerifyIsOneOf expectedInt (ErrorCode.ExpectingIntExpr, [exType |> toString]) addError (exType, range) |> ignore

/// Verifies that both given resolved types are of kind Int, 
/// adding an ExpectingIntExpr error with the corresponding range using addError otherwise. 
/// If one of the given types is a missing type, also adds the corresponding ExpressionOfUnknownType error(s).
let private VerifyAreIntegers addError (lhsType, lhsRange) (rhsType, rhsRange) =
    VerifyIsInteger addError (lhsType, lhsRange)
    VerifyIsInteger addError (rhsType, rhsRange)

/// Verifies that the given resolved type is indeed of kind Int or BigInt, 
/// adding an ExpectingIntegralExpr error with the given range using addError otherwise. 
/// If the given type is a missing type, also adds the corresponding ExpressionOfUnknownType error.
let internal VerifyIsIntegral addError (exType, range) = 
    let expectedInt (t : ResolvedType) = if t.Resolution = Int || t.Resolution = BigInt then Some t else None
    VerifyIsOneOf expectedInt (ErrorCode.ExpectingIntegralExpr, [exType |> toString]) addError (exType, range)

/// Verifies that both given resolved types are of kind Int or BigInt, and that both are the same,
/// adding an ArgumentMismatchInBinaryOp or ExpectingIntegralExpr error with the corresponding range using addError otherwise. 
/// If one of the given types is a missing type, also adds the corresponding ExpressionOfUnknownType error(s).
let private VerifyIntegralOp parent addError ((lhsType  : ResolvedType), lhsRange) (rhsType : ResolvedType, rhsRange) =
    let exType = CommonBaseType addError (ErrorCode.ArgumentMismatchInBinaryOp, [lhsType |> toString; rhsType |> toString]) parent (lhsType, lhsRange) (rhsType, rhsRange)
    VerifyIsIntegral addError (exType, rhsRange)

/// Verifies that the given resolved type indeed supports arithmetic operations, 
/// adding an InvalidTypeInArithmeticExpr error with the given range using addError otherwise. 
/// If the given type is a missing type, also adds the corresponding ExpressionOfUnknownType error.
/// Returns the type of the arithmetic expression.
let private VerifySupportsArithmetic addError (exType, range) =
    let expected (t : ResolvedType) = t.supportsArithmetic
    VerifyIsOneOf expected (ErrorCode.InvalidTypeInArithmeticExpr, [exType |> toString]) addError (exType, range) 

/// Verifies that given resolved types can be used within a binary arithmetic operator.
/// First tries to find a common base type for the two types, 
/// adding an ArgumentMismatchInBinaryOp error for the corresponding range(s) using addError if no common base type can be found.
/// If a common base type exists, verifies that this base type supports arithmetic operations, 
/// adding the corresponding error otherwise.
/// If one of the given types is a missing type, also adds the corresponding ExpressionOfUnknownType error(s).
/// Returns the type of the arithmetic expression (i.e. the found base type).
let private VerifyArithmeticOp parent addError (lhsType : ResolvedType, lhsRange) (rhsType : ResolvedType, rhsRange) =
    let exType = CommonBaseType addError (ErrorCode.ArgumentMismatchInBinaryOp, [lhsType |> toString; rhsType |> toString]) parent (lhsType, lhsRange) (rhsType, rhsRange)
    VerifySupportsArithmetic addError (exType, rhsRange)

/// Verifies that the given resolved type indeed supports iteration, 
/// adding an ExpectingIterableExpr error with the given range using addError otherwise. 
/// If the given type is a missing type, also adds the corresponding ExpressionOfUnknownType error.
/// NOTE: returns the type of the iteration *item*.
let internal VerifyIsIterable addError (exType, range) = 
    let expected (t : ResolvedType) = t.supportsIteration
    VerifyIsOneOf expected (ErrorCode.ExpectingIterableExpr, [exType |> toString]) addError (exType, range)

/// Verifies that given resolved types can be used within a concatenation operator.
/// First tries to find a common base type for the two types, 
/// adding an ArgumentMismatchInBinaryOp error for the corresponding range(s) using addError if no common base type can be found.
/// If a common base type exists, verifies that this base type supports concatenation, 
/// adding the corresponding error otherwise.
/// If one of the given types is a missing type, also adds the corresponding ExpressionOfUnknownType error(s).
/// Returns the type of the concatenation expression (i.e. the found base type).
let private VerifyConcatenation parent addError (lhsType : ResolvedType, lhsRange) (rhsType : ResolvedType, rhsRange) =
    let exType = CommonBaseType addError (ErrorCode.ArgumentMismatchInBinaryOp, [lhsType |> toString; rhsType |> toString]) parent (lhsType, lhsRange) (rhsType, rhsRange)
    let expected (t : ResolvedType) = t.supportsConcatenation
    VerifyIsOneOf expected (ErrorCode.InvalidTypeForConcatenation, [exType |> toString]) addError (exType, rhsRange)

/// Verifies that given resolved types can be used within an equality comparison expression.
/// First tries to find a common base type for the two types, 
/// adding an ArgumentMismatchInBinaryOp error for the corresponding range(s) using addError if no common base type can be found.
/// If a common base type exists, verifies that this base type supports equality comparison, 
/// adding the corresponding error otherwise.
/// If one of the given types is a missing type, also adds the corresponding ExpressionOfUnknownType error(s).
let private VerifyEqualityComparison context addError (lhsType, lhsRange) (rhsType, rhsRange) =
    // NOTE: this may not be the behavior that we want (right now it does not matter, since we don't support equality
    // comparison for any derived type).
    let argumentError = ErrorCode.ArgumentMismatchInBinaryOp, [toString lhsType; toString rhsType]
    let baseType = CommonBaseType addError argumentError context.Symbols.Parent (lhsType, lhsRange) (rhsType, rhsRange)

    // This assumes that:
    // - Result has no derived types that support equality comparisons.
    // - Compound types containing Result (e.g., tuples or arrays of results) do not support equality comparison.
    match baseType.Resolution with
    | Result when context.Capabilities = RuntimeCapabilities.QPRGen0 ->
<<<<<<< HEAD
        addError (ErrorCode.UnsupportedResultComparison, [context.ExecutionTarget.Value]) rhsRange
    | Result when context.Capabilities = RuntimeCapabilities.QPRGen1 &&
                  not (context.IsInOperation && context.IsInIfCondition) ->
        addError (ErrorCode.ResultComparisonNotInOperationIf, [context.ExecutionTarget.Value]) rhsRange
=======
        addError (ErrorCode.UnsupportedResultComparison, [context.ProcessorArchitecture.Value]) rhsRange
>>>>>>> d602131b
    | _ ->
        let unsupportedError = ErrorCode.InvalidTypeInEqualityComparison, [toString baseType]
        VerifyIsOneOf (fun t -> t.supportsEqualityComparison) unsupportedError addError (baseType, rhsRange) |> ignore

/// Given a list of all item types and there corresponding ranges, verifies that a value array literal can be built from them. 
/// Adds a MissingExprInArray error with the corresponding range using addError if one of the given types is missing. 
/// Filtering all missing or invalid types, tries to find a common base type for the remaining item types, 
/// and adds a MultipleTypesInArray error for the entire array if this fails. 
/// Returns the inferred type of the array.
/// Returns an array with missing base type if the given list of item types is empty. 
let private VerifyValueArray parent addError (content, range) = 
    content |> List.iter (fun (t : ResolvedType, r) -> if t.isMissing then r |> addError (ErrorCode.MissingExprInArray, []))
    let arrayType = ArrayType >> ResolvedType.New    
    let invalidOrMissing (t : ResolvedType) = t.isInvalid || t.isMissing 

    let rec findCommonBaseType (errs : List<_>) current = function
        | [] -> current
        | next :: tail -> 
            let accumulateErrs code _ = errs.Add code
            let common = CommonBaseType accumulateErrs (ErrorCode.MultipleTypesInArray, []) parent (current, range) (next, range)
            findCommonBaseType errs common tail

    match content |> List.unzip |> fst |> List.filter (not << invalidOrMissing) |> List.distinct with 
    | [] when content.Length = 0 -> MissingType |> ResolvedType.New |> arrayType
    | [] -> InvalidType |> ResolvedType.New |> arrayType 
    | first :: itemTs -> 
        let commonBaseTerrs = new List<ErrorCode * string list>()
        let common = findCommonBaseType commonBaseTerrs first itemTs
        if commonBaseTerrs.Count = 0 then common |> arrayType
        else range |> addError (ErrorCode.MultipleTypesInArray, []); invalid |> arrayType 

/// Verifies that the given resolved type supports numbered item access, 
/// adding an ItemAccessForNonArray error with the given range using addError otherwise. 
/// If the given type is a missing type, also adds the corresponding ExpressionOfUnknownType error.
let internal VerifyNumberedItemAccess addError (exType, range) = 
    let expectedArray (t : ResolvedType) = t.Resolution |> function | ArrayType _ -> Some t | _ -> None        
    VerifyIsOneOf expectedArray (ErrorCode.ItemAccessForNonArray, [exType |> toString]) addError (exType, range)

/// Verifies that the given type of the left hand side of an array item expression is indeed an array type (or invalid), 
/// adding an ItemAccessForNonArray error with the corresponding range using addError otherwise. 
/// Verifies that the given type of the expression within the item access is either of type Int or Range, 
/// adding an InvalidArrayItemIndex error with the corresponding range using addError otherwise. 
/// Returns the type of the array item expression.
let private VerifyArrayItem addError (arrType : ResolvedType, arrRange) (indexType : ResolvedType, indexRange) = 
    let indexIsInt = indexType.Resolution = Int
    let indexIsRange = indexType.Resolution = Range
    if (not indexType.isInvalid) && (not indexIsInt) && (not indexIsRange) then 
        indexRange |> addError (ErrorCode.InvalidArrayItemIndex, [indexType |> toString])

    let ressArrType = VerifyNumberedItemAccess addError (arrType, arrRange)
    match ressArrType.Resolution with 
    | ArrayType baseType when indexIsInt -> baseType 
    | ArrayType baseType when indexIsRange -> baseType |> ArrayType |> ResolvedType.New
    | ArrayType _ -> invalid
    | _ when indexIsRange -> invalid |> ArrayType |> ResolvedType.New
    | _ -> invalid

/// Verifies that the given functor can be applied to an expression of the given type, 
/// adding an error with the given error code and range using addError otherwise. 
/// If the given type is a missing type, also adds the corresponding ExpressionOfUnknownType error.
/// Returns the type of the functor application expression.
let private VerifyFunctorApplication functor errCode addError (ex : ResolvedType, range) =
    let opSupportingFunctor (t : ResolvedType) = 
        t.Resolution |> function
        | QsTypeKind.Operation (_, info) when info.Characteristics.AreInvalid -> Some t
        | QsTypeKind.Operation (_, info) -> info.Characteristics.SupportedFunctors |> function
            | Value functors when functors.Contains functor -> Some t 
            | _ -> None
        | _ -> None
    VerifyIsOneOf opSupportingFunctor errCode addError (ex, range)

/// Verifies that the Adjoint functor can be applied to an expression of the given type, 
/// adding an InvalidAdjointApplication error with the given range using addError otherwise. 
/// If the given type is a missing type, also adds the corresponding ExpressionOfUnknownType error.
/// Returns the type of the functor application expression.
let private VerifyAdjointApplication =
    VerifyFunctorApplication Adjoint (ErrorCode.InvalidAdjointApplication, [])

/// Verifies that the Controlled functor can be applied to an expression of the given type, 
/// adding an InvalidControlledApplication error with the given range using addError otherwise. 
/// If the given type is a missing type, also adds the corresponding ExpressionOfUnknownType error.
/// Returns the type of the functor application expression.
let private VerifyControlledApplication addError (ex : ResolvedType, range) =
    let origType = VerifyFunctorApplication Controlled (ErrorCode.InvalidControlledApplication, []) addError (ex, range)
    match origType.Resolution with
    | QsTypeKind.Operation ((arg, res), characteristics) -> QsTypeKind.Operation ((arg |> SyntaxGenerator.AddControlQubits, res), characteristics) |> ResolvedType.New
    | _ -> origType // is invalid type


// utils for verifying identifiers, call expressions, and resolving type parameters

/// Given a Q# symbol and  optionally its type arguments, builds the corresponding Identifier and its type arguments, 
/// calling ResolveIdentifer and ResolveType on the given SymbolTracker respectively.
/// Upon construction of the typed expression, all type parameters in the identifier type are resolved to the non-missing type arguments, 
/// leaving those for which the type argument is missing unchanged. 
/// Calls addDiagnostics on all diagnostics generated during the resolution. 
/// If the given type arguments are not null (even if it's empty), but the identifier is not type parametrized, 
/// adds a IdentifierCannotHaveTypeArguments error via addDiagnostic.
/// If the Identifier could potentially be type parameterized (even if the number of type parameters is null), 
/// but the number of type arguments does not match the number of type parameters, adds a WrongNumberOfTypeArguments error via addDiagnostic.
/// Returns the resolved Identifer after type parameter resolution as typed expression. 
let private VerifyIdentifier addDiagnostic (symbols : SymbolTracker<_>) (sym, tArgs) = 
    let resolvedTargs = tArgs |> QsNullable<_>.Map (fun (args : ImmutableArray<QsType>) -> 
        args.Select (fun tArg -> tArg.Type |> function 
            | MissingType -> ResolvedType.New MissingType 
            | _ -> symbols.ResolveType addDiagnostic tArg)) |> QsNullable<_>.Map (fun args -> args.ToImmutableArray())
    let resId, typeParams = symbols.ResolveIdentifier addDiagnostic sym
    let identifier, info = Identifier (resId.VariableName, resolvedTargs), resId.InferredInformation 

    // resolve type parameters (if any) with the given type arguments
    // Note: type parameterized objects are never mutable - remember they are not the same as an identifier containing a template...!
    let invalidWithoutTargs mut = (identifier, invalid, info.HasLocalQuantumDependency, sym.Range) |> ExprWithoutTypeArgs mut
    match resId.VariableName, resolvedTargs with 
    | InvalidIdentifier, Null -> invalidWithoutTargs true
    | InvalidIdentifier, Value _ -> invalidWithoutTargs false
    | LocalVariable _, Null -> (identifier, resId.Type, info.HasLocalQuantumDependency, sym.Range) |> ExprWithoutTypeArgs info.IsMutable
    | LocalVariable _, Value _ -> sym.RangeOrDefault |> QsCompilerDiagnostic.Error (ErrorCode.IdentifierCannotHaveTypeArguments, []) |> addDiagnostic; invalidWithoutTargs false
    | GlobalCallable _, Null -> (identifier, resId.Type, info.HasLocalQuantumDependency, sym.Range) |> ExprWithoutTypeArgs false
    | GlobalCallable _, Value res when res.Length <> typeParams.Length -> 
        sym.RangeOrDefault |> QsCompilerDiagnostic.Error (ErrorCode.WrongNumberOfTypeArguments, [typeParams.Length.ToString()]) |> addDiagnostic 
        invalidWithoutTargs false
    | GlobalCallable id, Value res -> 
        let resolutions = 
            [for (tp, ta) in res |> Seq.zip typeParams do if not ta.isMissing then yield (tp, ta |> StripPositionInfo.Apply)] 
            |> List.choose (fun (tp, ta) -> tp |> function
                | InvalidName -> None // invalid type parameters cannot possibly turn up in the identifier type ... (they don't parse)
                | ValidName tpName -> Some ((QsQualifiedName.New(id.Namespace, id.Name), tpName), ta)) 
        let typeParamLookUp = resolutions.ToImmutableDictionary(fst, snd)
        let exInfo = InferredExpressionInformation.New (isMutable = false, quantumDep = info.HasLocalQuantumDependency)
        TypedExpression.New (identifier, typeParamLookUp, resId.Type, exInfo, sym.Range)

/// Verifies whether an expression of the given argument type can be used as argument to a method (function, operation, or setter)
/// that expects an argument of the given target type. The given target type may contain a missing type (valid for a setter). 
/// Accumulates and returns an array with error codes for the cases where this is not the case, and returns an empty array otherwise. 
/// Note that MissingTypes in the argument type should not occur aside from possibly as array base type of the expression.
/// A missing type in the given argument type will cause a verification failure in QsCompilerError.
/// For each type parameter in the target type, calls addTypeParameterResolution with a tuple of the type parameter and the type that is substituted for it.  
/// IMPORTANT: The consistent (i.e. non-ambiguous and non-constraining) resolution of type parameters is *not* verified by this routine 
/// and needs to be verified in a separate step!
let internal TypeMatchArgument addTypeParameterResolution targetType argType =  
    let givenAndExpectedType = [argType |> toString; targetType |> toString]
    let onErrorRaiseInstead errCode (diag : IEnumerable<_>) = 
        if diag.Any() then [| errCode |] else [||]

    let rec compareTuple (variance : Variance) (ts1 : IEnumerable<_>) (ts2 : IEnumerable<_>) = 
        if ts1.Count() <> ts2.Count() then [| (ErrorCode.ArgumentTupleShapeMismatch, givenAndExpectedType) |]
        else (ts1.Zip (ts2, fun i1 i2 -> (i1, i2))).SelectMany (new Func<_,_>(matchTypes variance >> Array.toSeq)) 
            |> onErrorRaiseInstead (ErrorCode.ArgumentTupleMismatch, givenAndExpectedType)
    and compareSignature variance ((i1, o1), s1 : ResolvedCharacteristics) ((i2, o2), s2 : ResolvedCharacteristics) =
        let l1, l2 = 
            let compilerError () = QsCompilerError.Raise "supported functors could not be determined"; ImmutableHashSet.Empty
            if s1.AreInvalid || s2.AreInvalid then ImmutableHashSet.Empty, ImmutableHashSet.Empty
            else s1.SupportedFunctors.ValueOrApply compilerError, s2.SupportedFunctors.ValueOrApply compilerError
        let argVariance, ferrCode, expected = variance |> function
            | Covariant     -> Contravariant, ErrorCode.MissingFunctorSupport,  missingFunctors (l1, Some l2) 
            | Contravariant -> Covariant,     ErrorCode.ExcessFunctorSupport,   missingFunctors (l2, Some l1) 
            | Invariant     -> Invariant,     ErrorCode.FunctorSupportMismatch, if (l1.SymmetricExcept l2).Any() then missingFunctors (l1, None) else [] 
        let fErrs = if expected.Length = 0 then [||] else [| (ferrCode, [String.Join(", ", expected)]) |]
        (matchTypes argVariance (i1, i2) |> onErrorRaiseInstead (ErrorCode.CallableTypeInputTypeMismatch, [i2 |> toString; i1 |> toString])).Concat // variance changes for the argument type *only* 
            ((matchTypes variance (o1, o2) |> onErrorRaiseInstead (ErrorCode.CallableTypeOutputTypeMismatch, [o2 |> toString; o1 |> toString])).Concat fErrs) |> Seq.toArray 
    and compareArrayBaseTypes (bt : ResolvedType) (ba : ResolvedType) = 
        if ba.isMissing then [||] // empty array on the right hand side is always ok, otherwise arrays are invariant
        else matchTypes Invariant (bt, ba) |> onErrorRaiseInstead (ErrorCode.ArrayBaseTypeMismatch, [ba |> toString; bt |> toString]) 
 
    and matchTypes variance (targetT : ResolvedType, exType : ResolvedType) = 
        QsCompilerError.Verify (not exType.isMissing, "expression type is missing")
        match targetT.Resolution, exType.Resolution with 
        | QsTypeKind.MissingType           , _                                                  -> [||] // the lhs of a set-statement may contain underscores
        | QsTypeKind.TypeParameter tp      , _                                                  -> addTypeParameterResolution ((tp.Origin, tp.TypeName), exType); [||] // lhs is a type parameter of the *called* callable!
        | QsTypeKind.ArrayType b1          , QsTypeKind.ArrayType b2                            -> compareArrayBaseTypes b1 b2
        | QsTypeKind.TupleType ts1         , QsTypeKind.TupleType ts2                           -> compareTuple variance ts1 ts2
        | QsTypeKind.UserDefinedType udt1  , QsTypeKind.UserDefinedType udt2   when udt1 = udt2 -> [||] 
        | QsTypeKind.UserDefinedType _     , QsTypeKind.UserDefinedType _                       -> [| (ErrorCode.UserDefinedTypeMismatch, [exType |> toString; targetT |> toString]) |] 
        | QsTypeKind.Operation ((i1,o1),l1), QsTypeKind.Operation ((i2,o2),l2)                  -> compareSignature variance ((i1, o1), l1.Characteristics) ((i2, o2), l2.Characteristics)
        | QsTypeKind.Function (i1, o1)     , QsTypeKind.Function (i2, o2)                       -> compareSignature variance ((i1, o1), ResolvedCharacteristics.Empty) ((i2, o2), ResolvedCharacteristics.Empty)
        | QsTypeKind.InvalidType           , _                                                  
        | _                                , QsTypeKind.InvalidType                             -> [||]
        | resT, resA                                                           when resT = resA -> [||]
        | _                                                                                     -> [| (ErrorCode.ArgumentTypeMismatch, givenAndExpectedType) |]
    matchTypes Covariant (targetType, argType)

/// Returns the type of the expression that completes the argument
/// (i.e. the expected type for the expression that completes all missing pieces in the argument) as option,
/// as well a a look-up for type parameters that are resolved by the given argument.
/// Returning None for the completing expression type indicates that no expressions are missing for the call.
/// Returning an invalid type as Some indicates that either the type of the given argument is 
/// incompatible with the targetType, or that the targetType itself is invalid,
/// and no conclusion can be reached on the type for the unresolved part of the argument.
let private IsValidArgument addError targetType (arg, resolveInner) =
    let invalid = invalid |> Some
    let buildType (tItems : ResolvedType option list) =
        let remaining = tItems |> List.choose id
        let containsInvalid = remaining |> List.exists (fun x -> x.isInvalid)
        let containsMissing = remaining |> List.exists (fun x -> x.isMissing)
        QsCompilerError.Verify(not containsMissing, "missing type in remaining input type")
        if containsInvalid then invalid
        else remaining |> function | [] -> None | [t] -> Some t | _ -> TupleType (remaining.ToImmutableArray()) |> ResolvedType.New |> Some
    
    let lookUp = new List<(QsQualifiedName * NonNullable<string>) * (ResolvedType * (QsPositionInfo * QsPositionInfo))>()
    let addTpResolution range (tp, exT) = lookUp.Add (tp, (exT, range))
    let rec recur (targetT : ResolvedType, argEx : QsExpression) = 
        let pushErrs errCodes = for code in errCodes do argEx.RangeOrDefault |> addError code
        QsCompilerError.Verify(not targetT.isMissing, "target type is missing")
        match targetT, argEx with 
        | _, _                when targetT.isInvalid || targetT.isMissing -> invalid
        | _, Missing                                                      -> targetT |> Some 
        | Tuple ts, Tuple exs when ts.Length <> exs.Length                -> [| (ErrorCode.ArgumentTupleShapeMismatch, [resolveInner argEx |> toString; targetT |> toString]) |] |> pushErrs; invalid
        | Tuple ts, Tuple exs when ts.Length = exs.Length                 -> List.zip ts exs |> List.map recur |> buildType
        | Item t, Tuple _     when not (t : ResolvedType).isTypeParameter -> [| (ErrorCode.UnexpectedTupleArgument, [targetT |> toString]) |] |> pushErrs; invalid 
        | _, _                                                            -> TypeMatchArgument (addTpResolution argEx.RangeOrDefault) targetT (resolveInner argEx) |> pushErrs; None
    recur (targetType, arg), lookUp.ToLookup(fst, snd)

/// Given the expected argument type and the expected result type of a callable, 
/// verifies the given argument using the given function getType to to resolve the type of the argument items. 
/// Calls IsValidArgument to obtain the type of the expression that would complete the given argument (which may contain missing expressions), 
/// as well as a lookup for the type parameters that are defined by the non-missing argument items.
/// Verifies that there is no ambiguity in that lookup, 
/// and adds a AmbiguousTypeParameterResolution error for the corrsponding range using addError otherwise. 
/// Adds a ConstrainsTypeParameter error if a type parameter that belongs to the given parent is not resolved to itself. 
/// Builds the type of the call expression using buildCallableKind.
/// Returns the built and verified look-up for the type paramters as well as the type of the call expression.
let private VerifyCallExpr buildCallableKind addError (parent, isDirectRecursion) (expectedArgType, expectedResultType) (arg, getType) = 
    let getTypeParameterResolutions (lookUp : ILookup<_,_>) = 
        // IMPORTANT: Note that it is *not* possible to determine something like a "common base type"
        // without knowing the context in which the type parameters given in the lookUp occur!! ("covariant vs contravariant resolution" of the type parameter)
        let containsMissing (t : ResolvedType) = t.Exists (function | MissingType -> true | _ -> false)
        let findResolution (entry : IGrouping<_, ResolvedType*_>) = 
            let uniqueResolution (res, r) = 
                if res |> containsMissing then 
                    r |> addError (ErrorCode.PartialApplicationOfTypeParameter, []); invalid
                elif fst entry.Key = parent then // resolution of an internal type parameter
                    // Internal type parameters may occur on the lhs 
                    // 1.) due to explicitly provided type arguments to the called expression
                    // 2.) because the call is a direct recursion
                    // In the first case, they always need to be "resolved" to exactly themselves.
                    // In the second case, they can be resolve to anything, just like any other (i.e. external) type parameter.
                    // The tricky thing is that for recursive calls with explicitly provided type parameters, any wild combination of one and two can occur...
                    // The problem is bigger than that, however, since for a recursive partial application that does not resolve all type parameters, 
                    // we need to have a way to distinguish the type parameters of the returned partial application expression from the ones in the parent function... 
                    // Because I don't want to take the risk of doing major modifications to the resolution routine shortly before a release, 
                    // we will prevent (direct) recursive calls to generic functions for now. 
                    let typeParam = QsTypeParameter.New(fst entry.Key, snd entry.Key, Null) |> TypeParameter |> ResolvedType.New
                    match res.Resolution with 
                    | TypeParameter tp when tp.Origin = fst entry.Key && tp.TypeName = snd entry.Key -> typeParam
                    | _ when isDirectRecursion -> r |> addError (ErrorCode.DirectRecursionWithinTemplate, []); invalid // FIXME: support this (see comment above)
                    | _ -> r |> addError (ErrorCode.ConstrainsTypeParameter, [typeParam |> toString]); typeParam
                else res |> StripPositionInfo.Apply
            match entry |> Seq.distinctBy fst |> Seq.toList with
            | [(res, r)] -> uniqueResolution (res, r)
            | _ -> entry |> Seq.distinctBy (fst >> StripInferredInfoFromType) |> Seq.toList |> function
                | [(res, r)] -> uniqueResolution (res, r)
                | _ -> for (_, r) in entry do r |> addError (ErrorCode.AmbiguousTypeParameterResolution, [])
                       invalid
        let tpResolutions = lookUp |> Seq.map (fun entry -> entry.Key, findResolution entry)
        tpResolutions.ToImmutableDictionary(fst, snd)

    let remaining, lookUp = (arg, getType) |> IsValidArgument addError expectedArgType 
    getTypeParameterResolutions lookUp, remaining |> function
    | None -> expectedResultType
    | Some remainingArgT when remainingArgT.isInvalid -> invalid
    | Some remainingArgT -> buildCallableKind (remainingArgT, expectedResultType) |> ResolvedType.New 

/// Verifies that an expression of the given rhsType, used within the given parent (i.e. specialization declaration),
/// can be used when an expression of expectedType is expected by callaing TypeMatchArgument.
/// Generates an error with the given error code mismatchErr for the given range if this is not the case. 
/// Verifies that any internal type parameters are "matched" only with themselves (or with an invalid type), 
/// and generates a ConstrainsTypeParameter error if this is not the case. 
/// Calls the given function addError on all generated errors. 
/// IMPORTANT: ignores any external type parameter occuring in expectedType without raising an error!
let internal VerifyAssignment expectedType parent mismatchErr addError (rhsType, rhsRange) =
    let tpResolutions = new List<(QsQualifiedName * NonNullable<string>) * ResolvedType>()
    let addTpResolution (key, exT) = 
        // we can ignoring external type parameters, 
        // since for a set-statement these can only occur if either the lhs can either not be set or has been assigned previously
        // and for a return statement the expected return type cannot contain external type parameters by construction 
        if fst key = parent then tpResolutions.Add (key, exT)
    let errCodes = TypeMatchArgument addTpResolution expectedType rhsType
    let containsNonTrivialResolution (tp : IGrouping<_, ResolvedType>) = 
        let notResolvedToItself (x : ResolvedType) = 
            match x.Resolution with
            | TypeParameter p -> p.Origin <> fst tp.Key || p.TypeName <> snd tp.Key 
            | _ -> not x.isInvalid
        tp |> Seq.exists notResolvedToItself
    let nonTrivialResolutions = 
        tpResolutions.ToLookup(fst, snd).Where containsNonTrivialResolution 
        |> Seq.map (fun g -> QsTypeParameter.New (fst g.Key, snd g.Key, Null) |> TypeParameter |> ResolvedType.New |> toString) |> Seq.toList
    if nonTrivialResolutions.Any() then 
        rhsRange |> addError (ErrorCode.ConstrainsTypeParameter, [String.Join(", ", nonTrivialResolutions)])
    if errCodes.Length <> 0 then rhsRange |> addError (mismatchErr, [rhsType |> toString; expectedType |> toString])


// utils for building TypedExpressions from QsExpressions

type QsExpression with

    /// Given a SymbolTracker containing all the symbols which are currently defined, 
    /// recursively computes the corresponding typed expression for a Q# expression.
    /// Calls addDiagnostic on each diagnostic generated during the resolution. 
    /// Returns the computed typed expression. 
    member this.Resolve ({ Symbols = symbols } as context) addDiagnostic : TypedExpression =

        /// Calls Resolve on the given Q# expression.
        let InnerExpression (item : QsExpression) = item.Resolve context addDiagnostic
        /// Builds a QsCompilerDiagnostic with the given error code and range.
        let addError code range = range |> QsCompilerDiagnostic.Error code |> addDiagnostic 
        /// Builds a QsCompilerDiagnostic with the given warning code and range.
        let addWarning code range = range |> QsCompilerDiagnostic.Warning code |> addDiagnostic

        /// Given and expression used for array slicing, as well as the type of the sliced expression, 
        /// generates suitable boundaries for open ended ranges and returns the resolved slicing expression as Some. 
        /// Returns None if the slicing expression is trivial, i.e. if the sliced array does not deviate from the orginal one. 
        /// NOTE: Does *not* generated any diagnostics related to the given type for the array to slice. 
        let resolveSlicing (resolvedArr : TypedExpression) (idx : QsExpression) =
            let invalidRangeDelimiter = (InvalidExpr, invalid, resolvedArr.InferredInformation.HasLocalQuantumDependency, Null) |> ExprWithoutTypeArgs false
            let validSlicing (step : TypedExpression option) = 
                match resolvedArr.ResolvedType.Resolution with 
                | ArrayType _ -> step.IsNone || step.Value.ResolvedType.Resolution = Int
                | _ -> false
            let ConditionalIntExpr (cond : TypedExpression, ifTrue : TypedExpression, ifFalse : TypedExpression) = 
                let quantumDep = [cond; ifTrue; ifFalse] |> List.exists (fun ex -> ex.InferredInformation.HasLocalQuantumDependency)
                (CONDITIONAL (cond, ifTrue, ifFalse), Int |> ResolvedType.New, quantumDep, QsRangeInfo.Null) |> ExprWithoutTypeArgs false
            let OpenStartInSlicing = function 
                | Some step when validSlicing (Some step) -> ConditionalIntExpr (IsNegative step, LengthMinusOne resolvedArr, SyntaxGenerator.IntLiteral 0L)
                | _ -> SyntaxGenerator.IntLiteral 0L
            let OpenEndInSlicing = function
                | Some step when validSlicing (Some step) -> ConditionalIntExpr (IsNegative step, SyntaxGenerator.IntLiteral 0L, LengthMinusOne resolvedArr)
                | ex -> if validSlicing ex then LengthMinusOne resolvedArr else invalidRangeDelimiter

            let resolveSlicingRange (rstart, rstep, rend) = 
                let integerExpr ex = 
                    let resolved = InnerExpression ex
                    VerifyIsInteger addError (resolved.ResolvedType, ex.RangeOrDefault)
                    resolved
                let resolvedStep = rstep |> Option.map integerExpr
                let resolveWith build (ex : QsExpression) = if ex.isMissing then build resolvedStep else integerExpr ex
                let resolvedStart, resolvedEnd = rstart |> resolveWith OpenStartInSlicing, rend |> resolveWith OpenEndInSlicing
                match resolvedStep with 
                | Some resolvedStep -> SyntaxGenerator.RangeLiteral (SyntaxGenerator.RangeLiteral (resolvedStart, resolvedStep), resolvedEnd)
                | None -> SyntaxGenerator.RangeLiteral (resolvedStart, resolvedEnd)

            match idx.Expression with
            | RangeLiteral (lhs, rhs) when lhs.isMissing && rhs.isMissing -> None                   // case arr[...]
            | RangeLiteral (lhs, rend) -> lhs.Expression |> (Some << function 
                | RangeLiteral (rstart, rstep) -> resolveSlicingRange (rstart, Some rstep, rend)    // cases arr[...step..ex], arr[ex..step...], arr[ex1..step..ex2], and arr[...ex...]
                | _ -> resolveSlicingRange (lhs, None, rend))                                       // case arr[...ex], arr[ex...] and arr[ex1..ex2]
            | _ -> InnerExpression idx |> Some                                                      // case arr[ex]


        /// Resolves and verifies the interpolated expressions, and returns the StringLiteral as typed expression.
        let buildStringLiteral (literal, interpolated : IEnumerable<_>) = 
            let resInterpol = (interpolated.Select InnerExpression).ToImmutableArray()
            let localQdependency = resInterpol |> Seq.exists (fun r -> r.InferredInformation.HasLocalQuantumDependency)
            (StringLiteral (literal, resInterpol), String |> ResolvedType.New, localQdependency, this.Range) |> ExprWithoutTypeArgs false

        /// Resolves and verifies all given items, and returns the corresponding ValueTuple as typed expression.
        /// If the ValueTuple contains only one item, the item is returned instead (i.e. arity-1 tuple expressions are stripped). 
        /// Throws an ArgumentException if the given items do not at least contain one element. 
        let buildTuple (items : ImmutableArray<_>) = 
            let resolvedItems = (items.Select InnerExpression).ToImmutableArray()
            let resolvedTypes = (resolvedItems |> Seq.map (fun x -> x.ResolvedType)).ToImmutableArray()
            let localQdependency = resolvedItems |> Seq.exists (fun item -> item.InferredInformation.HasLocalQuantumDependency)
            if resolvedItems.Length = 0 then ArgumentException "tuple expression requires at least one tuple item" |> raise
            elif resolvedItems.Length = 1 then resolvedItems.[0]
            else (ValueTuple resolvedItems, TupleType resolvedTypes |> ResolvedType.New, localQdependency, this.Range) |> ExprWithoutTypeArgs false

        /// Resolves and verifies the given array base type and the expression denoting the length of the array,
        /// and returns the corrsponding NewArray expression as typed expression
        let buildNewArray (bType, ex : QsExpression) = 
            let resolvedEx = InnerExpression ex
            VerifyIsInteger addError (resolvedEx.ResolvedType, ex.RangeOrDefault)
            let resolvedBase = symbols.ResolveType addDiagnostic bType
            let arrType = resolvedBase |> StripPositionInfo.Apply |> ArrayType |> ResolvedType.New
            let quantumDep = resolvedEx.InferredInformation.HasLocalQuantumDependency
            (NewArray (resolvedBase, resolvedEx), arrType, quantumDep, this.Range) |> ExprWithoutTypeArgs false

        /// Resolves and verifies all given items of a value array literal, and returns the corresponding ValueArray as typed expression.
        let buildValueArray (values : ImmutableArray<_>) = 
            let positioned = 
                values.Select (fun ex -> InnerExpression ex, ex.RangeOrDefault)
                |> Seq.toList |> List.map (fun (ex, r) -> ex, (ex.ResolvedType, r)) 
            let resolvedType = positioned |> List.map snd |> fun vals -> VerifyValueArray symbols.Parent addError (vals, this.RangeOrDefault)
            let resolvedValues = (positioned |> List.map fst).ToImmutableArray()
            let localQdependency = resolvedValues |> Seq.exists (fun item -> item.InferredInformation.HasLocalQuantumDependency)
            (ValueArray resolvedValues, resolvedType, localQdependency, this.Range) |> ExprWithoutTypeArgs false
        
        /// Resolves and verifies the given array expression and index expression of an array item access expression,
        /// and returns the corresponding ArrayItem expression as typed expression.
        let buildArrayItem (arr, idx : QsExpression) = 
            let resolvedArr = InnerExpression arr
            match resolveSlicing resolvedArr idx with
            | None -> {resolvedArr with ResolvedType = VerifyNumberedItemAccess addError (resolvedArr.ResolvedType, arr.RangeOrDefault)}
            | Some resolvedIdx -> 
                let resolvedType = VerifyArrayItem addError (resolvedArr.ResolvedType, arr.RangeOrDefault) (resolvedIdx.ResolvedType, idx.RangeOrDefault)                    
                let localQdependency = resolvedArr.InferredInformation.HasLocalQuantumDependency || resolvedIdx.InferredInformation.HasLocalQuantumDependency
                (ArrayItem (resolvedArr, resolvedIdx), resolvedType, localQdependency, this.Range) |> ExprWithoutTypeArgs false            

        /// Given a symbol used to represent an item name in an item access or update expression, 
        /// returns the an identifier that can be used to represent the corresponding item name. 
        /// Adds an error if the given symbol is not either invalid or an unqualified symbol. 
        let buildItemName (sym : QsSymbol) = sym.Symbol |> function
            | InvalidSymbol -> InvalidIdentifier
            | Symbol name -> LocalVariable name
            | _ -> sym.RangeOrDefault |> addError (ErrorCode.ExpectingItemName, []); InvalidIdentifier

        /// Resolves and verifies the given expression and item name of a named item access expression,
        /// and returns the corresponding NamedItem expression as typed expression.
        let buildNamedItem (ex, acc : QsSymbol) = 
            let resolvedEx = InnerExpression ex
            let itemName = acc |> buildItemName
            let exType = VerifyUdtWith (symbols.GetItemType itemName) addError (resolvedEx.ResolvedType, ex.RangeOrDefault)
            let localQdependency = resolvedEx.InferredInformation.HasLocalQuantumDependency
            (NamedItem (resolvedEx, itemName), exType, localQdependency, this.Range) |> ExprWithoutTypeArgs false

        /// Resolves and verifies the given left hand side, access expression, and right hand side of a copy-and-update expression, 
        /// and returns the corresponding copy-and-update expression as typed expression.
        let buildCopyAndUpdate (lhs : QsExpression, accEx : QsExpression, rhs : QsExpression) =
            let resLhs, resRhs = InnerExpression lhs, InnerExpression rhs
            let resolvedCopyAndUpdateExpr resAccEx = 
                let localQdependency = [resLhs; resAccEx; resRhs] |> Seq.map (fun ex -> ex.InferredInformation.HasLocalQuantumDependency) |> Seq.contains true 
                (CopyAndUpdate(resLhs, resAccEx, resRhs), resLhs.ResolvedType, localQdependency, this.Range) |> ExprWithoutTypeArgs false
            match (resLhs.ResolvedType.Resolution, accEx.Expression) with
            | UserDefinedType _, Identifier (sym, Null) -> 
                let itemName = sym |> buildItemName
                let itemType = VerifyUdtWith (symbols.GetItemType itemName) addError (resLhs.ResolvedType, lhs.RangeOrDefault)
                VerifyAssignment itemType symbols.Parent ErrorCode.TypeMismatchInCopyAndUpdateExpr addError (resRhs.ResolvedType, rhs.RangeOrDefault)           
                let resAccEx = (Identifier (itemName, Null), itemType, resLhs.InferredInformation.HasLocalQuantumDependency, sym.Range) |> ExprWithoutTypeArgs false 
                resAccEx |> resolvedCopyAndUpdateExpr
            | _ -> // by default, assume that the update expression is supposed to be for an array
                match resolveSlicing resLhs accEx with 
                | None -> // indicates a trivial slicing of the form "..." resulting in a complete replacement
                    let expectedRhs = VerifyNumberedItemAccess addError (resLhs.ResolvedType, lhs.RangeOrDefault)
                    VerifyAssignment expectedRhs symbols.Parent ErrorCode.TypeMismatchInCopyAndUpdateExpr addError (resRhs.ResolvedType, rhs.RangeOrDefault) 
                    {resRhs with ResolvedType = expectedRhs}
                | Some resAccEx -> // indicates either a index or index range to update
                    let expectedRhs = VerifyArrayItem addError (resLhs.ResolvedType, lhs.RangeOrDefault) (resAccEx.ResolvedType, accEx.RangeOrDefault)
                    VerifyAssignment expectedRhs symbols.Parent ErrorCode.TypeMismatchInCopyAndUpdateExpr addError (resRhs.ResolvedType, rhs.RangeOrDefault) 
                    resAccEx |> resolvedCopyAndUpdateExpr

        /// Resolves and verifies the given left hand side and right hand side of a range operator,
        /// and returns the corresponding RANGE expression as typed expression.
        /// NOTE: handles both the case of a range with and without explicitly specified step size 
        /// *under the assumption* that the range operator is left associative. 
        let buildRange (lhs : QsExpression, rEnd : QsExpression) = 
            let resRhs = InnerExpression rEnd
            VerifyIsInteger addError (resRhs.ResolvedType, rEnd.RangeOrDefault)
            let resLhs = lhs.Expression |> function 
                | RangeLiteral(rStart, rStep) ->
                    let (resStart, resStep) = (InnerExpression rStart, InnerExpression rStep)
                    VerifyAreIntegers addError (resStart.ResolvedType, rStart.RangeOrDefault) (resStep.ResolvedType, rStep.RangeOrDefault)
                    let localQdependency = resStart.InferredInformation.HasLocalQuantumDependency || resStep.InferredInformation.HasLocalQuantumDependency
                    (RangeLiteral (resStart, resStep), Range |> ResolvedType.New, localQdependency, this.Range) 
                    |> ExprWithoutTypeArgs false
                | _ -> InnerExpression lhs |> (fun resStart -> VerifyIsInteger addError (resStart.ResolvedType, lhs.RangeOrDefault); resStart)
            let localQdependency = resLhs.InferredInformation.HasLocalQuantumDependency || resRhs.InferredInformation.HasLocalQuantumDependency
            (RangeLiteral (resLhs, resRhs), Range |> ResolvedType.New, localQdependency, this.Range) |> ExprWithoutTypeArgs false

        /// Resolves and verifies the given expression with the given verification function,  
        /// and returns the corresponding expression built with buildExprKind as typed expression.
        let verifyAndBuildWith buildExprKind verify (ex : QsExpression) = 
            let resolvedEx = InnerExpression ex 
            let exType = verify addError (resolvedEx.ResolvedType, ex.RangeOrDefault) 
            (buildExprKind resolvedEx, exType, resolvedEx.InferredInformation.HasLocalQuantumDependency, this.Range) |> ExprWithoutTypeArgs false

        /// Resolves and verifies the given left hand side and right hand side of an arithmetic operator, 
        /// and returns the corresponding expression built with buildExprKind as typed expression.
        let buildArithmeticOp buildExprKind (lhs, rhs) = 
            let (resolvedLhs, resolvedRhs) = (InnerExpression lhs, InnerExpression rhs)
            let resolvedType = VerifyArithmeticOp symbols.Parent addError (resolvedLhs.ResolvedType, lhs.RangeOrDefault) (resolvedRhs.ResolvedType, rhs.RangeOrDefault)
            let localQdependency = resolvedLhs.InferredInformation.HasLocalQuantumDependency || resolvedRhs.InferredInformation.HasLocalQuantumDependency
            (buildExprKind (resolvedLhs, resolvedRhs), resolvedType, localQdependency, this.Range) |> ExprWithoutTypeArgs false

        /// Resolves and verifies the given left hand side and right hand side of an addition operator, 
        /// and returns the corresponding ADD expression as typed expression.
        /// Note: ADD is used for both arithmetic expressions as well as concatenation expressions. 
        /// If the resolved type of the given lhs supports concatenation, then the verification is done for a concatenation expression,
        /// and otherwise it is done for an arithmetic expression. 
        let buildAddition (lhs, rhs) = 
            let (resolvedLhs, resolvedRhs) = (InnerExpression lhs, InnerExpression rhs)
            let resolvedType = 
                // Note: this relies on the lhs supporting concatenation if and only if all of its base types do, 
                // and there being no type that supports both arithmetic and concatenation
                if resolvedLhs.ResolvedType.supportsConcatenation.IsSome then  
                    VerifyConcatenation symbols.Parent addError (resolvedLhs.ResolvedType, lhs.RangeOrDefault) (resolvedRhs.ResolvedType, rhs.RangeOrDefault)
                else VerifyArithmeticOp symbols.Parent addError (resolvedLhs.ResolvedType, lhs.RangeOrDefault) (resolvedRhs.ResolvedType, rhs.RangeOrDefault)
            let localQdependency = resolvedLhs.InferredInformation.HasLocalQuantumDependency || resolvedRhs.InferredInformation.HasLocalQuantumDependency
            (ADD (resolvedLhs, resolvedRhs), resolvedType, localQdependency, this.Range) |> ExprWithoutTypeArgs false

        /// Resolves and verifies the given left hand side and right hand side of a power operator, 
        /// and returns the corresponding POW expression as typed expression.
        /// Note: POW can take two integers or two doubles, in which case the result is a double, or it can take a big
        /// integer and an integer, in which case the result is a big integer.
        let buildPower (lhs, rhs) = 
            let (resolvedLhs, resolvedRhs) = (InnerExpression lhs, InnerExpression rhs)
            let resolvedType = 
                if resolvedLhs.ResolvedType.Resolution = BigInt then
                    VerifyIsInteger addError (resolvedRhs.ResolvedType, rhs.RangeOrDefault)
                    resolvedLhs.ResolvedType
                else VerifyArithmeticOp symbols.Parent addError (resolvedLhs.ResolvedType, lhs.RangeOrDefault) (resolvedRhs.ResolvedType, rhs.RangeOrDefault)
            let localQdependency = resolvedLhs.InferredInformation.HasLocalQuantumDependency || resolvedRhs.InferredInformation.HasLocalQuantumDependency
            (POW (resolvedLhs, resolvedRhs), resolvedType, localQdependency, this.Range) |> ExprWithoutTypeArgs false

        /// Resolves and verifies the given left hand side and right hand side of a binary integral operator, 
        /// and returns the corresponding expression built with buildExprKind as typed expression of type Int or BigInt, as appropriate.
        let buildIntegralOp buildExprKind (lhs, rhs) = 
            let (resolvedLhs, resolvedRhs) = (InnerExpression lhs, InnerExpression rhs)
            let resolvedType = VerifyIntegralOp symbols.Parent addError (resolvedLhs.ResolvedType, lhs.RangeOrDefault) (resolvedRhs.ResolvedType, rhs.RangeOrDefault)
            let localQdependency = resolvedLhs.InferredInformation.HasLocalQuantumDependency || resolvedRhs.InferredInformation.HasLocalQuantumDependency
            (buildExprKind (resolvedLhs, resolvedRhs), resolvedType, localQdependency, this.Range) |> ExprWithoutTypeArgs false

        /// Resolves and verifies the given left hand side and right hand side of a shift operator, 
        /// and returns the corresponding expression built with buildExprKind as typed expression of type Int or BigInt, as appropriate.
        let buildShiftOp buildExprKind (lhs, rhs) = 
            let (resolvedLhs, resolvedRhs) = (InnerExpression lhs, InnerExpression rhs)
            let resolvedType = VerifyIsIntegral addError (resolvedLhs.ResolvedType, lhs.RangeOrDefault)
            VerifyIsInteger addError (resolvedRhs.ResolvedType, rhs.RangeOrDefault)
            let localQdependency = resolvedLhs.InferredInformation.HasLocalQuantumDependency || resolvedRhs.InferredInformation.HasLocalQuantumDependency
            (buildExprKind (resolvedLhs, resolvedRhs), resolvedType, localQdependency, this.Range) |> ExprWithoutTypeArgs false

        /// Resolves and verifies the given left hand side and right hand side of a binary boolean operator, 
        /// and returns the corresponding expression built with buildExprKind as typed expression of type Bool.
        let buildBooleanOpWith verify shortCircuits buildExprKind (lhs, rhs) = 
            let (resolvedLhs, resolvedRhs) = (InnerExpression lhs, InnerExpression rhs)
            if shortCircuits then VerifyConditionalExecution addWarning (resolvedRhs, rhs.RangeOrDefault)
            verify addError (resolvedLhs.ResolvedType, lhs.RangeOrDefault) (resolvedRhs.ResolvedType, rhs.RangeOrDefault)
            let localQdependency = resolvedLhs.InferredInformation.HasLocalQuantumDependency || resolvedRhs.InferredInformation.HasLocalQuantumDependency
            (buildExprKind (resolvedLhs, resolvedRhs), Bool |> ResolvedType.New, localQdependency, this.Range) |> ExprWithoutTypeArgs false

        /// Resolves and verifies the given condition, left hand side, and right hand side of a conditional expression (if-else-shorthand), 
        /// and returns the corresponding conditional expression as typed expression.
        let buildConditional (cond : QsExpression, ifTrue : QsExpression, ifFalse : QsExpression) =
            let resCond, resIsTrue, resIsFalse = InnerExpression cond, InnerExpression ifTrue, InnerExpression ifFalse
            VerifyConditionalExecution addWarning (resIsTrue, ifTrue.RangeOrDefault)
            VerifyConditionalExecution addWarning (resIsFalse, ifFalse.RangeOrDefault)
            VerifyIsBoolean addError (resCond.ResolvedType, cond.RangeOrDefault)
            let lhs, rhs = (resIsTrue.ResolvedType, ifTrue.RangeOrDefault), (resIsFalse.ResolvedType, ifFalse.RangeOrDefault)
            let exType = CommonBaseType addError (ErrorCode.TypeMismatchInConditional, [resIsTrue.ResolvedType |> toString; resIsFalse.ResolvedType |> toString]) symbols.Parent lhs rhs
            let localQdependency = [resCond; resIsTrue; resIsFalse] |> Seq.map (fun ex -> ex.InferredInformation.HasLocalQuantumDependency) |> Seq.contains true 
            (CONDITIONAL(resCond, resIsTrue, resIsFalse), exType, localQdependency, this.Range) |> ExprWithoutTypeArgs false

        /// Resolves the given expression and verifies that its type is indeed a user defined type.
        /// Determines the underlying type of the user defined type and returns the corresponding UNWRAP expression as typed expression of that type.  
        let buildUnwrap (ex : QsExpression) = 
            let resolvedEx = InnerExpression ex
            let exType = VerifyUdtWith symbols.GetUnderlyingType addError (resolvedEx.ResolvedType, ex.RangeOrDefault)
            (UnwrapApplication resolvedEx, exType, resolvedEx.InferredInformation.HasLocalQuantumDependency, this.Range) |> ExprWithoutTypeArgs false

        /// Resolves and verifies the given left hand side and right hand side of a call expression, 
        /// and returns the corresponding expression as typed expression.
        let buildCall (method, arg) = 
            let getType (ex : QsExpression) = (ex.Resolve context (fun _ -> ())).ResolvedType // don't push resolution errors when tuple matching arguments
            let (resolvedMethod, resolvedArg) = (InnerExpression method, InnerExpression arg)
            let locQdepClassicalEx = resolvedMethod.InferredInformation.HasLocalQuantumDependency || resolvedArg.InferredInformation.HasLocalQuantumDependency
            let exprKind = CallLikeExpression (resolvedMethod, resolvedArg)
            let invalidEx = (exprKind, invalid, false, this.Range) |> ExprWithoutTypeArgs false

            let isDirectRecursion = resolvedMethod.Expression |> function 
                | Identifier (GlobalCallable id, _) -> id = symbols.Parent
                | _ -> false
            let callTypeOrPartial build (expectedArgT, expectedResT) = 
                VerifyCallExpr build addError (symbols.Parent, isDirectRecursion) (expectedArgT, expectedResT) (arg, getType)

            match resolvedMethod.ResolvedType.Resolution with 
            | QsTypeKind.InvalidType -> invalidEx
            | QsTypeKind.Function (argT, resT) -> 
                let typeParamResolutions, exType = (argT, resT) |> callTypeOrPartial QsTypeKind.Function
                let exInfo = InferredExpressionInformation.New (isMutable = false, quantumDep = locQdepClassicalEx)
                TypedExpression.New (exprKind, typeParamResolutions, exType, exInfo, this.Range) 
            | QsTypeKind.Operation ((argT, resT), characteristics) -> 
                let isPartialApplication = TypedExpression.IsPartialApplication exprKind
                if not (isPartialApplication || characteristics.Characteristics.AreInvalid) then // check that the functors necessary for auto-generation are supported 
                    let functors = characteristics.Characteristics.SupportedFunctors.ValueOr ImmutableHashSet.Empty 
                    let missing = missingFunctors (symbols.RequiredFunctorSupport, Some functors)
                    if missing.Length <> 0 then method.RangeOrDefault |> addError (ErrorCode.MissingFunctorForAutoGeneration, [String.Join(", ", missing)])
                let localQDependency = if isPartialApplication then locQdepClassicalEx else true
                let exInfo = InferredExpressionInformation.New (isMutable = false, quantumDep = localQDependency)
                let typeParamResolutions, exType = (argT, resT) |> callTypeOrPartial (fun (i,o) -> QsTypeKind.Operation ((i,o), characteristics))
                if not (context.IsInOperation || isPartialApplication) then method.RangeOrDefault |> addError (ErrorCode.OperationCallOutsideOfOperation, []); invalidEx
                else TypedExpression.New (exprKind, typeParamResolutions, exType, exInfo, this.Range)
            | _ -> method.RangeOrDefault |> addError (ErrorCode.ExpectingCallableExpr, [resolvedMethod.ResolvedType |> toString]); invalidEx

        match this.Expression with 
        | InvalidExpr                         -> (InvalidExpr    , InvalidType |> ResolvedType.New, false, this.Range) |> ExprWithoutTypeArgs true // choosing the more permissive option here
        | MissingExpr                         -> (MissingExpr    , MissingType |> ResolvedType.New, false, this.Range) |> ExprWithoutTypeArgs false
        | UnitValue                           -> (UnitValue      , UnitType    |> ResolvedType.New, false, this.Range) |> ExprWithoutTypeArgs false
        | Identifier (sym, tArgs)             -> VerifyIdentifier addDiagnostic symbols (sym, tArgs)
        | CallLikeExpression (method,arg)     -> buildCall (method, arg)
        | AdjointApplication ex               -> verifyAndBuildWith AdjointApplication VerifyAdjointApplication ex 
        | ControlledApplication ex            -> verifyAndBuildWith ControlledApplication VerifyControlledApplication ex 
        | UnwrapApplication ex                -> buildUnwrap ex
        | ValueTuple items                    -> buildTuple items
        | ArrayItem (arr, idx)                -> buildArrayItem (arr, idx)
        | NamedItem (ex, acc)                 -> buildNamedItem (ex, acc)
        | ValueArray values                   -> buildValueArray values
        | NewArray (baseType, ex)             -> buildNewArray (baseType, ex)
        | IntLiteral i                        -> (IntLiteral i   , Int         |> ResolvedType.New, false, this.Range) |> ExprWithoutTypeArgs false
        | BigIntLiteral b                     -> (BigIntLiteral b, BigInt      |> ResolvedType.New, false, this.Range) |> ExprWithoutTypeArgs false
        | DoubleLiteral d                     -> (DoubleLiteral d, Double      |> ResolvedType.New, false, this.Range) |> ExprWithoutTypeArgs false
        | BoolLiteral b                       -> (BoolLiteral b  , Bool        |> ResolvedType.New, false, this.Range) |> ExprWithoutTypeArgs false
        | ResultLiteral r                     -> (ResultLiteral r, Result      |> ResolvedType.New, false, this.Range) |> ExprWithoutTypeArgs false
        | PauliLiteral p                      -> (PauliLiteral p , Pauli       |> ResolvedType.New, false, this.Range) |> ExprWithoutTypeArgs false
        | StringLiteral (s, exs)              -> buildStringLiteral (s, exs)
        | RangeLiteral (lhs, rEnd)            -> buildRange (lhs, rEnd)
        | CopyAndUpdate (lhs, accEx, rhs)     -> buildCopyAndUpdate (lhs, accEx, rhs)
        | CONDITIONAL (cond, ifTrue, ifFalse) -> buildConditional (cond, ifTrue, ifFalse) 
        | ADD (lhs,rhs)                       -> buildAddition (lhs, rhs) // addition takes a special role since it is used for both arithmetic and concatenation expressions
        | SUB (lhs,rhs)                       -> buildArithmeticOp SUB (lhs, rhs)
        | MUL (lhs,rhs)                       -> buildArithmeticOp MUL (lhs, rhs)
        | DIV (lhs,rhs)                       -> buildArithmeticOp DIV (lhs, rhs)
        | LT (lhs,rhs)                        -> buildBooleanOpWith (fun log l r -> VerifyArithmeticOp symbols.Parent log l r |> ignore) false LT  (lhs, rhs) 
        | LTE (lhs,rhs)                       -> buildBooleanOpWith (fun log l r -> VerifyArithmeticOp symbols.Parent log l r |> ignore) false LTE (lhs, rhs) 
        | GT (lhs,rhs)                        -> buildBooleanOpWith (fun log l r -> VerifyArithmeticOp symbols.Parent log l r |> ignore) false GT  (lhs, rhs) 
        | GTE (lhs,rhs)                       -> buildBooleanOpWith (fun log l r -> VerifyArithmeticOp symbols.Parent log l r |> ignore) false GTE (lhs, rhs) 
        | POW (lhs,rhs)                       -> buildPower (lhs, rhs) // power takes a special role because you can raise integers and doubles to integer and double powers, but bigint only to integer powers
        | MOD (lhs,rhs)                       -> buildIntegralOp MOD (lhs, rhs)
        | LSHIFT (lhs,rhs)                    -> buildShiftOp LSHIFT (lhs, rhs)
        | RSHIFT (lhs,rhs)                    -> buildShiftOp RSHIFT (lhs, rhs)
        | BOR (lhs,rhs)                       -> buildIntegralOp BOR (lhs, rhs)
        | BAND (lhs,rhs)                      -> buildIntegralOp BAND (lhs, rhs)
        | BXOR (lhs,rhs)                      -> buildIntegralOp BXOR (lhs, rhs)
        | AND (lhs,rhs)                       -> buildBooleanOpWith VerifyAreBooleans true AND (lhs, rhs) 
        | OR (lhs,rhs)                        -> buildBooleanOpWith VerifyAreBooleans true OR (lhs, rhs)
        | EQ (lhs,rhs)                        -> buildBooleanOpWith (VerifyEqualityComparison context) false EQ (lhs, rhs)
        | NEQ (lhs,rhs)                       -> buildBooleanOpWith (VerifyEqualityComparison context) false NEQ (lhs, rhs)
        | NEG ex                              -> verifyAndBuildWith NEG VerifySupportsArithmetic ex
        | BNOT ex                             -> verifyAndBuildWith BNOT VerifyIsIntegral ex
        | NOT ex                              -> verifyAndBuildWith NOT (fun log arg -> VerifyIsBoolean log arg; ResolvedType.New Bool) ex<|MERGE_RESOLUTION|>--- conflicted
+++ resolved
@@ -257,14 +257,10 @@
     // - Compound types containing Result (e.g., tuples or arrays of results) do not support equality comparison.
     match baseType.Resolution with
     | Result when context.Capabilities = RuntimeCapabilities.QPRGen0 ->
-<<<<<<< HEAD
-        addError (ErrorCode.UnsupportedResultComparison, [context.ExecutionTarget.Value]) rhsRange
+        addError (ErrorCode.UnsupportedResultComparison, [context.ProcessorArchitecture.Value]) rhsRange
     | Result when context.Capabilities = RuntimeCapabilities.QPRGen1 &&
                   not (context.IsInOperation && context.IsInIfCondition) ->
-        addError (ErrorCode.ResultComparisonNotInOperationIf, [context.ExecutionTarget.Value]) rhsRange
-=======
-        addError (ErrorCode.UnsupportedResultComparison, [context.ProcessorArchitecture.Value]) rhsRange
->>>>>>> d602131b
+        addError (ErrorCode.ResultComparisonNotInOperationIf, [context.ProcessorArchitecture.Value]) rhsRange
     | _ ->
         let unsupportedError = ErrorCode.InvalidTypeInEqualityComparison, [toString baseType]
         VerifyIsOneOf (fun t -> t.supportsEqualityComparison) unsupportedError addError (baseType, rhsRange) |> ignore
