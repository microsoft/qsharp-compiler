﻿// Copyright (c) Microsoft Corporation.
// Licensed under the MIT License.

module Microsoft.Quantum.QsCompiler.SyntaxProcessing.Expressions

open Microsoft.Quantum.QsCompiler
open Microsoft.Quantum.QsCompiler.DataTypes
open Microsoft.Quantum.QsCompiler.Diagnostics
open Microsoft.Quantum.QsCompiler.SyntaxExtensions
open Microsoft.Quantum.QsCompiler.SyntaxGenerator
open Microsoft.Quantum.QsCompiler.SyntaxProcessing.TypeInference
open Microsoft.Quantum.QsCompiler.SyntaxProcessing.VerificationTools
open Microsoft.Quantum.QsCompiler.SyntaxTokens
open Microsoft.Quantum.QsCompiler.SyntaxTree
open Microsoft.Quantum.QsCompiler.Transformations.Core
open Microsoft.Quantum.QsCompiler.Transformations.QsCodeOutput
open System.Collections.Generic
open System.Collections.Immutable

// utils for verifying types in expressions

/// Returns the string representation of a type.
let private showType : ResolvedType -> _ = SyntaxTreeToQsharp.Default.ToCode

/// Returns true if the type is a function type.
let private isFunction (resolvedType: ResolvedType) =
    match resolvedType.Resolution with
    | QsTypeKind.Function _ -> true
    | _ -> false

/// Returns true if the type is an operation type.
let private isOperation (resolvedType: ResolvedType) =
    match resolvedType.Resolution with
    | QsTypeKind.Operation _ -> true
    | _ -> false

/// <summary>
/// Instantiates fresh type parameters for each missing type in <paramref name="argType"/>.
/// </summary>
/// <returns>
/// <list>
/// <item><paramref name="argType"/> with every missing type replaced with a fresh type parameter.</item>
/// <item>The type of the partially applied argument containing only those fresh type parameters, if any exist.</item>
/// </list>
/// </returns>
let rec private partialArgType (inference: InferenceContext) (argType: ResolvedType) =
    match argType.Resolution with
    | MissingType ->
        let param = inference.Fresh(argType.Range |> TypeRange.tryRange |> QsNullable.defaultValue Range.Zero)
        param, Some param
    | TupleType items ->
        let items, missing =
            (items |> Seq.map (partialArgType inference), ([], []))
            ||> Seq.foldBack (fun (item, params1) (items, params2) -> item :: items, Option.toList params1 @ params2)

        let missing =
            if List.isEmpty missing then
                None
            else
                ImmutableArray.CreateRange missing |> TupleType |> ResolvedType.New |> Some

        argType |> ResolvedType.withKind (ImmutableArray.CreateRange items |> TupleType), missing
    | _ -> argType, None

/// <summary>
/// Returns the range of <paramref name="expr"/>, or the empty range if <paramref name="expr"/> is an invalid expression
/// without a range.
/// </summary>
/// <exception cref="Exception"><paramref name="expr"/> is a valid expression without a range.</exception>
let internal rangeOrDefault expr =
    match expr.Expression, expr.Range with
    | _, Value range -> range
    | InvalidExpr, Null -> Range.Zero
    | _, Null -> failwith "valid expression without a range"

/// <summary>
/// Creates an <see cref="InferredExpressionInformation"/>.
/// </summary>
let private inferred isMutable quantumDep =
    InferredExpressionInformation.New(isMutable, quantumDep)

/// Creates a <see cref="TypedExpression"/> with empty type parameter resolutions.
let private exprWithoutTypeArgs range inferred (expr, resolvedType) =
    TypedExpression.New(expr, ImmutableDictionary.Empty, resolvedType, inferred, range)

/// <summary>
/// Returns a warning for short-circuiting of operation calls in <paramref name="expr"/>.
/// </summary>
let private verifyConditionalExecution (expr: TypedExpression) =
    let isOperationCall ex =
        match ex.Expression with
        | CallLikeExpression (callable, _) when not (TypedExpression.IsPartialApplication ex.Expression) ->
            match callable.ResolvedType.Resolution with
            | QsTypeKind.Operation _ -> true
            | _ -> false
        | _ -> false

    [
        if expr.Exists isOperationCall then
            QsCompilerDiagnostic.Warning(WarningCode.ConditionalEvaluationOfOperationCall, []) (rangeOrDefault expr)
    ]

/// <summary>
/// Verifies that <paramref name="resolvedType"/> is a user-defined type.
/// </summary>
/// <param name="processUdt">
/// Given a function to add diagnostics, and a user-defined type, extracts a resolved type from the user-defined type.
/// </param>
/// <param name="resolvedType">The resolved type to verify.</param>
/// <param name="range">The diagnostic range.</param>
/// <returns>The result of applying <paramref name="processUdt"/> to the UDT and the diagnostics.</returns>
let private verifyUdtWith processUdt (resolvedType: ResolvedType) range =
    match resolvedType.Resolution with
    | QsTypeKind.UserDefinedType udt ->
        let diagnostics = ResizeArray()
        let resultType = udt |> processUdt (fun error -> QsCompilerDiagnostic.Error error range |> diagnostics.Add)
        resultType, Seq.toList diagnostics
    | _ ->
        ResolvedType.New InvalidType,
        [
            QsCompilerDiagnostic.Error(ErrorCode.ExpectingUserDefinedType, [ showType resolvedType ]) range
        ]

/// <summary>
/// Verifies that <paramref name="lhs"/> and <paramref name="rhs"/> have type Bool.
/// </summary>
let private verifyAreBooleans (inference: InferenceContext) lhs rhs =
    inference.Unify(ResolvedType.New Bool, lhs.ResolvedType)
    @ inference.Unify(ResolvedType.New Bool, rhs.ResolvedType)

/// <summary>
/// Verifies that <paramref name="lhs"/> and <paramref name="rhs"/> have type Int.
/// </summary>
let private verifyAreIntegers (inference: InferenceContext) lhs rhs =
    inference.Unify(ResolvedType.New Int, lhs.ResolvedType)
    @ inference.Unify(ResolvedType.New Int, rhs.ResolvedType)

/// <summary>
/// Verifies that <paramref name="expr"/> has type Int or BigInt.
/// </summary>
/// <returns>The type of <paramref name="expr"/> and the diagnostics.</returns>
let private verifyIsIntegral (inference: InferenceContext) expr =
    expr.ResolvedType, inference.Constrain(expr.ResolvedType, Integral)

/// <summary>
/// Verifies that <paramref name="lhs"/> and <paramref name="rhs"/> have an intersecting integral type.
/// </summary>
/// <returns>The intersection type and the diagnostics.</returns>
let private verifyIntegralOp (inference: InferenceContext) range lhs rhs =
    let exType, intersectDiagnostics = inference.Intersect(lhs.ResolvedType, rhs.ResolvedType)
    let exType = exType |> ResolvedType.withAllRanges (TypeRange.inferred range)
    let constrainDiagnostics = inference.Constrain(exType, Integral)
    exType, intersectDiagnostics @ constrainDiagnostics

/// <summary>
/// Verifies that <paramref name="expr"/> has a numeric type.
/// </summary>
/// <returns>The type of <paramref name="expr"/> and the diagnostics.</returns>
let private verifySupportsArithmetic (inference: InferenceContext) expr =
    expr.ResolvedType, inference.Constrain(expr.ResolvedType, Numeric)

/// <summary>
/// Verifies that <paramref name="lhs"/> and <paramref name="rhs"/> have an intersecting numeric type.
/// </summary>
/// <returns>The intersection type and the diagnostics.</returns>
let private verifyArithmeticOp (inference: InferenceContext) range lhs rhs =
    let exType, intersectDiagnostics = inference.Intersect(lhs.ResolvedType, rhs.ResolvedType)
    let exType = exType |> ResolvedType.withAllRanges (TypeRange.inferred range)
    let constrainDiagnostics = inference.Constrain(exType, Numeric)
    exType, intersectDiagnostics @ constrainDiagnostics

/// <summary>
/// Verifies that <paramref name="expr"/> has an iterable type.
/// </summary>
/// <returns>The iterable item type and the diagnostics.</returns>
let internal verifyIsIterable (inference: InferenceContext) expr =
    let range = rangeOrDefault expr
    let item = inference.Fresh range
    item, inference.Constrain(expr.ResolvedType, Iterable item)

/// <summary>
/// Verifies that <paramref name="lhs"/> and <paramref name="rhs"/> have an intersecting semigroup type.
/// </summary>
/// <returns>The intersection type and the diagnostics.</returns>
let private verifySemigroup (inference: InferenceContext) range lhs rhs =
    let exType, intersectDiagnostics = inference.Intersect(lhs.ResolvedType, rhs.ResolvedType)
    let exType = exType |> ResolvedType.withAllRanges (TypeRange.inferred range)
    let constrainDiagnostics = inference.Constrain(exType, Semigroup)
    exType, intersectDiagnostics @ constrainDiagnostics

/// <summary>
/// Verifies that <paramref name="lhs"/> and <paramref name="rhs"/> have an intersecting equatable type.
/// </summary>
/// <returns>The intersection type and the diagnostics.</returns>
let private verifyEqualityComparison (inference: InferenceContext) range lhs rhs =
    let exType, intersectDiagnostics = inference.Intersect(lhs.ResolvedType, rhs.ResolvedType)
    let exType = exType |> ResolvedType.withAllRanges (TypeRange.inferred range)
    let constrainDiagnostics = inference.Constrain(exType, Equatable)
    intersectDiagnostics @ constrainDiagnostics

/// <summary>
/// Verifies that <paramref name="exprs"/> can form an array.
/// </summary>
/// <returns>The type of the array and the diagnostics.</returns>
let private verifyValueArray (inference: InferenceContext) range exprs =
    let types = exprs |> Seq.map (fun expr -> expr.ResolvedType)

    if Seq.isEmpty types then
        inference.Fresh range |> ArrayType |> ResolvedType.create (Inferred range), []
    else
        let diagnostics = ResizeArray()

        types
        |> Seq.reduce
            (fun left right ->
                let intersectionType, intersectionDiagnostics = inference.Intersect(left, right)
                intersectionDiagnostics |> List.iter diagnostics.Add
                intersectionType |> ResolvedType.withAllRanges right.Range)
        |> ResolvedType.withAllRanges (Inferred range)
        |> ArrayType
        |> ResolvedType.create (Inferred range),
        Seq.toList diagnostics

/// <summary>
/// Verifies that <paramref name="container"/> has a type that can be indexed by a value of type
/// <paramref name="indexType"/>.
/// </summary>
/// <returns>The item type and the diagnostics.</returns>
let private verifyIndexedItem (inference: InferenceContext) container indexType =
    let range = rangeOrDefault container
    let itemType = inference.Fresh range
    itemType, inference.Constrain(container.ResolvedType, Indexed(indexType, itemType))

/// <summary>
/// Verifies that <paramref name="expr"/> has an adjointable type.
/// </summary>
/// <returns>The type of <paramref name="expr"/> and the diagnostics.</returns>
let private verifyAdjointApplication (inference: InferenceContext) expr =
    expr.ResolvedType, inference.Constrain(expr.ResolvedType, Constraint.Adjointable)

/// <summary>
/// Verifies that <paramref name="expr"/> has a controllable type.
/// </summary>
/// <returns>The type of the controlled specialization of <paramref name="expr"/> and the diagnostics.</returns>
let private verifyControlledApplication (inference: InferenceContext) expr =
    let range = rangeOrDefault expr
    let controlled = inference.Fresh range
    controlled, inference.Constrain(expr.ResolvedType, Constraint.Controllable controlled)

// utils for verifying identifiers, call expressions, and resolving type parameters

/// <summary>
/// Verifies that <paramref name="symbol"/> and its associated <paramref name="typeArgs"/> form a valid identifier.
/// </summary>
/// <returns>The resolved identifier expression and the diagnostics.</returns>
let private verifyIdentifier (inference: InferenceContext) (symbols: SymbolTracker) symbol typeArgs =
    let diagnostics = ResizeArray()

    let resolvedTargs =
        typeArgs
        |> QsNullable<_>.Map
            (fun (args: ImmutableArray<QsType>) ->
                args
                |> Seq.map
                    (fun tArg ->
                        match tArg.Type with
                        | MissingType -> ResolvedType.New MissingType
                        | _ -> symbols.ResolveType diagnostics.Add tArg))
        |> QsNullable<_>.Map (fun args -> args.ToImmutableArray())

    let resId, typeParams = symbols.ResolveIdentifier diagnostics.Add symbol
    let identifier, info = Identifier(resId.VariableName, resolvedTargs), resId.InferredInformation

    // resolve type parameters (if any) with the given type arguments
    // Note: type parameterized objects are never mutable - remember they are not the same as an identifier containing a template...!
    let invalidWithoutTargs mut =
        (identifier, ResolvedType.New InvalidType)
        |> exprWithoutTypeArgs symbol.Range (inferred mut info.HasLocalQuantumDependency)

    match resId.VariableName, resolvedTargs with
    | InvalidIdentifier, Null -> invalidWithoutTargs true, Seq.toList diagnostics
    | InvalidIdentifier, Value _ -> invalidWithoutTargs false, Seq.toList diagnostics
    | LocalVariable _, Null -> (identifier, resId.Type) |> exprWithoutTypeArgs symbol.Range info, Seq.toList diagnostics
    | LocalVariable _, Value _ ->
        invalidWithoutTargs false,
        QsCompilerDiagnostic.Error(ErrorCode.IdentifierCannotHaveTypeArguments, []) symbol.RangeOrDefault
        :: Seq.toList diagnostics
    | GlobalCallable _, Value res when res.Length <> typeParams.Length ->
        invalidWithoutTargs false,
        QsCompilerDiagnostic.Error
            (ErrorCode.WrongNumberOfTypeArguments, [ string typeParams.Length ])
            symbol.RangeOrDefault
        :: Seq.toList diagnostics
    | GlobalCallable name, _ ->
        let typeParams =
            typeParams
            |> Seq.choose
                (function
                | ValidName param -> Some(name, param)
                | InvalidName -> None)

        let typeArgs = resolvedTargs |> QsNullable.defaultValue ImmutableArray.Empty

        let resolutions =
            typeParams
            |> Seq.mapi
                (fun i param ->
                    if i < typeArgs.Length && typeArgs.[i].Resolution <> MissingType then
                        KeyValuePair(param, typeArgs.[i])
                    else
                        KeyValuePair(param, inference.Fresh symbol.RangeOrDefault))
            |> ImmutableDictionary.CreateRange

        let identifier =
            if resolutions.IsEmpty then
                identifier
            else
                Identifier(GlobalCallable name, ImmutableArray.CreateRange resolutions.Values |> Value)

        let exInfo = InferredExpressionInformation.New(isMutable = false, quantumDep = info.HasLocalQuantumDependency)
        TypedExpression.New(identifier, resolutions, resId.Type, exInfo, symbol.Range), Seq.toList diagnostics

/// Verifies that an expression of the given rhsType, used within the given parent (i.e. specialization declaration),
/// can be used when an expression of expectedType is expected by callaing TypeMatchArgument.
/// Generates an error with the given error code mismatchErr for the given range if this is not the case.
/// Verifies that any internal type parameters are "matched" only with themselves (or with an invalid type),
/// and generates a ConstrainsTypeParameter error if this is not the case.
/// If the given rhsEx is Some value, verifies whether it contains an identifier referring to the parent
/// that is not part of a call-like expression but does not specify all needed type arguments.
/// Calls the given function addError on all generated errors.
/// IMPORTANT: ignores any external type parameter occuring in expectedType without raising an error!
let internal verifyAssignment (inference: InferenceContext) expectedType mismatchErr rhs =
    [
        if inference.Unify(expectedType, rhs.ResolvedType) |> List.isEmpty |> not then
            QsCompilerDiagnostic.Error
                (mismatchErr, [ showType rhs.ResolvedType; showType expectedType ])
                (rangeOrDefault rhs)
    ]

/// Given a Q# symbol, as well as the resolved type of the right hand side that is assigned to it,
/// shape matches the symbol tuple with the type to determine whether the assignment is valid, and
/// calls the given function tryBuildDeclaration on each symbol item and its matched type.
/// The passed function tryBuildDeclaration is expected to take a symbol name and type as well as their respective ranges as argument,
/// and return either the built declaration as Some - if it was built successfully - or None, as well as an array with diagnostics.
/// Generates an ExpectingUnqualifiedSymbol error if the given symbol contains qualified symbol items.
/// Generates a SymbolTupleShapeMismatch error for the corresponding range if the shape matching fails.
/// Generates an ExpressionOfUnknownType error if the given type of the right hand side contains a missing type.
/// If warnOnDiscard is set to true, generates a DiscardingItemInAssignment warning if a symbol on the left hand side is missing.
/// Returns the resolved SymbolTuple, as well as an array with all local variable declarations returned by tryBuildDeclaration,
/// along with an array containing all generated diagnostics.
let rec internal verifyBinding (inference: InferenceContext) tryBuildDeclaration (symbol, rhsType) warnOnDiscard =
    match symbol.Symbol with
    | InvalidSymbol -> InvalidItem, [||], [||]
    | MissingSymbol when warnOnDiscard ->
        let warning = QsCompilerDiagnostic.Warning(WarningCode.DiscardingItemInAssignment, []) symbol.RangeOrDefault
        DiscardedItem, [||], [| warning |]
    | MissingSymbol -> DiscardedItem, [||], [||]
    | OmittedSymbols
    | QualifiedSymbol _ ->
        let error = QsCompilerDiagnostic.Error(ErrorCode.ExpectingUnqualifiedSymbol, []) symbol.RangeOrDefault
        InvalidItem, [||], [| error |]
    | Symbol name ->
        match tryBuildDeclaration (name, symbol.RangeOrDefault) rhsType with
        | Some declaration, diagnostics -> VariableName name, [| declaration |], diagnostics
        | None, diagnostics -> InvalidItem, [||], diagnostics
    | SymbolTuple symbols ->
        let types = symbols |> Seq.map (fun symbol -> inference.Fresh symbol.RangeOrDefault) |> Seq.toList

        let tupleType =
            if List.isEmpty types then UnitType else ImmutableArray.CreateRange types |> TupleType
            |> ResolvedType.create (TypeRange.inferred symbol.Range)

        let unifyDiagnostics = inference.Unify(tupleType, rhsType)

        let verify symbol symbolType =
            verifyBinding inference tryBuildDeclaration (symbol, symbolType) warnOnDiscard

        let combine (item, declarations1, diagnostics1) (items, declarations2, diagnostics2) =
            item :: items, Array.append declarations1 declarations2, Array.append diagnostics1 diagnostics2

        let items, declarations, diagnostics = Seq.foldBack combine (Seq.map2 verify symbols types) ([], [||], [||])

        let symbolTuple =
            match items with
            | [ item ] -> item
            | _ -> ImmutableArray.CreateRange items |> VariableNameTuple

        symbolTuple, declarations, List.toArray unifyDiagnostics |> Array.append diagnostics

let private characteristicsSet info =
    info.Characteristics.SupportedFunctors
    |> QsNullable.defaultValue ImmutableHashSet.Empty
    |> Seq.map
        (function
        | Adjoint -> Adjointable
        | Controlled -> Controllable)
    |> Set.ofSeq

let private lambdaCharacteristics (inference: InferenceContext) (body: TypedExpression) =
    // Start with the universe of characteristics if the operation returns unit, or the empty set otherwise.
    let mutable characteristics =
        if inference.Resolve(body.ResolvedType).Resolution = UnitType then
            Set.ofList [ Adjointable; Controllable ]
        else
            Set.empty

    // The lambda's characteristics are the intersection of the characteristics of every operation called by the lambda.
    let onCall callableType =
        match inference.Resolve(callableType).Resolution with
        | QsTypeKind.Operation (_, info) -> characteristics <- characteristicsSet info |> Set.intersect characteristics
        | TypeParameter _ ->
            // When a callable type can't be resolved based on the current knowledge of the inference context,
            // pessimistically assume that it is an operation that supports no characteristics. This limitation exists
            // by design to make characteristics inference easier.
            characteristics <- Set.empty
        | _ -> ()

    let transformation =
        { new ExpressionKindTransformation() with
            override _.OnCallLikeExpression(callable, arg) =
                onCall callable.ResolvedType
                base.OnCallLikeExpression(callable, arg)

            // Call expressions in nested lambdas don't affect our characteristics, so don't visit nested lambda bodies.
            override _.OnLambda lambda = Lambda lambda
        }

    transformation.OnExpressionKind body.Expression |> ignore
    characteristics

let private inferLambda inference range kind inputType body =
    let inOutTypes = inputType, body.ResolvedType

    let typeKind =
        match kind with
        | LambdaKind.Function -> QsTypeKind.Function inOutTypes
        | LambdaKind.Operation ->
            let characteristics = lambdaCharacteristics inference body |> ResolvedCharacteristics.FromProperties
            let info = CallableInformation.New(characteristics, InferredCallableInformation.NoInformation)
            QsTypeKind.Operation(inOutTypes, info)

    ResolvedType.create (TypeRange.inferred range) typeKind

// utils for building TypedExpressions from QsExpressions

type QsExpression with
    /// Given a SymbolTracker containing all the symbols which are currently defined,
    /// recursively computes the corresponding typed expression for a Q# expression.
    /// Calls addDiagnostic on each diagnostic generated during the resolution.
    /// Returns the computed typed expression.
    member this.Resolve ({ Symbols = symbols; Inference = inference } as context) diagnose =
        let resolve context' (item: QsExpression) = item.Resolve context' diagnose

        let takeDiagnostics (value, diagnostics) =
            List.iter diagnose diagnostics
            value

        /// Given and expression used for array slicing, as well as the type of the sliced expression,
        /// generates suitable boundaries for open ended ranges and returns the resolved slicing expression as Some.
        /// Returns None if the slicing expression is trivial, i.e. if the sliced array does not deviate from the orginal one.
        /// NOTE: Does *not* generated any diagnostics related to the given type for the array to slice.
        let resolveSlicing array (index: QsExpression) =
            let array = { array with ResolvedType = inference.Resolve array.ResolvedType }

            let invalidRangeDelimiter =
                (InvalidExpr, ResolvedType.New InvalidType)
                |> exprWithoutTypeArgs Null (inferred false array.InferredInformation.HasLocalQuantumDependency)

            let validSlicing step =
                match array.ResolvedType.Resolution with
                | ArrayType _ ->
                    step |> Option.forall (fun expr -> Int = (inference.Resolve expr.ResolvedType).Resolution)
                | _ -> false

            let conditionalIntExpr (cond: TypedExpression) ifTrue ifFalse =
                let quantumDep =
                    [ cond; ifTrue; ifFalse ]
                    |> List.exists (fun ex -> ex.InferredInformation.HasLocalQuantumDependency)

                (CONDITIONAL(cond, ifTrue, ifFalse), ResolvedType.New Int)
                |> exprWithoutTypeArgs Null (inferred false quantumDep)

            let openStartInSlicing =
                function
                | Some step when Some step |> validSlicing ->
                    conditionalIntExpr (IsNegative step) (LengthMinusOne array) (SyntaxGenerator.IntLiteral 0L)
                | _ -> SyntaxGenerator.IntLiteral 0L

            let openEndInSlicing =
                function
                | Some step when Some step |> validSlicing ->
                    conditionalIntExpr (IsNegative step) (SyntaxGenerator.IntLiteral 0L) (LengthMinusOne array)
                | ex -> if validSlicing ex then LengthMinusOne array else invalidRangeDelimiter

            let resolveSlicingRange start step end' =
                let integerExpr ex =
                    let ex = resolve context ex
                    inference.Unify(ResolvedType.New Int, ex.ResolvedType) |> List.iter diagnose
                    ex

                let resolvedStep = step |> Option.map integerExpr

                let resolveWith build (ex: QsExpression) =
                    if ex.isMissing then build resolvedStep else integerExpr ex

                let resolvedStart, resolvedEnd =
                    start |> resolveWith openStartInSlicing, end' |> resolveWith openEndInSlicing

                match resolvedStep with
                | Some resolvedStep ->
                    SyntaxGenerator.RangeLiteral(SyntaxGenerator.RangeLiteral(resolvedStart, resolvedStep), resolvedEnd)
                | None -> SyntaxGenerator.RangeLiteral(resolvedStart, resolvedEnd)

            match index.Expression with
            | RangeLiteral (lhs, rhs) when lhs.isMissing && rhs.isMissing ->
                // case arr[...]
                None
            | RangeLiteral (lhs, end') ->
                match lhs.Expression with
                | RangeLiteral (start, step) ->
                    // cases arr[...step..ex], arr[ex..step...], arr[ex1..step..ex2], and arr[...ex...]
                    resolveSlicingRange start (Some step) end'
                | _ ->
                    // case arr[...ex], arr[ex...] and arr[ex1..ex2]
                    resolveSlicingRange lhs None end'
                |> Some
            | _ ->
                // case arr[ex]
                resolve context index |> Some

        /// Resolves and verifies the interpolated expressions, and returns the StringLiteral as typed expression.
        let buildStringLiteral (literal, interpolated) =
            let resInterpol = interpolated |> Seq.map (resolve context) |> ImmutableArray.CreateRange
            let localQdependency = resInterpol |> Seq.exists (fun r -> r.InferredInformation.HasLocalQuantumDependency)

            (StringLiteral(literal, resInterpol), String |> ResolvedType.create (TypeRange.inferred this.Range))
            |> exprWithoutTypeArgs this.Range (inferred false localQdependency)

        /// <summary>
        /// Resolves and verifies all given items, and returns the corresponding ValueTuple as typed expression.
        /// If the ValueTuple contains only one item, the item is returned instead (i.e. arity-1 tuple expressions are stripped).
        /// </summary>
        /// <exception cref="ArgumentException"><paramref name="items"/> is empty.</exception>
        let buildTuple items =
            let items = items |> Seq.map (resolve context) |> ImmutableArray.CreateRange
            let types = items |> Seq.map (fun x -> x.ResolvedType) |> ImmutableArray.CreateRange
            let localQdependency = items |> Seq.exists (fun item -> item.InferredInformation.HasLocalQuantumDependency)

            if items.IsEmpty then
                failwith "tuple expression requires at least one tuple item"
            elif items.Length = 1 then
                items.[0]
            else
                (ValueTuple items, TupleType types |> ResolvedType.create (TypeRange.inferred this.Range))
                |> exprWithoutTypeArgs this.Range (inferred false localQdependency)

        /// Resolves and verifies the given array base type and the expression denoting the length of the array,
        /// and returns the corrsponding NewArray expression as typed expression
        let buildNewArray (bType, ex) =
            let ex = resolve context ex
            inference.Unify(ResolvedType.New Int, ex.ResolvedType) |> List.iter diagnose

            let resolvedBase = symbols.ResolveType diagnose bType
            let arrType = resolvedBase |> ArrayType |> ResolvedType.create (TypeRange.inferred this.Range)
            let quantumDep = ex.InferredInformation.HasLocalQuantumDependency
            (NewArray(resolvedBase, ex), arrType) |> exprWithoutTypeArgs this.Range (inferred false quantumDep)

        /// Resolves and verifies all given items of a value array literal, and returns the corresponding ValueArray as typed expression.
        let buildValueArray values =
            let values = values |> Seq.map (resolve context) |> ImmutableArray.CreateRange
            let resolvedType = values |> verifyValueArray inference this.RangeOrDefault |> takeDiagnostics
            let localQdependency = values |> Seq.exists (fun item -> item.InferredInformation.HasLocalQuantumDependency)

            (ValueArray values, resolvedType)
            |> exprWithoutTypeArgs this.Range (inferred false localQdependency)

        /// Resolves and verifies the sized array constructor expression and returns it as a typed expression.
        let buildSizedArray value size =
            let value = resolve context value
            let arrayType = ArrayType value.ResolvedType |> ResolvedType.create (TypeRange.inferred this.Range)
            let size = resolve context size
            inference.Unify(ResolvedType.New Int, size.ResolvedType) |> List.iter diagnose

            let quantumDependency =
                value.InferredInformation.HasLocalQuantumDependency
                || size.InferredInformation.HasLocalQuantumDependency

            (SizedArray(value, size), arrayType)
            |> exprWithoutTypeArgs this.Range (inferred false quantumDependency)

        /// Resolves and verifies the given array expression and index expression of an array item access expression,
        /// and returns the corresponding ArrayItem expression as typed expression.
        let buildArrayItem (array, index: QsExpression) =
            let array = resolve context array

            match resolveSlicing array index with
            | None ->
                { array with
                    ResolvedType = verifyIndexedItem inference array (ResolvedType.New Range) |> takeDiagnostics
                }
            | Some index ->
                let resolvedType = verifyIndexedItem inference array index.ResolvedType |> takeDiagnostics

                let localQdependency =
                    array.InferredInformation.HasLocalQuantumDependency
                    || index.InferredInformation.HasLocalQuantumDependency

                (ArrayItem(array, index), resolvedType)
                |> exprWithoutTypeArgs this.Range (inferred false localQdependency)

        /// Given a symbol used to represent an item name in an item access or update expression,
        /// returns the an identifier that can be used to represent the corresponding item name.
        /// Adds an error if the given symbol is not either invalid or an unqualified symbol.
        let buildItemName (sym: QsSymbol) =
            match sym.Symbol with
            | InvalidSymbol -> InvalidIdentifier
            | Symbol name -> LocalVariable name
            | _ ->
                QsCompilerDiagnostic.Error(ErrorCode.ExpectingItemName, []) sym.RangeOrDefault |> diagnose
                InvalidIdentifier

        /// Resolves and verifies the given expression and item name of a named item access expression,
        /// and returns the corresponding NamedItem expression as typed expression.
        let buildNamedItem (ex, acc) =
            let ex = resolve context ex
            let itemName = acc |> buildItemName
            let udtType = inference.Resolve ex.ResolvedType
            let exType = verifyUdtWith (symbols.GetItemType itemName) udtType (rangeOrDefault ex) |> takeDiagnostics
            let localQdependency = ex.InferredInformation.HasLocalQuantumDependency

            (NamedItem(ex, itemName), exType)
            |> exprWithoutTypeArgs this.Range (inferred false localQdependency)

        /// Resolves and verifies the given left hand side, access expression, and right hand side of a copy-and-update expression,
        /// and returns the corresponding copy-and-update expression as typed expression.
        let buildCopyAndUpdate (lhs, accEx: QsExpression, rhs) =
            let lhs = resolve context lhs
            let lhs = { lhs with ResolvedType = inference.Resolve lhs.ResolvedType }
            let rhs = resolve context rhs

            let resolvedCopyAndUpdateExpr accEx =
                let localQdependency =
                    [ lhs; accEx; rhs ]
                    |> Seq.map (fun ex -> ex.InferredInformation.HasLocalQuantumDependency)
                    |> Seq.contains true

                (CopyAndUpdate(lhs, accEx, rhs), lhs.ResolvedType)
                |> exprWithoutTypeArgs this.Range (inferred false localQdependency)

            match (lhs.ResolvedType.Resolution, accEx.Expression) with
            | UserDefinedType _, Identifier (sym, Null) ->
                let itemName = buildItemName sym

                let itemType =
                    verifyUdtWith (symbols.GetItemType itemName) lhs.ResolvedType (rangeOrDefault lhs)
                    |> takeDiagnostics

                verifyAssignment inference itemType ErrorCode.TypeMismatchInCopyAndUpdateExpr rhs
                |> List.iter diagnose

                let resAccEx =
                    (Identifier(itemName, Null), itemType)
                    |> exprWithoutTypeArgs sym.Range (inferred false lhs.InferredInformation.HasLocalQuantumDependency)

                resAccEx |> resolvedCopyAndUpdateExpr
            | _ -> // by default, assume that the update expression is supposed to be for an array
                match resolveSlicing lhs accEx with
                | None -> // indicates a trivial slicing of the form "..." resulting in a complete replacement
                    let expectedRhs = verifyIndexedItem inference lhs (ResolvedType.New Range) |> takeDiagnostics

                    verifyAssignment inference expectedRhs ErrorCode.TypeMismatchInCopyAndUpdateExpr rhs
                    |> List.iter diagnose

                    { rhs with ResolvedType = expectedRhs }
                | Some resAccEx -> // indicates either a index or index range to update
                    let expectedRhs = verifyIndexedItem inference lhs resAccEx.ResolvedType |> takeDiagnostics

                    verifyAssignment inference expectedRhs ErrorCode.TypeMismatchInCopyAndUpdateExpr rhs
                    |> List.iter diagnose

                    resAccEx |> resolvedCopyAndUpdateExpr

        /// Resolves and verifies the given left hand side and right hand side of a range operator,
        /// and returns the corresponding RANGE expression as typed expression.
        /// NOTE: handles both the case of a range with and without explicitly specified step size
        /// *under the assumption* that the range operator is left associative.
        let buildRange (lhs: QsExpression, rhs) =
            let rhs = resolve context rhs
            inference.Unify(ResolvedType.New Int, rhs.ResolvedType) |> List.iter diagnose

            let lhs =
                match lhs.Expression with
                | RangeLiteral (start, step) ->
                    let start = resolve context start
                    let step = resolve context step
                    verifyAreIntegers inference start step |> List.iter diagnose

                    let localQdependency =
                        start.InferredInformation.HasLocalQuantumDependency
                        || step.InferredInformation.HasLocalQuantumDependency

                    (RangeLiteral(start, step), Range |> ResolvedType.create (TypeRange.inferred this.Range))
                    |> exprWithoutTypeArgs this.Range (inferred false localQdependency)
                | _ ->
                    resolve context lhs
                    |> (fun resStart ->
                        inference.Unify(ResolvedType.New Int, resStart.ResolvedType) |> List.iter diagnose
                        resStart)

            let localQdependency =
                lhs.InferredInformation.HasLocalQuantumDependency
                || rhs.InferredInformation.HasLocalQuantumDependency

            (RangeLiteral(lhs, rhs), Range |> ResolvedType.create (TypeRange.inferred this.Range))
            |> exprWithoutTypeArgs this.Range (inferred false localQdependency)

        /// Resolves and verifies the given expression with the given verification function,
        /// and returns the corresponding expression built with buildExprKind as typed expression.
        let verifyAndBuildWith context' buildExprKind verify ex =
            let ex = resolve context' ex
            let exType = verify ex |> takeDiagnostics

            (buildExprKind ex, exType)
            |> exprWithoutTypeArgs this.Range (inferred false ex.InferredInformation.HasLocalQuantumDependency)

        /// Resolves and verifies the given left hand side and right hand side of an arithmetic operator,
        /// and returns the corresponding expression built with buildExprKind as typed expression.
        let buildArithmeticOp buildExprKind (lhs, rhs) =
            let lhs = resolve context lhs
            let rhs = resolve context rhs
            let resolvedType = verifyArithmeticOp inference this.Range lhs rhs |> takeDiagnostics

            let localQdependency =
                lhs.InferredInformation.HasLocalQuantumDependency
                || rhs.InferredInformation.HasLocalQuantumDependency

            (buildExprKind (lhs, rhs), resolvedType)
            |> exprWithoutTypeArgs this.Range (inferred false localQdependency)

        /// Resolves and verifies the given left hand side and right hand side of an addition operator,
        /// and returns the corresponding ADD expression as typed expression.
        /// Note: ADD is used for both arithmetic expressions as well as concatenation expressions.
        /// If the resolved type of the given lhs supports concatenation, then the verification is done for a concatenation expression,
        /// and otherwise it is done for an arithmetic expression.
        let buildAddition (lhs, rhs) =
            let lhs = resolve context lhs
            let rhs = resolve context rhs
            let resolvedType = verifySemigroup inference this.Range lhs rhs |> takeDiagnostics

            let localQdependency =
                lhs.InferredInformation.HasLocalQuantumDependency
                || rhs.InferredInformation.HasLocalQuantumDependency

            (ADD(lhs, rhs), resolvedType) |> exprWithoutTypeArgs this.Range (inferred false localQdependency)

        /// Resolves and verifies the given left hand side and right hand side of a power operator,
        /// and returns the corresponding POW expression as typed expression.
        /// Note: POW can take two integers or two doubles, in which case the result is a double, or it can take a big
        /// integer and an integer, in which case the result is a big integer.
        let buildPower (lhs, rhs) =
            let lhs = resolve context lhs
            let rhs = resolve context rhs

            let resolvedType =
                if lhs.ResolvedType.Resolution = BigInt then
                    inference.Unify(ResolvedType.New Int, rhs.ResolvedType) |> List.iter diagnose
                    lhs.ResolvedType
                else
                    verifyArithmeticOp inference this.Range lhs rhs |> takeDiagnostics

            let localQdependency =
                lhs.InferredInformation.HasLocalQuantumDependency
                || rhs.InferredInformation.HasLocalQuantumDependency

            (POW(lhs, rhs), resolvedType) |> exprWithoutTypeArgs this.Range (inferred false localQdependency)

        /// Resolves and verifies the given left hand side and right hand side of a binary integral operator,
        /// and returns the corresponding expression built with buildExprKind as typed expression of type Int or BigInt, as appropriate.
        let buildIntegralOp buildExprKind (lhs, rhs) =
            let lhs = resolve context lhs
            let rhs = resolve context rhs
            let resolvedType = verifyIntegralOp inference this.Range lhs rhs |> takeDiagnostics

            let localQdependency =
                lhs.InferredInformation.HasLocalQuantumDependency
                || rhs.InferredInformation.HasLocalQuantumDependency

            (buildExprKind (lhs, rhs), resolvedType)
            |> exprWithoutTypeArgs this.Range (inferred false localQdependency)

        /// Resolves and verifies the given left hand side and right hand side of a shift operator,
        /// and returns the corresponding expression built with buildExprKind as typed expression of type Int or BigInt, as appropriate.
        let buildShiftOp buildExprKind (lhs, rhs) =
            let lhs = resolve context lhs
            let rhs = resolve context rhs
            let resolvedType = verifyIsIntegral inference lhs |> takeDiagnostics
            inference.Unify(ResolvedType.New Int, rhs.ResolvedType) |> List.iter diagnose

            let localQdependency =
                lhs.InferredInformation.HasLocalQuantumDependency
                || rhs.InferredInformation.HasLocalQuantumDependency

            (buildExprKind (lhs, rhs), resolvedType)
            |> exprWithoutTypeArgs this.Range (inferred false localQdependency)

        /// Resolves and verifies the given left hand side and right hand side of a binary boolean operator,
        /// and returns the corresponding expression built with buildExprKind as typed expression of type Bool.
        let buildBooleanOpWith verify shortCircuits buildExprKind (lhs, rhs) =
            let lhs = resolve context lhs
            let rhs = resolve context rhs
            verify lhs rhs |> List.iter diagnose

            if shortCircuits then verifyConditionalExecution rhs |> List.iter diagnose

            let localQdependency =
                lhs.InferredInformation.HasLocalQuantumDependency
                || rhs.InferredInformation.HasLocalQuantumDependency

            (buildExprKind (lhs, rhs), ResolvedType.New Bool)
            |> exprWithoutTypeArgs this.Range (inferred false localQdependency)

        /// Resolves and verifies the given condition, left hand side, and right hand side of a conditional expression (if-else-shorthand),
        /// and returns the corresponding conditional expression as typed expression.
        let buildConditional (cond, ifTrue, ifFalse) =
            let cond = resolve context cond
            let ifTrue = resolve context ifTrue
            let ifFalse = resolve context ifFalse
            inference.Unify(ResolvedType.New Bool, cond.ResolvedType) |> List.iter diagnose
            verifyConditionalExecution ifTrue |> List.iter diagnose
            verifyConditionalExecution ifFalse |> List.iter diagnose

            let exType =
                inference.Intersect(ifTrue.ResolvedType, ifFalse.ResolvedType)
                |> takeDiagnostics
                |> ResolvedType.withAllRanges (TypeRange.inferred this.Range)

            let localQdependency =
                [ cond; ifTrue; ifFalse ] |> Seq.exists (fun ex -> ex.InferredInformation.HasLocalQuantumDependency)

            (CONDITIONAL(cond, ifTrue, ifFalse), exType)
            |> exprWithoutTypeArgs this.Range (inferred false localQdependency)

        /// Resolves the given expression and verifies that its type is indeed a user defined type.
        /// Determines the underlying type of the user defined type and returns the corresponding UNWRAP expression as typed expression of that type.
        let buildUnwrap ex =
            let ex = resolve context ex
            let exType = inference.Fresh this.RangeOrDefault
            inference.Constrain(ex.ResolvedType, Wrapped exType) |> List.iter diagnose

            (UnwrapApplication ex, exType)
            |> exprWithoutTypeArgs this.Range (inferred false ex.InferredInformation.HasLocalQuantumDependency)

        /// Resolves and verifies the given left hand side and right hand side of a call expression,
        /// and returns the corresponding expression as typed expression.
        let buildCall callable arg =
            let callable = resolve context callable
            let arg = resolve context arg
            let callExpression = CallLikeExpression(callable, arg)
            let argType, partialType = partialArgType inference arg.ResolvedType

            if Option.isNone partialType then
                inference.Constrain(
                    callable.ResolvedType,
                    Set.ofSeq symbols.RequiredFunctorSupport |> CanGenerateFunctors
                )
                |> List.iter diagnose

            let output = inference.Fresh this.RangeOrDefault

            if Option.isSome partialType || context.IsInOperation then
                inference.Constrain(callable.ResolvedType, Callable(argType, output)) |> List.iter diagnose
            else
                let diagnostics =
                    inference.Unify(QsTypeKind.Function(argType, output) |> ResolvedType.New, callable.ResolvedType)

                if inference.Resolve callable.ResolvedType |> isOperation then
                    QsCompilerDiagnostic.Error(ErrorCode.OperationCallOutsideOfOperation, []) this.RangeOrDefault
                    |> diagnose
                else
                    List.iter diagnose diagnostics

            let resultType =
                match partialType with
                | Some missing ->
                    let result = inference.Fresh this.RangeOrDefault

                    inference.Constrain(callable.ResolvedType, HasPartialApplication(missing, result))
                    |> List.iter diagnose

                    result
                | None -> output

            let hasQuantumDependency =
                if Option.isSome partialType || inference.Resolve callable.ResolvedType |> isFunction then
                    callable.InferredInformation.HasLocalQuantumDependency
                    || arg.InferredInformation.HasLocalQuantumDependency
                else
                    true

            let info = InferredExpressionInformation.New(isMutable = false, quantumDep = hasQuantumDependency)
            TypedExpression.New(callExpression, callable.TypeParameterResolutions, resultType, info, this.Range)

        let buildLambda (lambda: Lambda<QsExpression, QsType>) =
            symbols.BeginScope ImmutableHashSet.Empty
            let freeVars = Context.freeVariables this

            let diagnoseMutable name range =
                QsNullable.defaultValue Range.Zero range
                |> QsCompilerDiagnostic.Error(ErrorCode.MutableClosure, [ name ])
                |> diagnose

            for var in symbols.CurrentDeclarations.Variables do
                if var.InferredInformation.IsMutable then
                    Map.tryFind var.VariableName freeVars |> Option.iter (diagnoseMutable var.VariableName |> Seq.iter)

            let rec mapArgumentTuple = function
                | QsTupleItem (decl : LocalVariableDeclaration<_, _>) ->
                    let var : LocalVariableDeclaration<QsLocalSymbol, ResolvedType> =
                        let resDecl = decl.WithPosition (inference.GetRelativeStatementPosition() |> Value)
                        resDecl.WithType (inference.Fresh decl.Range)
                    let added, diagnostics = symbols.TryAddVariableDeclartion var
                    Array.iter diagnose diagnostics
                    if added then QsTupleItem var
                    else QsTupleItem (var.WithName InvalidName)
                | QsTuple tuple ->
                    tuple
                    |> Seq.map mapArgumentTuple
                    |> ImmutableArray.CreateRange
                    |> QsTuple
            let argTuple = mapArgumentTuple lambda.ArgumentTuple

            let rec getArgumentTupleType = function
                | QsTupleItem (decl : LocalVariableDeclaration<_, _>) -> decl.Type
                | QsTuple tuple -> tuple |> Seq.map getArgumentTupleType |> ImmutableArray.CreateRange |> TupleType |> ResolvedType.New
            let inputType =
                match argTuple with
                | QsTuple tuple when tuple.Length = 0 -> UnitType |> ResolvedType.New
                | _ -> getArgumentTupleType argTuple

            let lambda' =
                verifyAndBuildWith
                    { context with IsInOperation = lambda.Kind = LambdaKind.Operation }
<<<<<<< HEAD
                    (fun body' -> Lambda.create lambda.Kind argTuple body' |> Lambda)
                    (fun body' -> inferLambda this.Range lambda.Kind inputType body', [])
=======
                    (Lambda.create lambda.Kind lambda.Param >> Lambda)
                    (fun body' -> inferLambda inference this.Range lambda.Kind inputType body', [])
>>>>>>> b63dc6ab
                    lambda.Body

            symbols.EndScope()
            lambda'

        match this.Expression with
        | InvalidExpr ->
            (InvalidExpr, InvalidType |> ResolvedType.create (TypeRange.inferred this.Range))
            |> exprWithoutTypeArgs this.Range (inferred true false) // choosing the more permissive option here
        | MissingExpr ->
            (MissingExpr, MissingType |> ResolvedType.create (TypeRange.inferred this.Range))
            |> exprWithoutTypeArgs this.Range (inferred false false)
        | UnitValue ->
            (UnitValue, UnitType |> ResolvedType.create (TypeRange.inferred this.Range))
            |> exprWithoutTypeArgs this.Range (inferred false false)
        | Identifier (sym, tArgs) -> verifyIdentifier inference symbols sym tArgs |> takeDiagnostics
        | CallLikeExpression (callable, arg) -> buildCall callable arg
        | AdjointApplication ex -> verifyAndBuildWith context AdjointApplication (verifyAdjointApplication inference) ex
        | ControlledApplication ex ->
            verifyAndBuildWith context ControlledApplication (verifyControlledApplication inference) ex
        | UnwrapApplication ex -> buildUnwrap ex
        | ValueTuple items -> buildTuple items
        | ArrayItem (arr, idx) -> buildArrayItem (arr, idx)
        | NamedItem (ex, acc) -> buildNamedItem (ex, acc)
        | ValueArray values -> buildValueArray values
        | NewArray (baseType, ex) -> buildNewArray (baseType, ex)
        | SizedArray (value, size) -> buildSizedArray value size
        | IntLiteral i ->
            (IntLiteral i, Int |> ResolvedType.create (TypeRange.inferred this.Range))
            |> exprWithoutTypeArgs this.Range (inferred false false)
        | BigIntLiteral b ->
            (BigIntLiteral b, BigInt |> ResolvedType.create (TypeRange.inferred this.Range))
            |> exprWithoutTypeArgs this.Range (inferred false false)
        | DoubleLiteral d ->
            (DoubleLiteral d, Double |> ResolvedType.create (TypeRange.inferred this.Range))
            |> exprWithoutTypeArgs this.Range (inferred false false)
        | BoolLiteral b ->
            (BoolLiteral b, Bool |> ResolvedType.create (TypeRange.inferred this.Range))
            |> exprWithoutTypeArgs this.Range (inferred false false)
        | ResultLiteral r ->
            (ResultLiteral r, Result |> ResolvedType.create (TypeRange.inferred this.Range))
            |> exprWithoutTypeArgs this.Range (inferred false false)
        | PauliLiteral p ->
            (PauliLiteral p, Pauli |> ResolvedType.create (TypeRange.inferred this.Range))
            |> exprWithoutTypeArgs this.Range (inferred false false)
        | StringLiteral (s, exs) -> buildStringLiteral (s, exs)
        | RangeLiteral (lhs, rEnd) -> buildRange (lhs, rEnd)
        | CopyAndUpdate (lhs, accEx, rhs) -> buildCopyAndUpdate (lhs, accEx, rhs)
        | CONDITIONAL (cond, ifTrue, ifFalse) -> buildConditional (cond, ifTrue, ifFalse)
        | ADD (lhs, rhs) -> buildAddition (lhs, rhs) // addition takes a special role since it is used for both arithmetic and concatenation expressions
        | SUB (lhs, rhs) -> buildArithmeticOp SUB (lhs, rhs)
        | MUL (lhs, rhs) -> buildArithmeticOp MUL (lhs, rhs)
        | DIV (lhs, rhs) -> buildArithmeticOp DIV (lhs, rhs)
        | LT (lhs, rhs) ->
            buildBooleanOpWith
                (fun lhs rhs -> verifyArithmeticOp inference this.Range lhs rhs |> snd)
                false
                LT
                (lhs, rhs)
        | LTE (lhs, rhs) ->
            buildBooleanOpWith
                (fun lhs rhs -> verifyArithmeticOp inference this.Range lhs rhs |> snd)
                false
                LTE
                (lhs, rhs)
        | GT (lhs, rhs) ->
            buildBooleanOpWith
                (fun lhs rhs -> verifyArithmeticOp inference this.Range lhs rhs |> snd)
                false
                GT
                (lhs, rhs)
        | GTE (lhs, rhs) ->
            buildBooleanOpWith
                (fun lhs rhs -> verifyArithmeticOp inference this.Range lhs rhs |> snd)
                false
                GTE
                (lhs, rhs)
        | POW (lhs, rhs) -> buildPower (lhs, rhs) // power takes a special role because you can raise integers and doubles to integer and double powers, but bigint only to integer powers
        | MOD (lhs, rhs) -> buildIntegralOp MOD (lhs, rhs)
        | LSHIFT (lhs, rhs) -> buildShiftOp LSHIFT (lhs, rhs)
        | RSHIFT (lhs, rhs) -> buildShiftOp RSHIFT (lhs, rhs)
        | BOR (lhs, rhs) -> buildIntegralOp BOR (lhs, rhs)
        | BAND (lhs, rhs) -> buildIntegralOp BAND (lhs, rhs)
        | BXOR (lhs, rhs) -> buildIntegralOp BXOR (lhs, rhs)
        | AND (lhs, rhs) -> buildBooleanOpWith (verifyAreBooleans inference) true AND (lhs, rhs)
        | OR (lhs, rhs) -> buildBooleanOpWith (verifyAreBooleans inference) true OR (lhs, rhs)
        | EQ (lhs, rhs) -> buildBooleanOpWith (verifyEqualityComparison inference this.Range) false EQ (lhs, rhs)
        | NEQ (lhs, rhs) -> buildBooleanOpWith (verifyEqualityComparison inference this.Range) false NEQ (lhs, rhs)
        | NEG ex -> verifyAndBuildWith context NEG (verifySupportsArithmetic inference) ex
        | BNOT ex -> verifyAndBuildWith context BNOT (verifyIsIntegral inference) ex
        | NOT ex ->
            verifyAndBuildWith
                context
                NOT
                (fun ex' ->
                    Bool |> ResolvedType.create (TypeRange.inferred this.Range),
                    inference.Unify(ResolvedType.New Bool, ex'.ResolvedType))
                ex
        | Lambda lambda -> buildLambda lambda<|MERGE_RESOLUTION|>--- conflicted
+++ resolved
@@ -940,13 +940,8 @@
             let lambda' =
                 verifyAndBuildWith
                     { context with IsInOperation = lambda.Kind = LambdaKind.Operation }
-<<<<<<< HEAD
                     (fun body' -> Lambda.create lambda.Kind argTuple body' |> Lambda)
-                    (fun body' -> inferLambda this.Range lambda.Kind inputType body', [])
-=======
-                    (Lambda.create lambda.Kind lambda.Param >> Lambda)
                     (fun body' -> inferLambda inference this.Range lambda.Kind inputType body', [])
->>>>>>> b63dc6ab
                     lambda.Body
 
             symbols.EndScope()
