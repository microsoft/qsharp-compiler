--- conflicted
+++ resolved
@@ -260,13 +260,8 @@
     PrintSummary allDoc markdown
 
 type private TName () = 
-<<<<<<< HEAD
-    inherit SyntaxTreeToQs.TypeTransformation() 
-    override this.onCharacteristicsExpression characteristics =
-=======
     inherit SyntaxTreeToQsharp.TypeTransformation() 
     override this.OnCharacteristicsExpression characteristics =
->>>>>>> 759c6661
         if characteristics.AreInvalid then this.Output <- "?"; characteristics
         else base.OnCharacteristicsExpression characteristics
     override this.OnInvalidType() = 
@@ -276,20 +271,12 @@
         this.Output <- udt.Name.Value
         UserDefinedType udt
     member this.Apply t = 
-<<<<<<< HEAD
-        this.Transform t |> ignore
-=======
         this.OnType t |> ignore
->>>>>>> 759c6661
         this.Output
 let private TypeString = new TName()
 let private TypeName = TypeString.Apply
 let private CharacteristicsAnnotation (ex, format) = 
-<<<<<<< HEAD
-    let charEx = SyntaxTreeToQs.CharacteristicsExpression ex
-=======
     let charEx = SyntaxTreeToQsharp.CharacteristicsExpression ex
->>>>>>> 759c6661
     if String.IsNullOrWhiteSpace charEx then "" else sprintf "is %s" charEx |> format
 
 [<Extension>]
@@ -406,11 +393,7 @@
         match qsSym |> globalCallableResolution symbolTable (currentNS, source) with 
         | Some decl, _ ->
             let functorSupport characteristics =
-<<<<<<< HEAD
-                let charEx = SyntaxTreeToQs.CharacteristicsExpression characteristics
-=======
                 let charEx = SyntaxTreeToQsharp.CharacteristicsExpression characteristics
->>>>>>> 759c6661
                 if String.IsNullOrWhiteSpace charEx then "(None)" else charEx
             let name = sprintf "%s %s" (printCallableKind false decl.Kind) decl.QualifiedName.Name.Value |> withNewLine
             let ns = sprintf "Namespace: %s" decl.QualifiedName.Namespace.Value |> withNewLine 
