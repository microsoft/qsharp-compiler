﻿// Copyright (c) Microsoft Corporation. All rights reserved.
// Licensed under the MIT License.

module Microsoft.Quantum.QsCompiler.SyntaxProcessing.CapabilityInference

open Microsoft.Quantum.QsCompiler
open Microsoft.Quantum.QsCompiler.DataTypes
open Microsoft.Quantum.QsCompiler.DependencyAnalysis
open Microsoft.Quantum.QsCompiler.Diagnostics
open Microsoft.Quantum.QsCompiler.SyntaxTokens
open Microsoft.Quantum.QsCompiler.SyntaxTree
open Microsoft.Quantum.QsCompiler.Transformations
open Microsoft.Quantum.QsCompiler.Transformations.Core
open Microsoft.Quantum.QsCompiler.Transformations.SearchAndReplace
open Microsoft.Quantum.QsCompiler.Utils
open System.Collections.Generic
open System.Collections.Immutable
open System.Linq

/// A syntactic pattern that requires a runtime capability.
type private Pattern =
    /// A return statement in the block of an if statement whose condition depends on a result.
    | ReturnInResultConditionedBlock of Range QsNullable

    /// A set statement in the block of an if statement whose condition depends on a result, but which is reassigning a
    /// variable declared outside the block. Includes the name of the variable.
    | SetInResultConditionedBlock of string * Range QsNullable

    /// An equality expression inside the condition of an if statement, where the operands are results
    | ResultEqualityInCondition of Range QsNullable

    /// An equality expression outside the condition of an if statement, where the operands are results.
    | ResultEqualityNotInCondition of Range QsNullable

/// Returns the offset of a nullable location.
let private locationOffset = QsNullable<_>.Map(fun (location: QsLocation) -> location.Offset)

/// Tracks the most recently seen statement location.
type private StatementLocationTracker(parent, options) =
    inherit StatementTransformation(parent, options)

    let mutable offset = Null

    /// The offset of the most recently seen statement location.
    member this.Offset = offset

    override this.OnLocation location =
        offset <- locationOffset location
        base.OnLocation location

/// Returns the required runtime capability of the pattern, given whether it occurs in an operation.
let private patternCapability inOperation =
    function
    | ResultEqualityInCondition _ -> if inOperation then BasicMeasurementFeedback else FullComputation
    | ResultEqualityNotInCondition _ -> FullComputation
    | ReturnInResultConditionedBlock _ -> FullComputation
    | SetInResultConditionedBlock _ -> FullComputation

/// Returns the joined capability of the sequence of capabilities, or the default capability if the sequence is empty.
let private joinCapabilities = Seq.fold RuntimeCapability.Combine RuntimeCapability.Base

/// Returns a diagnostic for the pattern if the inferred capability level exceeds the execution target's capability
/// level.
let private patternDiagnostic context pattern =
    let error code args (range: _ QsNullable) =
        if patternCapability context.IsInOperation pattern |> context.Capability.Implies
        then None
<<<<<<< HEAD
        else range.ValueOr Range.Zero |> QsCompilerDiagnostic.Error (code, args) |> Some
=======
        else QsCompilerDiagnostic.Error (code, args) (range.ValueOr Range.Zero) |> Some

>>>>>>> ea1f8f0b
    let unsupported =
        if context.Capability = BasicMeasurementFeedback
        then ErrorCode.ResultComparisonNotInOperationIf
        else ErrorCode.UnsupportedResultComparison

    match pattern with
    | ReturnInResultConditionedBlock range ->
        if context.Capability = BasicMeasurementFeedback
        then error ErrorCode.ReturnInResultConditionedBlock [ context.ProcessorArchitecture ] range
        else None
    | SetInResultConditionedBlock (name, range) ->
        if context.Capability = BasicMeasurementFeedback
        then error ErrorCode.SetInResultConditionedBlock [ name; context.ProcessorArchitecture ] range
        else None
    | ResultEqualityInCondition range -> error unsupported [ context.ProcessorArchitecture ] range
    | ResultEqualityNotInCondition range -> error unsupported [ context.ProcessorArchitecture ] range

/// Adds a position offset to the range in the pattern.
let private addOffset offset =
    let add = QsNullable.Map2 (+) offset

    function
    | ReturnInResultConditionedBlock range -> add range |> ReturnInResultConditionedBlock
    | SetInResultConditionedBlock (name, range) -> SetInResultConditionedBlock(name, add range)
    | ResultEqualityInCondition range -> add range |> ResultEqualityInCondition
    | ResultEqualityNotInCondition range -> add range |> ResultEqualityNotInCondition

/// Returns true if the expression is an equality or inequality comparison between two expressions of type Result.
let private isResultEquality { TypedExpression.Expression = expression } =
    let validType =
        function
        | InvalidType -> None
        | kind -> Some kind

    let binaryType lhs rhs =
        validType lhs.ResolvedType.Resolution |> Option.defaultValue rhs.ResolvedType.Resolution

    // This assumes that:
    // - Result has no derived types that support equality comparisons.
    // - Compound types containing Result (e.g., tuples or arrays of results) do not support equality comparison.
    match expression with
    | EQ (lhs, rhs)
    | NEQ (lhs, rhs) -> binaryType lhs rhs = Result
    | _ -> false

/// Returns all patterns in the expression, given whether it occurs in an if condition. Ranges are relative to the start
/// of the statement.
let private expressionPatterns inCondition (expression: TypedExpression) =
    expression.ExtractAll
    <| fun expression' ->
        if isResultEquality expression' then
            expression'.Range
            |> if inCondition then ResultEqualityInCondition else ResultEqualityNotInCondition
            |> Seq.singleton
        else
            Seq.empty

/// Finds the locations where a mutable variable, which was not declared locally in the given scope, is reassigned.
/// Returns the name of the variable and the range of the reassignment.
let private nonLocalUpdates scope =
    let isKnownSymbol name =
        scope.KnownSymbols.Variables |> Seq.exists (fun variable -> variable.VariableName = name)

    let accumulator = AccumulateIdentifiers()
    accumulator.Statements.OnScope scope |> ignore

    accumulator.SharedState.ReassignedVariables
    |> Seq.collect (fun group -> group |> Seq.map (fun location -> group.Key, location.Offset + location.Range))
    |> Seq.filter (fst >> isKnownSymbol)

/// Converts the conditional blocks and an optional else block into a single sequence, where the else block is
/// equivalent to "elif (true) { ... }".
let private conditionBlocks condBlocks elseBlock =
    elseBlock
    |> QsNullable<_>.Map(fun block -> SyntaxGenerator.BoolLiteral true, block)
    |> QsNullable<_>.Fold (fun acc x -> x :: acc) []
    |> Seq.append condBlocks

/// Returns all patterns in the conditional statement that are relevant to its conditions. It does not return patterns
/// for the conditions themselves, or the patterns of nested conditional statements.
let private conditionalStatementPatterns { ConditionalBlocks = condBlocks; Default = elseBlock } =
    let returnStatements (statement: QsStatement) =
        statement.ExtractAll
        <| fun s ->
            match s.Statement with
            | QsReturnStatement _ -> [ s ]
            | _ -> []

    let returnPatterns (block: QsPositionedBlock) =
        block.Body.Statements
        |> Seq.collect returnStatements
        |> Seq.map (fun statement ->
            let range = statement.Location |> QsNullable<_>.Map(fun location -> location.Offset + location.Range)
            ReturnInResultConditionedBlock range)

    let setPatterns (block: QsPositionedBlock) =
        nonLocalUpdates block.Body
        |> Seq.map (fun (name, range) -> SetInResultConditionedBlock(name, Value range))

    let foldPatterns (dependsOnResult, diagnostics) (condition: TypedExpression, block: QsPositionedBlock) =
        if dependsOnResult || condition.Exists isResultEquality then
            true,
            Seq.concat [ diagnostics
                         returnPatterns block
                         setPatterns block ]
        else
            false, diagnostics

    conditionBlocks condBlocks elseBlock |> Seq.fold foldPatterns (false, Seq.empty) |> snd

/// Returns all patterns in the statement. Ranges are relative to the start of the specialization.
let private statementPatterns statement =
    let patterns = ResizeArray()
    let transformation = SyntaxTreeTransformation TransformationOptions.NoRebuild
    let location = StatementLocationTracker(transformation, TransformationOptions.NoRebuild)
    transformation.Statements <- location

    transformation.StatementKinds <-
        { new StatementKindTransformation(transformation, TransformationOptions.NoRebuild) with
            override this.OnConditionalStatement statement =
                conditionalStatementPatterns statement |> patterns.AddRange

                for condition, block in conditionBlocks statement.ConditionalBlocks statement.Default do
                    let blockOffset = locationOffset block.Location
                    expressionPatterns true condition |> Seq.map (addOffset blockOffset) |> patterns.AddRange
                    this.Transformation.Statements.OnScope block.Body |> ignore

                QsConditionalStatement statement
        }

    transformation.Expressions <-
        { new ExpressionTransformation(transformation, TransformationOptions.NoRebuild) with
            override this.OnTypedExpression expression =
                expressionPatterns false expression |> Seq.map (addOffset location.Offset) |> patterns.AddRange
                expression
        }

    transformation.Statements.OnStatement statement |> ignore
    patterns

/// Returns all patterns in the scope. Ranges are relative to the start of the specialization.
let private scopePatterns scope =
    scope.Statements |> Seq.collect statementPatterns

/// Returns a list of the names of global callables referenced in the scope, and the range of the reference relative to
/// the start of the specialization.
let private globalReferences scope =
    let mutable references = []
    let transformation = SyntaxTreeTransformation TransformationOptions.NoRebuild
    let location = StatementLocationTracker(transformation, TransformationOptions.NoRebuild)
    transformation.Statements <- location

    transformation.Expressions <-
        { new ExpressionTransformation(transformation, TransformationOptions.NoRebuild) with
            override this.OnTypedExpression expression =
                match expression.Expression with
                | Identifier (GlobalCallable name, _) ->
                    let range = QsNullable.Map2 (+) location.Offset expression.Range
                    references <- (name, range) :: references
                | _ -> ()

                base.OnTypedExpression expression
        }

    transformation.Statements.OnScope scope |> ignore
    references

/// Returns diagnostic reasons for why a global callable reference is not supported.
let rec private referenceReasons context
                                 (name : QsQualifiedName)
                                 (range : _ QsNullable)
                                 (header : SpecializationDeclarationHeader, impl) =
    let reason (header : SpecializationDeclarationHeader) diagnostic =
        match diagnostic.Diagnostic with
        | Error ErrorCode.UnsupportedResultComparison -> Some WarningCode.UnsupportedResultComparison
        | Error ErrorCode.ResultComparisonNotInOperationIf -> Some WarningCode.ResultComparisonNotInOperationIf
        | Error ErrorCode.ReturnInResultConditionedBlock -> Some WarningCode.ReturnInResultConditionedBlock
        | Error ErrorCode.SetInResultConditionedBlock -> Some WarningCode.SetInResultConditionedBlock
        | Error ErrorCode.UnsupportedCallableCapability -> Some WarningCode.UnsupportedCallableCapability
        | _ -> None
        |> Option.map (fun code ->
            let args =
                Seq.append
                    [ name.Name
                      header.Source.CodePath
                      string (diagnostic.Range.Start.Line + 1)
                      string (diagnostic.Range.Start.Column + 1) ]
                    diagnostic.Arguments
            range.ValueOr Range.Zero |> QsCompilerDiagnostic.Warning (code, args))

    match impl with
    | Provided (_, scope) ->
        scopeDiagnosticsImpl false context scope
        |> Seq.map (fun diagnostic ->
            locationOffset header.Location
            |> QsNullable<_>.Map (fun offset -> { diagnostic with Range = offset + diagnostic.Range })
            |> QsNullable.defaultValue diagnostic)
        |> Seq.choose (reason header)
    | _ -> Seq.empty

/// Returns diagnostics for a reference to a global callable with the given name, based on its capability attribute and
/// the context's supported runtime capabilities.
<<<<<<< HEAD
and private referenceDiagnostics includeReasons context (name : QsQualifiedName, range : _ QsNullable) =
    match context.Globals.TryGetCallable name (context.Symbols.Parent.Namespace, context.Symbols.SourceFile) with
    | Found declaration ->
        let capability = (BuiltIn.TryGetRequiredCapability declaration.Attributes).ValueOr RuntimeCapability.Base
        if context.Capability.Implies capability
        then Seq.empty
=======
let private referenceDiagnostic context (name, range: _ QsNullable) =
    match context.Globals.TryGetCallable name (context.Symbols.Parent.Namespace, context.Symbols.SourceFile) with
    | Found declaration ->
        let capability = (BuiltIn.TryGetRequiredCapability declaration.Attributes).ValueOr RuntimeCapability.Base

        if context.Capability.Implies capability then
            None
>>>>>>> ea1f8f0b
        else
            let reasons =
                if includeReasons then
                    context.Globals.ImportedSpecializations name
                    |> Seq.collect (referenceReasons context name range)
                else
                    Seq.empty

            let error =
                ErrorCode.UnsupportedCallableCapability,
                [ name.Name; string capability; context.ProcessorArchitecture ]

            let diagnostic = range.ValueOr Range.Zero |> QsCompilerDiagnostic.Error error
            reasons |> Seq.append (Seq.singleton diagnostic)
    | _ -> Seq.empty

/// Returns all capability diagnostics for the scope. Ranges are relative to the start of the specialization.
<<<<<<< HEAD
and private scopeDiagnosticsImpl includeReasons context scope : QsCompilerDiagnostic seq =
    [ globalReferences scope |> Seq.collect (referenceDiagnostics includeReasons context)
      scopePatterns scope |> Seq.choose (patternDiagnostic context) ]
    |> Seq.concat

/// Returns all capability diagnostics for the scope. Ranges are relative to the start of the specialization.
let ScopeDiagnostics context scope = scopeDiagnosticsImpl true context scope
=======
let ScopeDiagnostics context scope =
    [
        globalReferences scope |> Seq.choose (referenceDiagnostic context)
        scopePatterns scope |> Seq.choose (patternDiagnostic context)
    ]
    |> Seq.concat

/// Looks up a key in the dictionary, returning Some value if it is found and None if not.
let private tryGetValue key (dict: IReadOnlyDictionary<_, _>) =
    match dict.TryGetValue key with
    | true, value -> Some value
    | false, _ -> None
>>>>>>> ea1f8f0b

/// Returns true if the callable is an operation.
let private isOperation callable =
    match callable.Kind with
    | Operation -> true
    | _ -> false

<<<<<<< HEAD
/// Returns true if the callable is declared in a source file in the current compilation, instead of a referenced
/// library.
let private isDeclaredInSourceFile (callable : QsCallable) = QsNullable.isNull callable.Source.AssemblyPath
=======
/// Returns true if the QsNullable is null.
let private isQsNull =
    function
    | Value _ -> false
    | Null -> true

/// Returns true if the callable is declared in a source file in the current compilation, instead of a referenced
/// library.
let private isDeclaredInSourceFile (callable: QsCallable) = callable.SourceFile.EndsWith ".qs"
>>>>>>> ea1f8f0b

/// Given whether the specialization is part of an operation, returns its required capability based on its source code,
/// ignoring callable dependencies.
let private specSourceCapability inOperation spec =
    match spec.Implementation with
    | Provided (_, scope) ->
        let offset = spec.Location |> QsNullable<_>.Map(fun location -> location.Offset)

        scopePatterns scope
        |> Seq.map (addOffset offset >> patternCapability inOperation)
        |> joinCapabilities
    | _ -> RuntimeCapability.Base

/// Returns the required runtime capability of the callable based on its source code, ignoring callable dependencies.
let private callableSourceCapability callable =
    callable.Specializations
    |> Seq.map (isOperation callable |> specSourceCapability)
    |> joinCapabilities

/// A mapping from callable name to runtime capability based on callable source code patterns and cycles the callable
/// is a member of, but not other dependencies.
let private sourceCycleCapabilities (callables: ImmutableDictionary<_, _>) (graph: CallGraph) =
    let initialCapabilities =
        callables
        |> Seq.filter (fun item -> isDeclaredInSourceFile item.Value)
        |> fun items -> items.ToDictionary((fun item -> item.Key), (fun item -> callableSourceCapability item.Value))

    let sourceCycles =
<<<<<<< HEAD
        graph.GetCallCycles () |> Seq.filter (Seq.exists <| fun node ->
            callables.TryGetValue node.CallableName |> tryOption |> Option.exists isDeclaredInSourceFile)
=======
        graph.GetCallCycles()
        |> Seq.filter
            (Seq.exists (fun node -> callables |> tryGetValue node.CallableName |> Option.exists isDeclaredInSourceFile))

>>>>>>> ea1f8f0b
    for cycle in sourceCycles do
        let cycleCapability =
            cycle
            |> Seq.choose (fun node -> callables.TryGetValue node.CallableName |> tryOption)
            |> Seq.map callableSourceCapability
            |> joinCapabilities

        for node in cycle do
            initialCapabilities.[node.CallableName] <- joinCapabilities [ initialCapabilities.[node.CallableName]
                                                                          cycleCapability ]

    initialCapabilities

/// Returns the required capability of the callable based on its capability attribute if one is present. If no attribute
/// is present and the callable is not defined in a reference, returns the capability based on its source code and
/// callable dependencies. Otherwise, returns the base capability.
///
/// Partially applying the first argument creates a memoized function that caches computed runtime capabilities by
/// callable name. The memoized function is not thread-safe.
let private callableDependentCapability (callables: ImmutableDictionary<_, _>) (graph: CallGraph) =
    let initialCapabilities = sourceCycleCapabilities callables graph
    let cache = Dictionary<_, _>()

    // The capability of a callable's dependencies.
    let rec dependentCapability visited name =
        let visited = Set.add name visited

        let newDependencies =
            CallGraphNode name
            |> graph.GetDirectDependencies
            |> Seq.map (fun group -> group.Key.CallableName)
            |> Set.ofSeq
            |> fun names -> Set.difference names visited

        newDependencies
        |> Seq.choose (fun name -> callables.TryGetValue name |> tryOption)
        |> Seq.map (cachedCapability visited)
        |> joinCapabilities

    // The capability of a callable based on its initial capability and the capability of all dependencies.
<<<<<<< HEAD
    and callableCapability visited (callable : QsCallable) =
        (BuiltIn.TryGetRequiredCapability callable.Attributes).ValueOrApply (fun () ->
            if isDeclaredInSourceFile callable
            then
                [ initialCapabilities.TryGetValue callable.FullName
                  |> tryOption
                  |> Option.defaultValue RuntimeCapability.Base

                  dependentCapability visited callable.FullName ]
                |> joinCapabilities
            else RuntimeCapability.Base)

    // Tries to retrieve the capability of the callable from the cache first; otherwise, computes the capability and
    // saves it in the cache.
    and cachedCapability visited (callable : QsCallable) =
        cache.TryGetValue callable.FullName |> tryOption |> Option.defaultWith (fun () ->
=======
    and callableCapability visited (callable: QsCallable) =
        (BuiltIn.TryGetRequiredCapability callable.Attributes)
            .ValueOrApply(fun () ->
                if isDeclaredInSourceFile callable then
                    [
                        initialCapabilities
                        |> tryGetValue callable.FullName
                        |> Option.defaultValue RuntimeCapability.Base
                        dependentCapability visited callable.FullName
                    ]
                    |> joinCapabilities
                else
                    RuntimeCapability.Base)

    // Tries to retrieve the capability of the callable from the cache first; otherwise, computes the capability and
    // saves it in the cache.
    and cachedCapability visited (callable: QsCallable) =
        cache
        |> tryGetValue callable.FullName
        |> Option.defaultWith (fun () ->
>>>>>>> ea1f8f0b
            let capability = callableCapability visited callable
            cache.[callable.FullName] <- capability
            capability)

    cachedCapability Set.empty

/// Returns the attribute for the inferred runtime capability.
let private toAttribute capability =
    let args = AttributeUtils.StringArguments(capability.ToString(), "Inferred automatically by the compiler.")
    AttributeUtils.BuildAttribute(BuiltIn.RequiresCapability.FullName, args)

/// Infers the capability of all callables in the compilation, adding the built-in Capability attribute to each
/// callable.
let InferCapabilities compilation =
    let callables = GlobalCallableResolutions compilation.Namespaces
    let graph = CallGraph compilation
    let transformation = SyntaxTreeTransformation()
    let callableCapability = callableDependentCapability callables graph

    transformation.Namespaces <-
        { new NamespaceTransformation(transformation) with
            override this.OnCallableDeclaration callable =
<<<<<<< HEAD
                let isMissingCapability = BuiltIn.TryGetRequiredCapability callable.Attributes |> QsNullable.isNull
=======
                let isMissingCapability = BuiltIn.TryGetRequiredCapability callable.Attributes |> isQsNull

>>>>>>> ea1f8f0b
                if isMissingCapability && isDeclaredInSourceFile callable
                then callableCapability callable |> toAttribute |> callable.AddAttribute
                else callable
        }

    transformation.OnCompilation compilation<|MERGE_RESOLUTION|>--- conflicted
+++ resolved
@@ -65,12 +65,8 @@
     let error code args (range: _ QsNullable) =
         if patternCapability context.IsInOperation pattern |> context.Capability.Implies
         then None
-<<<<<<< HEAD
-        else range.ValueOr Range.Zero |> QsCompilerDiagnostic.Error (code, args) |> Some
-=======
-        else QsCompilerDiagnostic.Error (code, args) (range.ValueOr Range.Zero) |> Some
-
->>>>>>> ea1f8f0b
+        else range.ValueOr Range.Zero |> QsCompilerDiagnostic.Error(code, args) |> Some
+
     let unsupported =
         if context.Capability = BasicMeasurementFeedback
         then ErrorCode.ResultComparisonNotInOperationIf
@@ -240,10 +236,11 @@
 
 /// Returns diagnostic reasons for why a global callable reference is not supported.
 let rec private referenceReasons context
-                                 (name : QsQualifiedName)
-                                 (range : _ QsNullable)
-                                 (header : SpecializationDeclarationHeader, impl) =
-    let reason (header : SpecializationDeclarationHeader) diagnostic =
+                                 (name: QsQualifiedName)
+                                 (range: _ QsNullable)
+                                 (header: SpecializationDeclarationHeader, impl)
+                                 =
+    let reason (header: SpecializationDeclarationHeader) diagnostic =
         match diagnostic.Diagnostic with
         | Error ErrorCode.UnsupportedResultComparison -> Some WarningCode.UnsupportedResultComparison
         | Error ErrorCode.ResultComparisonNotInOperationIf -> Some WarningCode.ResultComparisonNotInOperationIf
@@ -254,80 +251,58 @@
         |> Option.map (fun code ->
             let args =
                 Seq.append
-                    [ name.Name
-                      header.Source.CodePath
-                      string (diagnostic.Range.Start.Line + 1)
-                      string (diagnostic.Range.Start.Column + 1) ]
+                    [
+                        name.Name
+                        header.Source.CodePath
+                        string (diagnostic.Range.Start.Line + 1)
+                        string (diagnostic.Range.Start.Column + 1)
+                    ]
                     diagnostic.Arguments
-            range.ValueOr Range.Zero |> QsCompilerDiagnostic.Warning (code, args))
+
+            range.ValueOr Range.Zero |> QsCompilerDiagnostic.Warning(code, args))
 
     match impl with
     | Provided (_, scope) ->
         scopeDiagnosticsImpl false context scope
         |> Seq.map (fun diagnostic ->
             locationOffset header.Location
-            |> QsNullable<_>.Map (fun offset -> { diagnostic with Range = offset + diagnostic.Range })
+            |> QsNullable<_>.Map(fun offset -> { diagnostic with Range = offset + diagnostic.Range })
             |> QsNullable.defaultValue diagnostic)
         |> Seq.choose (reason header)
     | _ -> Seq.empty
 
 /// Returns diagnostics for a reference to a global callable with the given name, based on its capability attribute and
 /// the context's supported runtime capabilities.
-<<<<<<< HEAD
-and private referenceDiagnostics includeReasons context (name : QsQualifiedName, range : _ QsNullable) =
+and private referenceDiagnostics includeReasons context (name: QsQualifiedName, range: _ QsNullable) =
     match context.Globals.TryGetCallable name (context.Symbols.Parent.Namespace, context.Symbols.SourceFile) with
     | Found declaration ->
         let capability = (BuiltIn.TryGetRequiredCapability declaration.Attributes).ValueOr RuntimeCapability.Base
-        if context.Capability.Implies capability
-        then Seq.empty
-=======
-let private referenceDiagnostic context (name, range: _ QsNullable) =
-    match context.Globals.TryGetCallable name (context.Symbols.Parent.Namespace, context.Symbols.SourceFile) with
-    | Found declaration ->
-        let capability = (BuiltIn.TryGetRequiredCapability declaration.Attributes).ValueOr RuntimeCapability.Base
 
         if context.Capability.Implies capability then
-            None
->>>>>>> ea1f8f0b
+            Seq.empty
         else
             let reasons =
-                if includeReasons then
-                    context.Globals.ImportedSpecializations name
-                    |> Seq.collect (referenceReasons context name range)
-                else
-                    Seq.empty
+                if includeReasons
+                then context.Globals.ImportedSpecializations name |> Seq.collect (referenceReasons context name range)
+                else Seq.empty
 
             let error =
-                ErrorCode.UnsupportedCallableCapability,
-                [ name.Name; string capability; context.ProcessorArchitecture ]
+                ErrorCode.UnsupportedCallableCapability, [ name.Name; string capability; context.ProcessorArchitecture ]
 
             let diagnostic = range.ValueOr Range.Zero |> QsCompilerDiagnostic.Error error
             reasons |> Seq.append (Seq.singleton diagnostic)
     | _ -> Seq.empty
 
 /// Returns all capability diagnostics for the scope. Ranges are relative to the start of the specialization.
-<<<<<<< HEAD
-and private scopeDiagnosticsImpl includeReasons context scope : QsCompilerDiagnostic seq =
-    [ globalReferences scope |> Seq.collect (referenceDiagnostics includeReasons context)
-      scopePatterns scope |> Seq.choose (patternDiagnostic context) ]
-    |> Seq.concat
-
-/// Returns all capability diagnostics for the scope. Ranges are relative to the start of the specialization.
-let ScopeDiagnostics context scope = scopeDiagnosticsImpl true context scope
-=======
-let ScopeDiagnostics context scope =
+and private scopeDiagnosticsImpl includeReasons context scope: QsCompilerDiagnostic seq =
     [
-        globalReferences scope |> Seq.choose (referenceDiagnostic context)
+        globalReferences scope |> Seq.collect (referenceDiagnostics includeReasons context)
         scopePatterns scope |> Seq.choose (patternDiagnostic context)
     ]
     |> Seq.concat
 
-/// Looks up a key in the dictionary, returning Some value if it is found and None if not.
-let private tryGetValue key (dict: IReadOnlyDictionary<_, _>) =
-    match dict.TryGetValue key with
-    | true, value -> Some value
-    | false, _ -> None
->>>>>>> ea1f8f0b
+/// Returns all capability diagnostics for the scope. Ranges are relative to the start of the specialization.
+let ScopeDiagnostics context scope = scopeDiagnosticsImpl true context scope
 
 /// Returns true if the callable is an operation.
 let private isOperation callable =
@@ -335,21 +310,10 @@
     | Operation -> true
     | _ -> false
 
-<<<<<<< HEAD
 /// Returns true if the callable is declared in a source file in the current compilation, instead of a referenced
 /// library.
-let private isDeclaredInSourceFile (callable : QsCallable) = QsNullable.isNull callable.Source.AssemblyPath
-=======
-/// Returns true if the QsNullable is null.
-let private isQsNull =
-    function
-    | Value _ -> false
-    | Null -> true
-
-/// Returns true if the callable is declared in a source file in the current compilation, instead of a referenced
-/// library.
-let private isDeclaredInSourceFile (callable: QsCallable) = callable.SourceFile.EndsWith ".qs"
->>>>>>> ea1f8f0b
+let private isDeclaredInSourceFile (callable: QsCallable) =
+    QsNullable.isNull callable.Source.AssemblyPath
 
 /// Given whether the specialization is part of an operation, returns its required capability based on its source code,
 /// ignoring callable dependencies.
@@ -378,15 +342,11 @@
         |> fun items -> items.ToDictionary((fun item -> item.Key), (fun item -> callableSourceCapability item.Value))
 
     let sourceCycles =
-<<<<<<< HEAD
-        graph.GetCallCycles () |> Seq.filter (Seq.exists <| fun node ->
-            callables.TryGetValue node.CallableName |> tryOption |> Option.exists isDeclaredInSourceFile)
-=======
         graph.GetCallCycles()
         |> Seq.filter
-            (Seq.exists (fun node -> callables |> tryGetValue node.CallableName |> Option.exists isDeclaredInSourceFile))
-
->>>>>>> ea1f8f0b
+            (Seq.exists
+             <| fun node -> callables.TryGetValue node.CallableName |> tryOption |> Option.exists isDeclaredInSourceFile)
+
     for cycle in sourceCycles do
         let cycleCapability =
             cycle
@@ -427,32 +387,15 @@
         |> joinCapabilities
 
     // The capability of a callable based on its initial capability and the capability of all dependencies.
-<<<<<<< HEAD
-    and callableCapability visited (callable : QsCallable) =
-        (BuiltIn.TryGetRequiredCapability callable.Attributes).ValueOrApply (fun () ->
-            if isDeclaredInSourceFile callable
-            then
-                [ initialCapabilities.TryGetValue callable.FullName
-                  |> tryOption
-                  |> Option.defaultValue RuntimeCapability.Base
-
-                  dependentCapability visited callable.FullName ]
-                |> joinCapabilities
-            else RuntimeCapability.Base)
-
-    // Tries to retrieve the capability of the callable from the cache first; otherwise, computes the capability and
-    // saves it in the cache.
-    and cachedCapability visited (callable : QsCallable) =
-        cache.TryGetValue callable.FullName |> tryOption |> Option.defaultWith (fun () ->
-=======
     and callableCapability visited (callable: QsCallable) =
         (BuiltIn.TryGetRequiredCapability callable.Attributes)
             .ValueOrApply(fun () ->
                 if isDeclaredInSourceFile callable then
                     [
-                        initialCapabilities
-                        |> tryGetValue callable.FullName
+                        initialCapabilities.TryGetValue callable.FullName
+                        |> tryOption
                         |> Option.defaultValue RuntimeCapability.Base
+
                         dependentCapability visited callable.FullName
                     ]
                     |> joinCapabilities
@@ -462,10 +405,9 @@
     // Tries to retrieve the capability of the callable from the cache first; otherwise, computes the capability and
     // saves it in the cache.
     and cachedCapability visited (callable: QsCallable) =
-        cache
-        |> tryGetValue callable.FullName
+        cache.TryGetValue callable.FullName
+        |> tryOption
         |> Option.defaultWith (fun () ->
->>>>>>> ea1f8f0b
             let capability = callableCapability visited callable
             cache.[callable.FullName] <- capability
             capability)
@@ -488,12 +430,8 @@
     transformation.Namespaces <-
         { new NamespaceTransformation(transformation) with
             override this.OnCallableDeclaration callable =
-<<<<<<< HEAD
                 let isMissingCapability = BuiltIn.TryGetRequiredCapability callable.Attributes |> QsNullable.isNull
-=======
-                let isMissingCapability = BuiltIn.TryGetRequiredCapability callable.Attributes |> isQsNull
-
->>>>>>> ea1f8f0b
+
                 if isMissingCapability && isDeclaredInSourceFile callable
                 then callableCapability callable |> toAttribute |> callable.AddAttribute
                 else callable
