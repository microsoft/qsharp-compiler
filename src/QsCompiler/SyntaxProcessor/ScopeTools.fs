﻿// Copyright (c) Microsoft Corporation. All rights reserved.
// Licensed under the MIT License.

namespace Microsoft.Quantum.QsCompiler.SyntaxProcessing

open System
open System.Collections.Generic
open System.Collections.Immutable
open Microsoft.Quantum.QsCompiler
open Microsoft.Quantum.QsCompiler.DataTypes
open Microsoft.Quantum.QsCompiler.Diagnostics
open Microsoft.Quantum.QsCompiler.ReservedKeywords.AssemblyConstants
open Microsoft.Quantum.QsCompiler.SyntaxExtensions
open Microsoft.Quantum.QsCompiler.SymbolManagement
open Microsoft.Quantum.QsCompiler.SyntaxProcessing.VerificationTools
open Microsoft.Quantum.QsCompiler.SyntaxTokens 
open Microsoft.Quantum.QsCompiler.SyntaxTree


/// Used to represent all properties that need to be tracked for verifying the built syntax tree, but are not needed after.
/// Specifically, the tracked properties are pushed and popped for each scope. 
type private TrackedScope = private {
    /// used to track all local variables defined on this scope, as well as their inferred information
    LocalVariables : Dictionary<NonNullable<string>, LocalVariableDeclaration<NonNullable<string>>>
    /// contains the set of functors that each operation called on this scope needs to support
    RequiredFunctorSupport : ImmutableHashSet<QsFunctor>
}
    with

    /// Given all functors that need to be applied to a particular operation call, 
    /// combines them into the set of functors that that operation needs to support.
    static member internal CombinedFunctorSupport functors = 
        let rec requiredSupport current = function
            | [] -> current
            | Adjoint :: tail -> 
                if not (current |> List.contains Adjoint) then requiredSupport (Adjoint :: current) tail
                else requiredSupport [for f in current do if f <> Adjoint then yield f] tail
            | Controlled :: tail -> 
                if current |> List.contains Controlled then requiredSupport current tail
                else requiredSupport (Controlled :: current) tail
        requiredSupport [] functors


/// The SymbolTracker class does *not* make a copy of the given NamespaceManager, 
/// but instead will throw an InvalidOperationException upon accessing its content if that content has been modified 
/// (i.e. if the version number of the NamespaceManager has changed). 
/// The constructor throws an ArgumentException if the given NamespaceManager does not contain all resolutions, 
/// or if a callable with the given parent name does not exist in the given NamespaceManager.
type SymbolTracker<'P>(globals : NamespaceManager, sourceFile, parent : QsQualifiedName) =  
// TODO: once we support type specialiations, the parent needs to be the specialization name rather than the callable name

    do  if not globals.ContainsResolutions then ArgumentException "the content of the given namespace manager needs to be resolved" |> raise

    /// Contains all properties that need to be tracked for verifying the built syntax tree, but are not needed after.
    /// In particular, contains a "stack" of all local declarations up to this point in each scope, 
    /// as well as which functors need to be supported by the operations called within each scope. 
    let mutable pushedScopes : TrackedScope list = []
    
    /// contains the version number of the global symbols manager upon initialization
    let expectedVersionGlobals = globals.VersionNumber
    
    /// Returns the manager for all globally declared callables an types.
    /// Throws an invalid operation exception if the content of the manager have been modified since the initialization of this symbol tracker.
    let GlobalSymbols () = 
        if globals.VersionNumber <> expectedVersionGlobals then 
            InvalidOperationException "the content of the namespace manager associated with this symbol tracker has changed" |> raise
        globals

    /// The type parameters of the parent callable associated with this symbol tracker.
    ///
    /// IMPORTANT: This needs to be adapted if we want to support type specializations and/or external specializations!
    let typeParameters = 
        match GlobalSymbols().TryGetCallable parent (parent.Namespace, sourceFile) with 
        | Found decl ->
            decl.Signature.TypeParameters
            |> Seq.choose (function | ValidName name -> Some name | InvalidName -> None)
            |> fun valid -> valid.ToImmutableArray ()
        | _ -> ArgumentException "the given NamespaceManager does not contain a callable with the given parent name" |> raise

    /// If a local variable with the given name is visible on the current scope, 
    /// returns the dictionary that contains its declaration as Value.
    /// Returns Null otherwise. 
    let localVariableWithName (name : NonNullable<string>) = 
        let rec varDecl = function 
            | [] -> Null
            | (head : TrackedScope) :: _ when head.LocalVariables.ContainsKey name -> Value head.LocalVariables
            | _ :: tail -> varDecl tail
        varDecl pushedScopes

    /// If a type declaration for a type with the given name exists in GlobalSymbols, 
    /// returns a its its header information as Value. Returns Null otherwise.  
    /// If no namespace is specified, the namespace resolution is done under the assumption that the unqualified name is used within the 
    /// source file, namespace, and callable associated with this symbol tracker instance. 
    let globalTypeWithName (ns, name : NonNullable<string>) = ns |> function
        | None -> GlobalSymbols().TryResolveAndGetType name (parent.Namespace, sourceFile)
        | Some nsName -> GlobalSymbols().TryGetType (QsQualifiedName.New (nsName, name)) (parent.Namespace, sourceFile)

    /// If a callable declaration (including type constructors!) for a callable with the given name exists in GlobalSymbols, 
    /// returns a its header information as Value. Returns Null otherwise. 
    /// If no namespace is specified, the namespace resolution is done under the assumption that the unqualified name is used within the 
    /// source file, namespace, and callable associated with this symbol tracker instance. 
    let globalCallableWithName (ns, name : NonNullable<string>) = ns |> function
        | None -> GlobalSymbols().TryResolveAndGetCallable name (parent.Namespace, sourceFile) 
        | Some nsName -> GlobalSymbols().TryGetCallable (QsQualifiedName.New (nsName, name)) (parent.Namespace, sourceFile)

    /// the namespace and callable declaration within which the symbols tracked by this SymbolTracker instance are used
    member this.Parent = parent

    /// the source file within which the Parent (a callable declaration) associated with this SymbolTracker instance is declared
    member this.SourceFile = sourceFile

    /// returns true if no scope is currently open
    member this.AllScopesClosed = pushedScopes.Length = 0

    /// Returns the set of functors that need to be supported by each operation called within the current scope.
    /// Returns an empty set if no scope is currently open.
    member this.RequiredFunctorSupport = 
        match pushedScopes with 
        | head :: _ -> head.RequiredFunctorSupport
        | [] -> ImmutableHashSet.Empty

    /// Pushes a new scope onto the stack and opens it.
    /// If the given set of functors to support is not null, operations called within the newly opened scope need to support these functors. 
    /// Otherwise the set of functors to support is determined by the parent scope if a parent scope exist, or empty if no parent scope exists.
    member this.BeginScope functorSupport =
        let scopeToPush = { 
            LocalVariables = new Dictionary<_,_>(); 
            RequiredFunctorSupport = if functorSupport = null then this.RequiredFunctorSupport else functorSupport} 
        pushedScopes <- scopeToPush :: pushedScopes

    /// Pushes a new scope onto the stack and opens it.
    /// Operations called within the newly opened scope need to support the same set of functors as the parent scope.
    /// If no parent scope exists, then the set of functors to support is assumed to be empty.
    member this.BeginScope () = this.BeginScope this.RequiredFunctorSupport

    /// pops the most recent scope from the stack, thus closing it
    member this.EndScope() = 
        if pushedScopes.Length = 0 then InvalidOperationException "no scope is currently open" |> raise
        pushedScopes <- pushedScopes.Tail


    /// Verifies that no global type or callable with the same name as the one in the given variable declaration already exists, 
    /// and that no local variable with that name is visible on the current scope. 
    /// If the verification fails, does nothing and adds a suitable diagnostic to the returned array of diagnostics, 
    /// and otherwise pushes the given variable declaration as local variable into the current scope.
    /// Returns true and an empty array of diagnostics if the declaration has been successfully added, 
    /// and returns false as well as an array with diagnostics otherwise. 
    /// Throws an InvalidOperationException if no scope is currently open.
    member this.TryAddVariableDeclartion (decl : LocalVariableDeclaration<NonNullable<string>>) =
        if pushedScopes.Length = 0 then InvalidOperationException "no scope is currently open" |> raise
        if (globalTypeWithName (None, decl.VariableName)) <> NotFound then false, [| decl.Range |> QsCompilerDiagnostic.Error (ErrorCode.GlobalTypeAlreadyExists, [decl.VariableName.Value]) |]
        elif (globalCallableWithName (None, decl.VariableName)) <> NotFound then false, [| decl.Range |> QsCompilerDiagnostic.Error (ErrorCode.GlobalCallableAlreadyExists, [decl.VariableName.Value]) |]
        elif (localVariableWithName decl.VariableName) <> Null then false, [| decl.Range |> QsCompilerDiagnostic.Error (ErrorCode.LocalVariableAlreadyExists, [decl.VariableName.Value]) |]
        else pushedScopes.Head.LocalVariables.Add(decl.VariableName, decl); true, [||]

    /// If the variable name in the given variable declaration is valid, 
    /// verifies that no global type or callable with that name already exists, 
    /// and that no local variable with that name is visible on the current scope. 
    /// If that is the case, pushed the given variable declaration as local variable into the current scope.
    /// If the verification fails, does nothing and adds a suitable diagnostic to the returned array of diagnostics.
    /// If the variable name is not valid, does nothing and does not generate any diagnostics. 
    /// Returns true and an empty array of diagnostics if the declaration has been successfully added, 
    /// and returns false as well as an array with diagnostics otherwise. 
    /// Throws an InvalidOperationException if no scope is currently open.
    member this.TryAddVariableDeclartion (decl : LocalVariableDeclaration<QsLocalSymbol>) =
        if pushedScopes.Length = 0 then InvalidOperationException "no scope is currently open" |> raise
        match decl.VariableName with 
        | InvalidName -> false, [||]
        | ValidName name -> 
            let mut, qDep = decl.InferredInformation.IsMutable, decl.InferredInformation.HasLocalQuantumDependency
            LocalVariableDeclaration<_>.New mut ((decl.Position, decl.Range), name, decl.Type, qDep) 
            |> this.TryAddVariableDeclartion

    /// Updates the quantum dependency of the local variable with the given name.
    /// Throws an ArgumentException if no local variable with the given name is visible on the current scope.
    /// Throws an InvalidOperationException if no scope is currently open, or the variable is immutable.
    member internal this.UpdateQuantumDependency varName localQdep =
        if pushedScopes.Length = 0 then InvalidOperationException "no scope is currently open" |> raise
        match localVariableWithName varName with 
        | Value dict ->
            let existing = dict.[varName]
            if not existing.InferredInformation.IsMutable then InvalidOperationException "cannot update information for immutable variable" |> raise
            else dict.[varName] <- {existing with InferredInformation = {existing.InferredInformation with HasLocalQuantumDependency = localQdep}}
        | Null -> ArgumentException "no local variable with the given name exists on the current scope" |> raise

    /// returns all *local* declarations on the current scope *and* all parent scopes up to this point
    member this.CurrentDeclarations = 
        let varDeclarations = seq { for scope in pushedScopes do for decl in scope.LocalVariables.Values do yield decl }
        LocalDeclarations.New varDeclarations

    /// Given a Q# symbol used as identifier within the context associated with this symbol tracker, 
    /// returns the resolved identifier, it's type, whether it is mutable, and whether it has any quantum dependencies as LocalVariableDeclaration,  
    /// along with an immutable array containing the names of its type parameters as unqualified symbols if the identifier is type parameterized.
    /// Note that the location information in the returned variable declaration will be set to an arbitrary location, 
    /// and the range information will be stripped for all types.
    /// If the given symbol is not a valid name for an identifier, or the corresponding variable is not visible on the current scope,
    /// calls the given addDiagnostics function with a suitable diagnostic. 
    member this.ResolveIdentifier addDiagnostic (qsSym : QsSymbol) = 
        let defaultLoc = Null, QsCompilerDiagnostic.DefaultRange // dummy location for the purpose of returning the necessary information as local variable declaration
        let invalid = 
            let properties = (defaultLoc, InvalidIdentifier, ResolvedType.New InvalidType, false)
            properties |> LocalVariableDeclaration.New false, ImmutableArray<_>.Empty

        let buildCallable kind fullName (decl : ResolvedSignature) attributes = 
            let deprecated = attributes |> SymbolResolution.TryFindRedirect |> SymbolResolution.GenerateDeprecationWarning (fullName, qsSym.RangeOrDefault)
            for msg in deprecated do msg |> addDiagnostic
            let argType, returnType = decl.ArgumentType |> StripPositionInfo.Apply, decl.ReturnType |> StripPositionInfo.Apply
            let idType = kind ((argType, returnType), decl.Information) |> ResolvedType.New 
            LocalVariableDeclaration.New false (defaultLoc, GlobalCallable fullName, idType, false), decl.TypeParameters

        let addDiagnosticForSymbol code args =
            qsSym.RangeOrDefault |> QsCompilerDiagnostic.Error (code, args) |> addDiagnostic
            invalid

        let resolveGlobal (ns : NonNullable<string> option, sym : NonNullable<string>) input =
            match input with
            | Found (decl : CallableDeclarationHeader) -> decl.Kind |> function
                | QsCallableKind.Operation -> buildCallable QsTypeKind.Operation decl.QualifiedName decl.Signature decl.Attributes
                | QsCallableKind.TypeConstructor
                | QsCallableKind.Function -> buildCallable (fst >> QsTypeKind.Function) decl.QualifiedName decl.Signature decl.Attributes
            | Ambiguous possibilities ->
                let possibleNames = String.Join(", ", possibilities |> Seq.map (fun nsName -> nsName.Value))
                addDiagnosticForSymbol ErrorCode.AmbiguousCallable [sym.Value; possibleNames]
            | Inaccessible ->
                match ns with
                | None -> addDiagnosticForSymbol ErrorCode.InaccessibleCallable [sym.Value]
                | Some ns -> addDiagnosticForSymbol ErrorCode.InaccessibleCallableInNamespace [sym.Value; ns.Value]
            | NotFound -> addDiagnosticForSymbol ErrorCode.UnknownIdentifier [sym.Value]
        
        let resolveNative sym =
            match localVariableWithName sym with 
            | Value dict ->
                let decl = dict.[sym]
                let properties = (defaultLoc, LocalVariable sym, decl.Type |> StripPositionInfo.Apply, decl.InferredInformation.HasLocalQuantumDependency)
                properties |> LocalVariableDeclaration.New decl.InferredInformation.IsMutable, ImmutableArray<_>.Empty
            | Null -> globalCallableWithName (None, sym) |> resolveGlobal (None, sym)

        match qsSym.Symbol with 
        | InvalidSymbol -> invalid
        | Symbol sym -> resolveNative sym
        | QualifiedSymbol (ns, sym) -> globalCallableWithName (Some ns, sym) |> resolveGlobal (Some ns, sym)
        | _ -> addDiagnosticForSymbol ErrorCode.ExpectingIdentifier []

    /// Given a Q# type, resolves it calling the NamespaceManager associated with this symbol tracker.
    /// For each diagnostic generated during the resolution, calls the given addDiagnostics function on it. 
    /// Returns the resolved type, *including* its range information if applicable.
    member internal this.ResolveType addDiagnostic (qsType : QsType) =
        let resolved, errs = GlobalSymbols().ResolveType (parent, typeParameters, sourceFile) qsType 
        for err in errs do addDiagnostic err
        resolved

    /// Given the fully qualified name of a user defined type, returns its declaration as Some.
    /// Adds a suitable error using the given function and returns None if no declaration can be found.
    member private this.TryGetTypeDeclaration addError (udt : UserDefinedType) = 
        match globalTypeWithName (Some udt.Namespace, udt.Name) with
        | Found decl -> Value decl
        | _ ->
            // may occur when the return type of a referenced callable is defined in an assembly that is not referenced
            addError (ErrorCode.IndirectlyReferencedExpressionType, [sprintf "%s.%s" udt.Namespace.Value udt.Name.Value])
            Null

    /// Given the fully qualified name of a user defined type, returns its underlying type where all range information is stripped.
    /// Adds a suitable diagnostic and returns an invalid type if the underlying type could not be determined.
    member this.GetUnderlyingType addError (udt : UserDefinedType) = 
        match this.TryGetTypeDeclaration addError udt with
        | Value decl -> decl.Type |> StripPositionInfo.Apply
        | Null -> InvalidType |> ResolvedType.New 
        
    /// Given the fully qualified name of a user defined type as well as the identifier specifying an item, 
    /// returns the type of the item where all range information is stripped.
    /// Adds a suitable diagnostic and returns an invalid type if the item type could not be determined.
    member this.GetItemType (item : Identifier) addError (udt : UserDefinedType) = 
        let namedWithName name = function | Named n when n.VariableName.Value = name -> Some n | _ -> None
        match this.TryGetTypeDeclaration addError udt with
        | Null -> InvalidType |> ResolvedType.New 
        | Value decl -> item |> function 
            | InvalidIdentifier -> InvalidType |> ResolvedType.New
            | GlobalCallable _ -> addError (ErrorCode.ExpectingItemName, []); InvalidType |> ResolvedType.New
            | LocalVariable name -> decl.TypeItems.Items |> Seq.choose (namedWithName name.Value) |> Seq.toList |> function
                | [itemDecl] -> itemDecl.Type |> StripPositionInfo.Apply
                | _ -> addError (ErrorCode.UnknownItemName, [udt.Name.Value; name.Value]); InvalidType |> ResolvedType.New

/// The context used for symbol resolution and type checking within the scope of a callable.
type ScopeContext<'a> =
    { /// The symbol tracker for the parent callable.
      Symbols : SymbolTracker<'a>
      /// True if the parent callable for the current scope is an operation.
      IsInOperation : bool
      /// True if the current expression is contained within the condition of an if- or elif-statement.
      IsInIfCondition : bool
      /// The return type of the parent callable for the current scope.
      ReturnType : ResolvedType
      /// The runtime capabilities for the compilation unit.
      Capabilities : RuntimeCapabilities
      /// The name of the processor architecture for the compilation unit.
      ProcessorArchitecture : NonNullable<string> }
    with

    /// <summary>
    /// Creates a scope context for the specialization.
    ///
    /// The symbol tracker in the context does not make a copy of the given namespace manager. Instead, it throws an
    /// <see cref="InvalidOperationException"/> if the namespace manager has been modified (i.e. the version number of
    /// the namespace manager has changed).
    /// </summary>
    /// <exception cref="ArgumentException">
    /// Thrown if the given namespace manager does not contain all resolutions or if the specialization's parent does
    /// not exist in the given namespace manager.
    /// </exception>
    static member Create (nsManager : NamespaceManager)
                         capabilities
                         processorArchitecture
                         (spec : SpecializationDeclarationHeader) =
        match nsManager.TryGetCallable spec.Parent (spec.Parent.Namespace, spec.SourceFile) with
        | Found declaration ->
            { Symbols = SymbolTracker<'a> (nsManager, spec.SourceFile, spec.Parent)
              IsInOperation = declaration.Kind = Operation
              IsInIfCondition = false
              ReturnType = StripPositionInfo.Apply declaration.Signature.ReturnType
              Capabilities = capabilities
<<<<<<< HEAD
              ExecutionTarget = executionTarget }
        | _ -> raise <| ArgumentException "The specialization's parent callable does not exist."

    /// Returns a new scope context for an expression that is contained within the condition of an if- or
    /// elif-statement.
    member this.WithinIfCondition = { this with IsInIfCondition = true }
=======
              ProcessorArchitecture = processorArchitecture }
        | _ -> raise <| ArgumentException "The specialization's parent callable does not exist."
>>>>>>> d602131b
<|MERGE_RESOLUTION|>--- conflicted
+++ resolved
@@ -318,14 +318,9 @@
               IsInIfCondition = false
               ReturnType = StripPositionInfo.Apply declaration.Signature.ReturnType
               Capabilities = capabilities
-<<<<<<< HEAD
-              ExecutionTarget = executionTarget }
+              ProcessorArchitecture = processorArchitecture }
         | _ -> raise <| ArgumentException "The specialization's parent callable does not exist."
 
     /// Returns a new scope context for an expression that is contained within the condition of an if- or
     /// elif-statement.
-    member this.WithinIfCondition = { this with IsInIfCondition = true }
-=======
-              ProcessorArchitecture = processorArchitecture }
-        | _ -> raise <| ArgumentException "The specialization's parent callable does not exist."
->>>>>>> d602131b
+    member this.WithinIfCondition = { this with IsInIfCondition = true }