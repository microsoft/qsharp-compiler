--- conflicted
+++ resolved
@@ -71,14 +71,9 @@
     operation Bar () : Unit is Adj + Ctl {}
 }"""
 
-<<<<<<< HEAD
-[<FixedPoint>]
-let ``Entry point and using statement`` = """namespace Microsoft.Quantum.Foo {
-=======
-[<FixedPoint(Skip = "Not supported.")>]
+[<FixedPoint>]
 let ``Entry point and using statement`` =
     """namespace Microsoft.Quantum.Foo {
->>>>>>> 6b89ba41
     @EntryPoint()
     operation RunProgram (nQubits : Int) : Unit {
         using (register = Qubit[nQubits]) {
@@ -96,14 +91,9 @@
     operation Spam () : Unit {}
 }"""
 
-<<<<<<< HEAD
-[<FixedPoint>]
-let ``Open directive and entry point`` = """namespace Foo {
-=======
-[<FixedPoint(Skip = "Not supported.")>]
+[<FixedPoint>]
 let ``Open directive and entry point`` =
     """namespace Foo {
->>>>>>> 6b89ba41
     open Test;
 
     @EntryPoint()
@@ -158,26 +148,29 @@
 }"""
 
 [<FixedPoint>]
-<<<<<<< HEAD
-let ``Declare type parameter`` = """namespace Foo {
+let ``Declare type parameter`` =
+    """namespace Foo {
     function Bar<'a>() : Unit {}
 }
 """
 
 [<FixedPoint>]
-let ``Declare 2 type parameters`` = """namespace Foo {
+let ``Declare 2 type parameters`` =
+    """namespace Foo {
     function Bar<'a, 'b>() : Unit {}
 }
 """
 
 [<FixedPoint>]
-let ``Declare 3 type parameters`` = """namespace Foo {
+let ``Declare 3 type parameters`` =
+    """namespace Foo {
     function Bar<'a, 'b, 'c>() : Unit {}
 }
 """
 
 [<FixedPoint>]
-let ``Intrinsic body specialization`` = """namespace Foo {
+let ``Intrinsic body specialization`` =
+    """namespace Foo {
     function Bar() : Unit {
         body intrinsic;
     }
@@ -185,7 +178,8 @@
 """
 
 [<FixedPoint>]
-let ``Intrinsic body and controlled specializations`` = """namespace Foo {
+let ``Intrinsic body and controlled specializations`` =
+    """namespace Foo {
     function Bar() : Unit {
         body intrinsic;
         controlled intrinsic;
@@ -194,7 +188,8 @@
 """
 
 [<FixedPoint>]
-let ``Explicit body and controlled specializations`` = """namespace Foo {
+let ``Explicit body and controlled specializations`` =
+    """namespace Foo {
     function Bar() : Unit {
         body (...) {
             Message("body");
@@ -208,7 +203,8 @@
 """
 
 [<FixedPoint>]
-let ``Discard symbol`` = """namespace Foo {
+let ``Discard symbol`` =
+    """namespace Foo {
     function Bar() : Unit {
         let _ = 0;
     }
@@ -216,11 +212,8 @@
 """
 
 [<FixedPoint>]
-let ``Missing type`` = """namespace Foo {
-=======
 let ``Missing type`` =
     """namespace Foo {
->>>>>>> 6b89ba41
     function Bar (arg : _) : Unit {}
 }"""
 
