--- conflicted
+++ resolved
@@ -18,11 +18,8 @@
     | [<MainCommand; Unique; Last>] Inputs of string list
     | [<InheritAttribute; Unique; AltCommandLine("-b")>] Backup
     | [<InheritAttribute; Unique; AltCommandLine("-r")>] Recurse
-<<<<<<< HEAD
+    | [<InheritAttribute; Unique>] QSharp_Version of string
     | [<InheritAttribute; Unique>] Project of string
-=======
-    | [<InheritAttribute; Unique>] QSharp_Version of string
->>>>>>> d782dbd5
     | [<SubCommand; CliPrefix(CliPrefix.None)>] Update
     | [<SubCommand; CliPrefix(CliPrefix.None)>] Format
 
@@ -32,15 +29,10 @@
             | Inputs _ -> "Files or folders to format or \"-\" to read from standard input."
             | Backup -> "Create backup files of input files."
             | Recurse -> "Process the input folder recursively."
-<<<<<<< HEAD
+            | QSharp_Version _ -> "Provides a Q# version to the tool."
             | Project _ -> "The project file for the project to process."
-            | Update _ -> "Update depreciated syntax in the input files."
-            | Format _ -> "Format the source code in input files."
-=======
-            | QSharp_Version _ -> "Provides a Q# version to the tool."
             | Update -> "Update depreciated syntax in the input files."
             | Format -> "Format the source code in input files."
->>>>>>> d782dbd5
 
 type CommandKind =
     | Update
@@ -153,39 +145,23 @@
     try
         let results = parser.Parse args
 
-<<<<<<< HEAD
-        let inputs, qsharp_version =
+        let inputs, version =
             match results.TryGetResult Project with
             | Some p -> getSourceFiles p
-            | None -> results.GetResult Inputs, None
+            | None ->
+                results.GetResult Inputs,
+                results.TryGetResult QSharp_Version
 
-        let args =
-            {
-                CommandKind =
-                    match results.TryGetSubCommand() with
-                    | None // default to update command
-                    | Some Argument.Update -> Update
-                    | Some Argument.Format -> Format
-                    | _ -> failwith "unrecognized command used"
-                RecurseFlag = results.Contains Recurse
-                BackupFlag = results.Contains Backup
-                Inputs = inputs
-            }
+        let isValidVersion, qsharp_version =
+            match version with
+            | Some s ->
+                match Version.TryParse s with
+                | true, v -> true, Some v
+                | false, _ -> false, None
+            | None -> true, None
 
-        args.Inputs |> run args
-=======
-        let mutable validVersion = true
-        let version =
-            match results.TryGetResult QSharp_Version with
-            | Some x ->
-                match Version.TryParse x with
-                | true, v -> Some v
-                | _ ->
-                    validVersion <- false
-                    None
-            | None -> None
+        if isValidVersion then
 
-        if validVersion then
             let args =
                 {
                     CommandKind =
@@ -196,15 +172,14 @@
                         | _ -> failwith "unrecognized command used"
                     RecurseFlag = results.Contains Recurse
                     BackupFlag = results.Contains Backup
-                    QSharp_Version = version
-                    Inputs = results.GetResult Inputs
+                    QSharp_Version = qsharp_version
+                    Inputs = inputs
                 }
 
             args.Inputs |> run args
         else
             eprintf "Error: Bad version number."
             2
->>>>>>> d782dbd5
     with
     | :? ArguParseException as ex ->
         eprintf "%s" ex.Message
