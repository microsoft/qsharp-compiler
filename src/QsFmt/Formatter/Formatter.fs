﻿// Copyright (c) Microsoft Corporation.
// Licensed under the MIT License.

module Microsoft.Quantum.QsFmt.Formatter.Formatter

open Antlr4.Runtime
open Microsoft.Quantum.QsFmt.Formatter.Errors
open Microsoft.Quantum.QsFmt.Formatter.ParseTree.Namespace
open Microsoft.Quantum.QsFmt.Formatter.Printer
open Microsoft.Quantum.QsFmt.Formatter.Rules
open Microsoft.Quantum.QsFmt.Formatter.Utils
open Microsoft.Quantum.QsFmt.Parser
open System
open System.Collections.Immutable

/// <summary>
/// Parses the Q# source code into a <see cref="QsFmt.Formatter.SyntaxTree.Document"/>.
/// </summary>
let parse (source: string) =
    let tokenStream = source |> AntlrInputStream |> QSharpLexer |> CommonTokenStream

    let parser = QSharpParser tokenStream
    parser.RemoveErrorListener ConsoleErrorListener.Instance
    let errorListener = ListErrorListener()
    parser.AddErrorListener errorListener

    let documentContext = parser.document ()

    if List.isEmpty errorListener.SyntaxErrors then
        let tokens = tokenStream.GetTokens() |> ImmutableArray.CreateRange
        documentContext |> toDocument tokens |> Ok
    else
        errorListener.SyntaxErrors |> Error

[<CompiledName "Format">]
let format source =
    let formatDocument document =
        let unparsed = printer.Document document

        // Test whether there is data loss during parsing and unparsing
        if unparsed = source then
            // The actual format process
            document
            |> curry collapsedSpaces.Document ()
            |> curry operatorSpacing.Document ()
            |> curry newLines.Document ()
            |> curry indentation.Document 0
            |> printer.Document
        // Report error if the unparsing result does not match the original source
        else
            failwith (
                "The formatter's syntax tree is inconsistent with the input source code or unparsed wrongly. "
                + "Please let us know by filing a new issue in https://github.com/microsoft/qsharp-compiler/issues/new/choose."
                + "The unparsed code is: \n"
                + unparsed
            )

    parse source |> Result.map formatDocument

[<CompiledName "Update">]
let update source =
<<<<<<< HEAD
    let updateDocument document =

        let updatedDocument = document |> curry qubitBindingUpdate.Document () |> curry arraySyntaxUpdate.Document ()
        let warningList = updatedDocument |> updateChecker
        let printedDocument = updatedDocument |> printer.Document

        // For now, let's just combine the warnings to the end of the document
        String.concat Environment.NewLine (printedDocument :: warningList)

    parse source |> Result.map updateDocument
=======
    parse source
    |> Result.map (curry qubitBindingUpdate.Document () >> curry unitUpdate.Document () >> printer.Document)

>>>>>>> 17480124

[<CompiledName "Identity">]
let identity source =
    parse source |> Result.map printer.Document<|MERGE_RESOLUTION|>--- conflicted
+++ resolved
@@ -59,10 +59,9 @@
 
 [<CompiledName "Update">]
 let update source =
-<<<<<<< HEAD
     let updateDocument document =
 
-        let updatedDocument = document |> curry qubitBindingUpdate.Document () |> curry arraySyntaxUpdate.Document ()
+        let updatedDocument = document |> curry qubitBindingUpdate.Document () |> curry unitUpdate.Document () |> curry arraySyntaxUpdate.Document ()
         let warningList = updatedDocument |> updateChecker
         let printedDocument = updatedDocument |> printer.Document
 
@@ -70,11 +69,6 @@
         String.concat Environment.NewLine (printedDocument :: warningList)
 
     parse source |> Result.map updateDocument
-=======
-    parse source
-    |> Result.map (curry qubitBindingUpdate.Document () >> curry unitUpdate.Document () >> printer.Document)
-
->>>>>>> 17480124
 
 [<CompiledName "Identity">]
 let identity source =
