﻿// Copyright (c) Microsoft Corporation.
// Licensed under the MIT License.

namespace Microsoft.Quantum.QsFmt.Formatter.SyntaxTree

open Microsoft.Quantum.QsFmt.Formatter.Utils

[<AbstractClass>]
type internal 'result Reducer() as reducer =
    /// Reduces a list of results into a single result.
    let reduce = curry reducer.Combine |> List.reduce

    abstract Combine : 'result * 'result -> 'result

    abstract Document : document: Document -> 'result

    default _.Document document =
        (document.Namespaces |> List.map reducer.Namespace) @ [ reducer.Terminal document.Eof ] |> reduce

    abstract Namespace : ns: Namespace -> 'result

    default _.Namespace ns =
        [
            reducer.Terminal ns.NamespaceKeyword
            reducer.Terminal ns.Name
            reducer.Block(reducer.NamespaceItem, ns.Block)
        ]
        |> reduce

    abstract NamespaceItem : item: NamespaceItem -> 'result

    default _.NamespaceItem item =
        match item with
        | CallableDeclaration callable -> reducer.CallableDeclaration callable
        | Unknown terminal -> reducer.Terminal terminal

    abstract Attribute : attribute: Attribute -> 'result

    default _.Attribute attribute =
        [ reducer.Terminal attribute.At; reducer.Expression attribute.Expression ] |> reduce

    abstract CallableDeclaration : callable: CallableDeclaration -> 'result

    default _.CallableDeclaration callable =
        [
<<<<<<< HEAD
            callable.Attributes |> List.map reducer.Attribute
            [ reducer.Terminal callable.CallableKeyword; reducer.Terminal callable.Name ]
            callable.TypeParameters |> Option.map reducer.TypeParameterBinding |> Option.toList
            [
                reducer.SymbolBinding callable.Parameters
                reducer.TypeAnnotation callable.ReturnType
                reducer.CallableBody callable.Body
            ]
        ]
        |> List.concat
        |> reduce

    abstract TypeParameterBinding : binding: TypeParameterBinding -> 'result

    default _.TypeParameterBinding binding =
        reducer.Terminal binding.OpenBracket
        :: (binding.Parameters |> List.map (curry reducer.SequenceItem reducer.Terminal))
        @ [ reducer.Terminal binding.CloseBracket ]
=======
            reducer.Terminal callable.CallableKeyword
            reducer.Terminal callable.Name
            reducer.SymbolBinding callable.Parameters
            reducer.TypeAnnotation callable.ReturnType
        ]
        @ (callable.CharacteristicSection |> Option.map reducer.CharacteristicSection |> Option.toList)
          @ [ reducer.Block(reducer.Statement, callable.Block) ]
>>>>>>> acada6e1
        |> reduce

    abstract Type : typ: Type -> 'result

    default _.Type typ =
        match typ with
        | Type.Missing missing -> reducer.Terminal missing
        | Parameter name
        | Type.BuiltIn name
        | UserDefined name -> reducer.Terminal name
        | Type.Tuple tuple -> reducer.Tuple(reducer.Type, tuple)
        | Array array -> reducer.ArrayType array
        | Callable callable -> reducer.CallableType callable
        | Type.Unknown terminal -> reducer.Terminal terminal

    abstract TypeAnnotation : annotation: TypeAnnotation -> 'result

    default _.TypeAnnotation annotation =
        [ reducer.Terminal annotation.Colon; reducer.Type annotation.Type ] |> reduce

    abstract ArrayType : array: ArrayType -> 'result

    default _.ArrayType array =
        [
            reducer.Type array.ItemType
            reducer.Terminal array.OpenBracket
            reducer.Terminal array.CloseBracket
        ]
        |> reduce

    abstract CallableType : callable: CallableType -> 'result

    default _.CallableType callable =
        [
            reducer.Type callable.FromType
            reducer.Terminal callable.Arrow
            reducer.Type callable.ToType
        ]
        @ (callable.Characteristics |> Option.map reducer.CharacteristicSection |> Option.toList)
        |> reduce

    abstract CharacteristicSection : section: CharacteristicSection -> 'result

    default _.CharacteristicSection section =
        [
            reducer.Terminal section.IsKeyword
            reducer.Characteristic section.Characteristic
        ]
        |> reduce

    abstract CharacteristicGroup : group: CharacteristicGroup -> 'result

    default _.CharacteristicGroup group =
        [
            reducer.Terminal group.OpenParen
            reducer.Characteristic group.Characteristic
            reducer.Terminal group.CloseParen
        ]
        |> reduce

    abstract Characteristic : characteristic: Characteristic -> 'result

    default _.Characteristic characteristic =
        match characteristic with
        | Adjoint adjoint -> reducer.Terminal adjoint
        | Controlled controlled -> reducer.Terminal controlled
        | Group group -> reducer.CharacteristicGroup group
        | Characteristic.BinaryOperator operator -> reducer.BinaryOperator(reducer.Characteristic, operator)

    abstract CallableBody : body: CallableBody -> 'result

    default _.CallableBody body =
        match body with
        | Statements statements -> reducer.Block(reducer.Statement, statements)
        | Specializations specializations -> reducer.Block(reducer.Specialization, specializations)

    abstract Specialization : specialization: Specialization -> 'result

    default _.Specialization specialization =
        (specialization.Names |> List.map reducer.Terminal)
        @ [ reducer.SpecializationGenerator specialization.Generator ]
        |> reduce

    abstract SpecializationGenerator : generator: SpecializationGenerator -> 'result

    default _.SpecializationGenerator generator =
        match generator with
        | BuiltIn (name, semicolon) -> [ reducer.Terminal name; reducer.Terminal semicolon ] |> reduce
        | Provided (parameters, statements) ->
            (parameters |> Option.map reducer.Terminal |> Option.toList)
            @ [ reducer.Block(reducer.Statement, statements) ]
            |> reduce

    abstract Statement : statement: Statement -> 'result

    default _.Statement statement =
        match statement with
        | Let lets -> reducer.Let lets
        | Return returns -> reducer.Return returns
        | If ifs -> reducer.If ifs
        | Else elses -> reducer.Else elses
        | Statement.Unknown terminal -> reducer.Terminal terminal

    abstract Let : lets: Let -> 'result

    default _.Let lets =
        [
            reducer.Terminal lets.LetKeyword
            reducer.SymbolBinding lets.Binding
            reducer.Terminal lets.Equals
            reducer.Expression lets.Value
            reducer.Terminal lets.Semicolon
        ]
        |> reduce

    abstract Return : returns: Return -> 'result

    default _.Return returns =
        [
            reducer.Terminal returns.ReturnKeyword
            reducer.Expression returns.Expression
            reducer.Terminal returns.Semicolon
        ]
        |> reduce

    abstract If : ifs: If -> 'result

    default _.If ifs =
        [
            reducer.Terminal ifs.IfKeyword
            reducer.Expression ifs.Condition
            reducer.Block(reducer.Statement, ifs.Block)
        ]
        |> reduce

    abstract Else : elses: Else -> 'result

    default _.Else elses =
        [
            reducer.Terminal elses.ElseKeyword
            reducer.Block(reducer.Statement, elses.Block)
        ]
        |> reduce

    abstract SymbolBinding : binding: SymbolBinding -> 'result

    default _.SymbolBinding binding =
        match binding with
        | SymbolDeclaration declaration -> reducer.SymbolDeclaration declaration
        | SymbolTuple tuple -> reducer.Tuple(reducer.SymbolBinding, tuple)

    abstract SymbolDeclaration : declaration: SymbolDeclaration -> 'result

    default _.SymbolDeclaration declaration =
        reducer.Terminal declaration.Name
        :: (declaration.Type |> Option.map reducer.TypeAnnotation |> Option.toList)
        |> reduce

    abstract Expression : expression: Expression -> 'result

    default _.Expression expression =
        match expression with
        | Missing terminal -> reducer.Terminal terminal
        | Literal literal -> reducer.Terminal literal
        | Tuple tuple -> reducer.Tuple(reducer.Expression, tuple)
        | BinaryOperator operator -> reducer.BinaryOperator(reducer.Expression, operator)
        | Update update -> reducer.Update update
        | Expression.Unknown terminal -> reducer.Terminal terminal

    abstract Update : update: Update -> 'result

    default _.Update update =
        [
            reducer.Expression update.Record
            reducer.Terminal update.With
            reducer.Expression update.Item
            reducer.Terminal update.Arrow
            reducer.Expression update.Value
        ]
        |> reduce

    abstract Block : mapper: ('a -> 'result) * block: 'a Block -> 'result

    default _.Block(mapper, block) =
        reducer.Terminal block.OpenBrace :: (block.Items |> List.map mapper)
        @ [ reducer.Terminal block.CloseBrace ]
        |> reduce

    abstract Tuple : mapper: ('a -> 'result) * tuple: 'a Tuple -> 'result

    default _.Tuple(mapper, tuple) =
        reducer.Terminal tuple.OpenParen :: (tuple.Items |> List.map (curry reducer.SequenceItem mapper))
        @ [ reducer.Terminal tuple.CloseParen ]
        |> reduce

    abstract SequenceItem : mapper: ('a -> 'result) * item: 'a SequenceItem -> 'result

    default _.SequenceItem(mapper, item) =
        (item.Item |> Option.map mapper |> Option.toList)
        @ (item.Comma |> Option.map reducer.Terminal |> Option.toList)
        |> reduce

    abstract BinaryOperator : mapper: ('a -> 'result) * operator: 'a BinaryOperator -> 'result

    default _.BinaryOperator(mapper, operator) =
        [
            mapper operator.Left
            reducer.Terminal operator.Operator
            mapper operator.Right
        ]
        |> reduce

    abstract Terminal : terminal: Terminal -> 'result<|MERGE_RESOLUTION|>--- conflicted
+++ resolved
@@ -43,15 +43,15 @@
 
     default _.CallableDeclaration callable =
         [
-<<<<<<< HEAD
             callable.Attributes |> List.map reducer.Attribute
             [ reducer.Terminal callable.CallableKeyword; reducer.Terminal callable.Name ]
             callable.TypeParameters |> Option.map reducer.TypeParameterBinding |> Option.toList
             [
                 reducer.SymbolBinding callable.Parameters
                 reducer.TypeAnnotation callable.ReturnType
-                reducer.CallableBody callable.Body
             ]
+            callable.CharacteristicSection |> Option.map reducer.CharacteristicSection |> Option.toList
+            [ reducer.CallableBody callable.Body ]
         ]
         |> List.concat
         |> reduce
@@ -62,15 +62,6 @@
         reducer.Terminal binding.OpenBracket
         :: (binding.Parameters |> List.map (curry reducer.SequenceItem reducer.Terminal))
         @ [ reducer.Terminal binding.CloseBracket ]
-=======
-            reducer.Terminal callable.CallableKeyword
-            reducer.Terminal callable.Name
-            reducer.SymbolBinding callable.Parameters
-            reducer.TypeAnnotation callable.ReturnType
-        ]
-        @ (callable.CharacteristicSection |> Option.map reducer.CharacteristicSection |> Option.toList)
-          @ [ reducer.Block(reducer.Statement, callable.Block) ]
->>>>>>> acada6e1
         |> reduce
 
     abstract Type : typ: Type -> 'result
