--- conflicted
+++ resolved
@@ -20,18 +20,14 @@
 
 /// Replaces `using` and `borrowing` with `use` and `borrow` respectively.
 /// Removes parentheses around qubit bindings.
-<<<<<<< HEAD
 val qubitBindingUpdate: unit Rewriter
+
+/// Replaces `()` with `Unit` when referencing the Unit type.
+/// Will not replace `()` when referencing the Unit value literal.
+val unitUpdate : unit Rewriter
 
 /// Updates the `new <Type>[n]` array syntax to the new `[val, size = n]` array syntax.
 val arraySyntaxUpdate: unit Rewriter
 
 /// Provides warnings for deprecated syntax still in the syntax tree.
-val updateChecker: Document -> string list
-=======
-val qubitBindingUpdate : unit Rewriter
-
-/// Replaces `()` with `Unit` when referencing the Unit type.
-/// Will not replace `()` when referencing the Unit value literal.
-val unitUpdate : unit Rewriter
->>>>>>> 17480124
+val updateChecker: Document -> string list