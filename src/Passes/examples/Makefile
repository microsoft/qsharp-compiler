--- conflicted
+++ resolved
@@ -4,19 +4,10 @@
 	cd LoopRecursion && make all && make clean
 	cd RandomWalkPE1 && make all && make clean
 	cd RandomWalkPE2 && make all && make clean
-<<<<<<< HEAD
-	cd RandomWalkPE3 && make all && make clean
-=======
->>>>>>> 84c3b681
 
 clean:
 	cd SimpleLoop && make clean	
 	cd TeleportChain && make clean	
 	cd LoopRecursion && make clean
 	cd RandomWalkPE1 && make clean
-<<<<<<< HEAD
-	cd RandomWalkPE2 && make clean
-	cd RandomWalkPE3 && make clean
-=======
-	cd RandomWalkPE2 && make clean
->>>>>>> 84c3b681
+	cd RandomWalkPE2 && make clean