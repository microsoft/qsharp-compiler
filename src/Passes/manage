#!/usr/bin/env python3
#
# Copyright (c) Microsoft Corporation.
# Licensed under the MIT License.

import os
import sys

# Adding the site-packages directory to our Python path
# in order to access the tasks_ci module
ROOT = os.path.dirname(__file__)
sys.path.insert(0, os.path.join(ROOT, "site-packages"))

# Loading the CLI tool and running it
from tasks_ci.cli import cli  # noqa: E402

<<<<<<< HEAD
# Running the CLI tool defined in site-packages/tasks_ci/cli
cli()
=======
# Running the CLI tool defined in site-packages/TasksCI/cli
if __name__ == "__main__":
    cli()
>>>>>>> b21da158
<|MERGE_RESOLUTION|>--- conflicted
+++ resolved
@@ -14,11 +14,6 @@
 # Loading the CLI tool and running it
 from tasks_ci.cli import cli  # noqa: E402
 
-<<<<<<< HEAD
-# Running the CLI tool defined in site-packages/tasks_ci/cli
-cli()
-=======
 # Running the CLI tool defined in site-packages/TasksCI/cli
 if __name__ == "__main__":
-    cli()
->>>>>>> b21da158
+    cli()