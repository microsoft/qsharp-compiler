// Copyright (c) Microsoft Corporation.
// Licensed under the MIT License.

using System;
using System.Collections.Generic;
using System.Linq;
using Microsoft.Quantum.QsCompiler;
using Microsoft.Quantum.QsCompiler.Documentation;
using Microsoft.Quantum.QsCompiler.SyntaxTree;
using Microsoft.Quantum.QsCompiler.Transformations.Core;
<<<<<<< HEAD
=======

>>>>>>> a7b37cc8
using Range = Microsoft.Quantum.QsCompiler.DataTypes.Range;

namespace Microsoft.Quantum.Documentation
{
    /// <summary>
    ///     A syntax tree transformation that parses documentation comments,
    ///     saving documentation content back to the syntax tree as attributes,
    ///     and writing formatted documentation content out to Markdown files.
    /// </summary>
    public class ProcessDocComments
    : SyntaxTreeTransformation<ProcessDocComments.TransformationState>
    {
        public class TransformationState
        {
        }

        /// <summary>
        ///     An event that is raised on diagnostics about documentation
        ///     writing (e.g., if an I/O problem prevents writing to disk).
        /// </summary>
        public event Action<IRewriteStep.Diagnostic>? OnDiagnostic;

        internal readonly DocumentationWriter? Writer;

        /// <summary>
        /// Initializes a new instance of the <see cref="ProcessDocComments"/> class.
        /// </summary>
        /// <param name="outputPath">
        ///     The path to which documentation files should be written.
        /// </param>
        /// <param name="packageName">
        ///     The name of the NuGet package being documented, or <c>null</c>
        ///     if the documentation to be written by this object does not
        ///     relate to a particular package.
        /// </param>
        public ProcessDocComments(
            string? outputPath = null,
            string? packageName = null)
        : base(new TransformationState(), TransformationOptions.Disabled)
        {
            this.Writer = outputPath == null
                          ? null
                          : new DocumentationWriter(outputPath, packageName);

            if (this.Writer != null)
            {
                this.Writer.OnDiagnostic += diagnostic =>
                    this.OnDiagnostic?.Invoke(diagnostic);
            }

            // We provide our own custom namespace transformation, and expression kind transformation.
            this.Namespaces = new NamespaceTransformation(this, this.Writer);
        }

        private class NamespaceTransformation
        : NamespaceTransformation<TransformationState>
        {
            private DocumentationWriter? writer;

            internal NamespaceTransformation(ProcessDocComments parent, DocumentationWriter? writer)
            : base(parent)
            {
                this.writer = writer;
            }

            private void ValidateNames(
                string symbolName,
                string nameKind,
                Func<string, bool> isNameValid,
                IEnumerable<string> actualNames,
                Range? range = null,
                string? source = null)
            {
                foreach (var name in actualNames)
                {
                    if (!isNameValid(name))
                    {
                        (this.Transformation as ProcessDocComments)?.OnDiagnostic?.Invoke(
                            new IRewriteStep.Diagnostic
                            {
                                Message = $"When documenting {symbolName}, found documentation for {nameKind} {name}, but no such {nameKind} exists.",
                                Severity = CodeAnalysis.DiagnosticSeverity.Warning,
                                Range = range,
                                Source = source,
                                Stage = IRewriteStep.Stage.Transformation,
                            });
                    }
                }
            }

            public override QsNamespace OnNamespace(QsNamespace ns)
            {
                ns = base.OnNamespace(ns);
                if (ns.Elements.Any(element => element.IsInCompilationUnit()))
                {
                    // Concatenate everything into one documentation comment.
                    var comment = new DocComment(
                        ns.Documentation.SelectMany(group => group).SelectMany(comments => comments));
                    this.writer?.WriteOutput(ns, comment)?.Wait();
                }

                return ns;
            }

            public override QsCustomType OnTypeDeclaration(QsCustomType type)
            {
                type = base.OnTypeDeclaration(type);
                // If the UDT didn't come from a Q# source file, then it
                // came in from a reference, and shouldn't be documented in this
                // project.
                if (!type.IsInCompilationUnit())
                {
                    return type;
                }

                var isDeprecated = type.IsDeprecated(out var replacement);
                var docComment = new DocComment(
                    type.Documentation,
                    type.FullName.Name,
                    deprecated: isDeprecated,
                    replacement: replacement);

                // Validate named item names.
                var inputDeclarations = type.TypeItems.ToDictionaryOfDeclarations();
                this.ValidateNames(
                    $"{type.FullName.Namespace}.{type.FullName.Name}",
                    "named item",
                    name => inputDeclarations.ContainsKey(name),
                    docComment.Input.Keys,
                    range: null, // TODO: provide more exact locations once supported by DocParser.
<<<<<<< HEAD
                    source: type.Source.AssemblyOrCodeFile);
=======
                    source: type.SourceFile);
>>>>>>> a7b37cc8

                this.writer?.WriteOutput(type, docComment)?.Wait();

                return type
                    .AttributeBuilder()
                        .MaybeWithSimpleDocumentationAttribute("Summary", docComment.Summary)
                        .MaybeWithSimpleDocumentationAttribute("Description", docComment.Description)
                        .MaybeWithSimpleDocumentationAttribute("Remarks", docComment.Remarks)
                        .MaybeWithSimpleDocumentationAttribute("References", docComment.References)
                        .WithListOfDocumentationAttributes("SeeAlso", docComment.SeeAlso)
                        .WithListOfDocumentationAttributes("Example", docComment.Examples)
                        .WithDocumentationAttributesFromDictionary("NamedItem", docComment.NamedItems)
                    .Build();
            }

            public override QsCallable OnCallableDeclaration(QsCallable callable)
            {
                callable = base.OnCallableDeclaration(callable);
                // If the callable didn't come from a Q# source file, then it
                // came in from a reference, and shouldn't be documented in this
                // project.
                if (!callable.IsInCompilationUnit())
                {
                    return callable;
                }

                var isDeprecated = callable.IsDeprecated(out var replacement);
                var docComment = new DocComment(
                    callable.Documentation,
                    callable.FullName.Name,
                    deprecated: isDeprecated,
                    replacement: replacement);
                var callableName =
                    $"{callable.FullName.Namespace}.{callable.FullName.Name}";

                // Validate input and type parameter names.
                var inputDeclarations = callable.ArgumentTuple.ToDictionaryOfDeclarations();
                this.ValidateNames(
                    callableName,
                    "input",
                    name => inputDeclarations.ContainsKey(name),
                    docComment.Input.Keys,
                    range: null, // TODO: provide more exact locations once supported by DocParser.
<<<<<<< HEAD
                    source: callable.Source.AssemblyOrCodeFile);
=======
                    source: callable.SourceFile);
>>>>>>> a7b37cc8
                this.ValidateNames(
                    callableName,
                    "type parameter",
                    name => callable.Signature.TypeParameters.Any(
                        typeParam =>
                            typeParam is QsLocalSymbol.ValidName validName &&
                            validName.Item == name.TrimStart('\'')),
                    docComment.TypeParameters.Keys,
                    range: null, // TODO: provide more exact locations once supported by DocParser.
<<<<<<< HEAD
                    source: callable.Source.AssemblyOrCodeFile);
=======
                    source: callable.SourceFile);
>>>>>>> a7b37cc8

                this.writer?.WriteOutput(callable, docComment)?.Wait();

                return callable
                    .AttributeBuilder()
                        .MaybeWithSimpleDocumentationAttribute("Summary", docComment.Summary)
                        .MaybeWithSimpleDocumentationAttribute("Description", docComment.Description)
                        .MaybeWithSimpleDocumentationAttribute("Remarks", docComment.Remarks)
                        .MaybeWithSimpleDocumentationAttribute("References", docComment.References)
                        .WithListOfDocumentationAttributes("SeeAlso", docComment.SeeAlso)
                        .WithListOfDocumentationAttributes("Example", docComment.Examples)
                        .WithDocumentationAttributesFromDictionary("Input", docComment.Input)
                        .MaybeWithSimpleDocumentationAttribute("Output", docComment.Output)
                        .WithDocumentationAttributesFromDictionary("TypeParameter", docComment.TypeParameters)
                    .Build();
            }
        }
    }
}<|MERGE_RESOLUTION|>--- conflicted
+++ resolved
@@ -8,10 +8,7 @@
 using Microsoft.Quantum.QsCompiler.Documentation;
 using Microsoft.Quantum.QsCompiler.SyntaxTree;
 using Microsoft.Quantum.QsCompiler.Transformations.Core;
-<<<<<<< HEAD
-=======
-
->>>>>>> a7b37cc8
+
 using Range = Microsoft.Quantum.QsCompiler.DataTypes.Range;
 
 namespace Microsoft.Quantum.Documentation
@@ -142,11 +139,7 @@
                     name => inputDeclarations.ContainsKey(name),
                     docComment.Input.Keys,
                     range: null, // TODO: provide more exact locations once supported by DocParser.
-<<<<<<< HEAD
                     source: type.Source.AssemblyOrCodeFile);
-=======
-                    source: type.SourceFile);
->>>>>>> a7b37cc8
 
                 this.writer?.WriteOutput(type, docComment)?.Wait();
 
@@ -190,11 +183,7 @@
                     name => inputDeclarations.ContainsKey(name),
                     docComment.Input.Keys,
                     range: null, // TODO: provide more exact locations once supported by DocParser.
-<<<<<<< HEAD
                     source: callable.Source.AssemblyOrCodeFile);
-=======
-                    source: callable.SourceFile);
->>>>>>> a7b37cc8
                 this.ValidateNames(
                     callableName,
                     "type parameter",
@@ -204,11 +193,7 @@
                             validName.Item == name.TrimStart('\'')),
                     docComment.TypeParameters.Keys,
                     range: null, // TODO: provide more exact locations once supported by DocParser.
-<<<<<<< HEAD
                     source: callable.Source.AssemblyOrCodeFile);
-=======
-                    source: callable.SourceFile);
->>>>>>> a7b37cc8
 
                 this.writer?.WriteOutput(callable, docComment)?.Wait();
 
